--- conflicted
+++ resolved
@@ -362,17 +362,12 @@
 
                 if self.verbose > 0:
                     logging.info('Done evaluating on metric ' + metric)
-<<<<<<< HEAD
 
         # Store losses
-        self.model_to_eval.log('train', 'train_loss', logs['loss'])
-        self.model_to_eval.log('val', 'val_loss', logs['valid_loss'])
-=======
         if logs.get('loss') is not None:
             self.model_to_eval.log('train', 'train_loss', logs['loss'])
         if logs.get('valid_loss') is not None:
             self.model_to_eval.log('val', 'val_loss', logs['valid_loss'])
->>>>>>> 1a51cbfc
 
         # Plot results so far
         if self.metric_name:
