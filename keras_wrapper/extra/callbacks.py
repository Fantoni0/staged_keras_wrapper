--- conflicted
+++ resolved
@@ -174,6 +174,7 @@
 
         self.gt_id = gt_id
         self.gt_pos = gt_pos
+
         self.input_text_id = input_text_id
         self.input_id = input_id
         self.index2word_x = index2word_x
@@ -217,7 +218,6 @@
         self.save_each_evaluation = save_each_evaluation
         self.written_header = False
         self.do_plot = do_plot
-
         create_dir_if_not_exists(self.save_path)
 
         # Single-output model
@@ -347,7 +347,7 @@
                                                                                                   self.write_type,
                                                                                                   self.index2word_y,
                                                                                                   self.index2word_x):
-
+                
                 predictions = predictions_all[gt_pos]
 
                 if self.verbose > 0:
@@ -441,7 +441,7 @@
                 if self.write_samples:
                     # Store result
                     filepath = self.save_path + '/' + s + '_' + counter_name + '_' + str(epoch) + '_output_' + str(
-                        gt_pos) +'.pred'  # results file
+                        gt_pos) + '.pred'  # results file
                     if write_type == 'list':
                         list2file(filepath, predictions)
                     elif write_type == 'vqa':
@@ -695,7 +695,6 @@
                                                              self.index2word_x,
                                                              pad_sequences=True,
                                                              verbose=self.verbose)
-
             if s in predictions:
                 if params_prediction['pos_unk']:
                     samples = predictions[s][0]
@@ -737,17 +736,6 @@
                 # Write samples
                 if self.print_sources:
                     # Write samples
-<<<<<<< HEAD
-                    for i, (source, sample, truth) in enumerate(zip(sources, predictions, truths)):
-                        print("Source     (%d): %s" % (i, source.encode('utf-8')))
-                        print("Hypothesis (%d): %s" % (i, sample.encode('utf-8')))
-                        print("Reference  (%d): %s" % (i, truth.encode('utf-8')))
-                        print("")
-                else:
-                    for i, (sample, truth) in enumerate(zip(predictions, truths)):
-                        print("Hypothesis (%d): %s" % (i, sample.encode('utf-8')))
-                        print("Reference  (%d): %s" % (i, truth.encode('utf-8')))
-=======
                     for i, (source, sample, truth) in list(enumerate(zip(sources, predictions, truths))):
                         print("Source     (%d): %s" % (i, str(source.encode('utf-8'))))
                         print("Hypothesis (%d): %s" % (i, str(sample.encode('utf-8'))))
@@ -757,7 +745,6 @@
                     for i, (sample, truth) in list(enumerate(zip(predictions, truths))):
                         print("Hypothesis (%d): %s" % (i, str(sample.encode('utf-8'))))
                         print("Reference  (%d): %s" % (i, str(truth.encode('utf-8'))))
->>>>>>> 4be22fdb
                         print("")
 
 
@@ -939,18 +926,12 @@
         new_rate = self.reduce_rate if self.reduction_function == 'linear' else \
             np.power(self.exp_base, current_nb / self.half_life) * self.reduce_rate
         if K.backend() == 'tensorflow':
-<<<<<<< HEAD
-            lr = self.model.optimizer.get_lr()
-            self.new_lr = np.float32(lr * new_rate)
-            self.model.optimizer.set_lr(self.new_lr)
-=======
             print('WARNING: learning rate decay is deactivated when using TensorFlow') 
             """
             lr = self.model.optimizer.optimizer.get_lr()
             self.new_lr = np.float32(lr * new_rate)
             self.model.optimizer.optimizer.set_lr(self.new_lr)
             """
->>>>>>> 4be22fdb
         else:
             lr = self.model.optimizer.lr.get_value()
             self.new_lr = np.float32(lr * new_rate)
