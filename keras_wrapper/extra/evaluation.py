--- conflicted
+++ resolved
@@ -32,7 +32,6 @@
     from pycocoevalcap.ter.ter import Ter
 
     gts = extra_vars[split]['references']
-<<<<<<< HEAD
 
     #print("Gts = ", list(gts.values())[:10])
     #print("Pred_list = ", pred_list[:10])
@@ -43,9 +42,6 @@
         hypo = {idx: list(map(extra_vars['tokenize_f'], [lines.strip()])) for (idx, lines) in
                     list(enumerate(pred_list))}
     elif tok_hypo and not isinstance(tok_hypo, list):
-=======
-    if extra_vars.get('tokenize_hypotheses', False):
->>>>>>> d236c41f
         hypo = {idx: list(map(extra_vars['tokenize_f'], [lines.strip()])) for (idx, lines) in
                 list(enumerate(pred_list))}
     else:
@@ -66,7 +62,6 @@
     else:
         refs = gts
 
-<<<<<<< HEAD
     # # Tokenize refereces if needed
     # print(extra_vars.get('tokenize_references'))
     # if extra_vars.get('tokenize_references', False):
@@ -79,10 +74,6 @@
     # Detokenize references if needed.
     # Hypotheses are already detokenized in callbacks.py
     if extra_vars.get('apply_detokenization_ref', False):
-=======
-    # Detokenize references if needed.
-    if extra_vars.get('apply_detokenization', False):
->>>>>>> d236c41f
         refs = {idx: list(map(extra_vars['detokenize_f'], refs[idx])) for idx in refs}
         #hypo = {idx: [extra_vars['detokenize_f'](' '.join(line))] for idx, line in hypo.iteritems()}
 
@@ -99,7 +90,6 @@
         scorers.append((Meteor(language=extra_vars['language']), "METEOR"))
 
     final_scores = {}
-
     for scorer, method in scorers:
         score, _ = scorer.compute_score(refs, hypo)
         if isinstance(score, list):
