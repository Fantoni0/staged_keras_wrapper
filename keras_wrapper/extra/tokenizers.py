--- conflicted
+++ resolved
@@ -172,7 +172,7 @@
 
 def tokenize_none_char(caption):
     """
-    Character-level tokenization. Respects all symbols. Separates chars. Inserts <s> sybmol for spaces.
+    Character-level tokenization. Respects all symbols. Separates chars. Inserts <space> sybmol for spaces.
     If found an escaped char, "&apos;" symbol, it is converted to the original one
     # List of escaped chars (by moses tokenizer)
     & ->  &amp;
@@ -189,18 +189,9 @@
 
     def convert_chars(x):
         if x == ' ':
-<<<<<<< HEAD
-            return u'<s>'
-        else:
-            return x#.encode('utf-8')
-
-    if isinstance(caption, str):
-        caption = ' '.join([w.decode('utf-8') for w in caption.split()])
-=======
             return u'<space>'
         else:
             return x
->>>>>>> 2bdd423b
 
     tokenized = re.sub(u'[\n\t]+', u'', caption.strip())
     tokenized = re.sub(u'[ ]+', u' ', tokenized)
@@ -369,10 +360,10 @@
     return detokenized
 
 
-def detokenize_none_char(caption, escape_moses=False):
+def detokenize_none_char(caption):
     """
     Character-level detokenization. Respects all symbols. Joins chars into words. Words are delimited by
-    the <s> token. If found an special character is converted to the escaped char.
+    the <space> token. If found an special character is converted to the escaped char.
     # List of escaped chars (by moses tokenizer)
         & ->  &amp;
         | ->  &#124;
@@ -386,21 +377,6 @@
         :return: Detokenized version of caption.
     """
 
-<<<<<<< HEAD
-    detokenized = caption.strip()
-    if escape_moses:
-        detokenized = re.sub(' & ', ' &amp; ', detokenized)
-        detokenized = re.sub(' \| ', ' &#124; ', detokenized)
-        detokenized = re.sub(' > ', ' &gt; ', detokenized)
-        detokenized = re.sub(' < ', ' &lt; ', detokenized)
-        detokenized = re.sub("' ", ' &apos; ', detokenized)
-        detokenized = re.sub('" ', ' &quot; ', detokenized)
-        detokenized = re.sub('\[ ', ' &#91; ', detokenized)
-        detokenized = re.sub('\] ', ' &#93; ', detokenized)
-    detokenized = re.sub(' ', '', detokenized)
-    detokenized = re.sub('<s>', ' ', detokenized)
-=======
     detokenized = re.sub(u' ', u'', caption)
     detokenized = re.sub(u'<space>', u' ', detokenized)
->>>>>>> 2bdd423b
     return detokenized