# -*- coding: utf-8 -*-
"""
Reads from input file or writes to the output file.

Author: Mateusz Malinowski
Email: mmalinow@mpi-inf.mpg.de

Modified by: Marc Bola\~nos
             \'Alvaro Peris
"""
from __future__ import print_function
from six import iteritems
import json
import logging
import os
import codecs
import numpy as np
import tables
import sys
if sys.version_info.major == 3:
    import _pickle  as pk
    unicode_fn = str
else:
    import cPickle as pk
    unicode_fn = unicode

from io import BytesIO     # for handling byte strings

# Helpers

def _dirac(pred, gt):
    return int(pred == gt)


def create_dir_if_not_exists(directory):
    """
    Creates a directory if it doen't exist

    :param directory: Directory to create
    :return: None
    """
    if not os.path.exists(directory):
        logging.info("<<< creating directory " + directory + " ... >>>")
        os.makedirs(directory)


def clean_dir(directory):
    """
    Creates (or empties) a directory
    :param directory: Directory to create
    :return: None
    """

    if os.path.exists(directory):
        import shutil
        logging.warning('<<< Deleting directory: %s >>>' % directory)
        shutil.rmtree(directory)
        os.makedirs(directory)
    else:
        os.makedirs(directory)


###
# Main functions
###
def file2list(filepath, stripfile=True):
    with codecs.open(filepath, 'r', encoding='utf-8') as f:
        lines = [k for k in [k.strip() for k in f.readlines()] if len(k) > 0] if stripfile else [k for k in
                                                                                                 f.readlines()]
        return lines


def numpy2hdf5(filepath, mylist, data_name='data', permission='wb'):
    if 'w' in permission:
        f = tables.open_file(filepath, mode=permission)
        atom = tables.Float32Atom()
        array_c = f.create_earray(f.root, data_name, atom,
                                  tuple([0] + [mylist.shape[i] for i in range(1, len(mylist.shape))]))
        array_c.append(mylist)
        f.close()
    elif permission == 'a':
        f = tables.open_file(filepath, mode='a')
        f.root.data.append(mylist)
        f.close()


def numpy2file(filepath, mylist, permission='wb', split=False):
    mylist = np.asarray(mylist)
    if split:
        for i, filepath_ in list(enumerate(filepath)):
            with open(filepath_, permission) as f:
                np.save(f, mylist[i])
    else:
        with open(filepath, permission) as f:
            np.save(f, mylist)


def numpy2imgs(folder_path, mylist, imgs_names, dataset):
    from PIL import Image as pilimage
    create_dir_if_not_exists(folder_path)
    n_samples, wh, n_classes = mylist.shape

    for img, name in zip(mylist, imgs_names):
        name = '_'.join(name.split('/'))
        file_path = folder_path + "/" + name  # image file

        out_img = dataset.getImageFromPrediction_3DSemanticLabel(img, n_classes)

        # save the segmented image
        out_img = pilimage.fromarray(np.uint8(out_img))
        out_img.save(file_path)


<<<<<<< HEAD
def listoflists2file(filepath, mylist, permission='w'):
    mylist = [unicode(sublist) for sublist in mylist]
=======
def listoflists2file(filepath, mylist, permission='wb'):
    mylist = [unicode_fn(sublist) for sublist in mylist]
>>>>>>> 4be22fdb
    mylist = '\n'.join(mylist)
    if type(mylist[0]) is unicode_fn:
        mylist = mylist.encode('utf-8')
    mylist = BytesIO(mylist)
    with open(filepath, permission) as f:
        f.writelines(mylist)


def list2file(filepath, mylist, permission='wb'):
    mylist = [unicode_fn(l) for l in mylist]
    mylist = u'\n'.join(mylist)
    if type(mylist[0]) is unicode_fn:
        mylist = mylist.encode('utf-8')
    mylist = BytesIO(mylist)
    with open(filepath, permission) as f:
        f.writelines(mylist)

def list2stdout(mylist):
    mylist = [unicode_fn(l) for l in mylist]
    mylist = '\n'.join(mylist)
    # if type(mylist[0]) is unicode_fn:

    #     mylist = mylist.encode('utf-8')
    print (mylist)


def nbest2file(filepath, mylist, separator=u'|||', permission='wb'):
    newlist = []
    for l in mylist:
        for l2 in l:
            a = []
            for l3 in l2:
                if type(l3) is list:
                    l3 = l3[0]
<<<<<<< HEAD
                a.append(unicode(l3) + ' |||')
=======
                a.append(unicode_fn(l3) + ' ' + separator)
>>>>>>> 4be22fdb
            a = ' '.join(a + [' '])
            newlist.append(a.strip()[:-len(separator)].strip())
    mylist = '\n'.join(newlist)
    if type(mylist[0]) is unicode_fn:
        mylist = mylist.encode('utf-8')
    mylist = BytesIO(mylist)
    with open(filepath, permission) as f:
        f.writelines(mylist)


def list2vqa(filepath, mylist, qids, permission='wb', extra=None):
    res = []
    for i, (ans, qst) in list(enumerate(zip(mylist, qids))):
        line = {'answer': ans, 'question_id': int(qst)}
        if extra is not None:
            line['reference'] = extra['reference'][i]
            line['top5'] = str(
                [[extra['vocab'][p], extra['probs'][i][p]] for p in np.argsort(extra['probs'][i])[::-1][:5]])
            line['max_prob'] = str(max(extra['probs'][i]))
        res.append(line)
    with open(filepath, permission) as f:
        json.dump(res, f)


def dump_hdf5_simple(filepath, dataset_name, data):
    import h5py
    h5f = h5py.File(filepath, 'wb')
    h5f.create_dataset(dataset_name, data=data)
    h5f.close()


def load_hdf5_simple(filepath, dataset_name='data'):
    import h5py
    h5f = h5py.File(filepath, 'r')
    tmp = h5f[dataset_name][:]
    h5f.close()
    return tmp


def pickle_model(
        path,
        model,
        word2index_x,
        word2index_y,
        index2word_x,
        index2word_y):
    import sys
    modifier = 10
    tmp = sys.getrecursionlimit()
    sys.setrecursionlimit(tmp * modifier)
    with open(path, 'wb') as f:
        p_dict = {'model': model,
                  'word2index_x': word2index_x,
                  'word2index_y': word2index_y,
                  'index2word_x': index2word_x,
                  'index2word_y': index2word_y}
        pk.dump(p_dict, f, protocol=-1)
    sys.setrecursionlimit(tmp)


def unpickle_model(path):
    with open(path, 'rb') as f:
        if sys.version_info.major == 3:
            model = pk.load(f, encoding='latin1')['model']
        else:
            model = pk.load(f)['model']
    return model


def unpickle_vocabulary(path):
    p_dict = {}
    with open(path, 'rb') as f:
        if sys.version_info.major == 3:
            pickle_load = pk.load(f, encoding='latin1')
        else:
            pickle_load = pk.load(f)
        p_dict['word2index_x'] = pickle_load['word2index_x']
        p_dict['word2index_y'] = pickle_load['word2index_y']
        p_dict['index2word_x'] = pickle_load['index2word_x']
        p_dict['index2word_y'] = pickle_load['index2word_y']
    return p_dict


def unpickle_data_provider(path):
    with open(path, 'rb') as f:
        if sys.version_info.major == 3:
            dp = pk.load(f, encoding='latin1')['data_provider']
        else:
            dp = pk.load(f)['data_provider']
    return dp


def model_to_json(path, model):
    """
    Saves model as a json file under the path.
    """
    import json
    json_model = model.to_json()
    with open(path, 'wb') as f:
        json.dump(json_model, f)


def json_to_model(path):
    """
    Loads a model from the json file.
    """
    import json
    from keras.models import model_from_json
    with open(path, 'r') as f:
        json_model = json.load(f)
    model = model_from_json(json_model)
    return model


def model_to_text(filepath, model_added):
    """
    Save the model to text file.
    """
    pass


def text_to_model(filepath):
    """
    Loads the model from the text file.
    """
    pass


def print_qa(questions, answers_gt, answers_gt_original, answers_pred,
             era, similarity=_dirac, path=''):
    """
    In:
        questions - list of questions
        answers_gt - list of answers (after modifications like truncation)
        answers_gt_original - list of answers (before modifications)
        answers_pred - list of predicted answers
        era - current era
        similarity - measure that measures similarity between gt_original and prediction;
            by default dirac measure
        path - path for the output (if empty then stdout is used)
            by fedault an empty path
    Out:
        the similarity score
    """
    assert (len(questions) == len(answers_gt))
    assert (len(questions) == len(answers_pred))
    output = ['-' * 50, 'Era {0}'.format(era)]
    score = 0.0
    for k, q in list(enumerate(questions)):
        a_gt = answers_gt[k]
        a_gt_original = answers_gt_original[k]
        a_p = answers_pred[k]
        score += _dirac(a_p, a_gt_original)
        if type(q[0]) is unicode_fn:
            tmp = unicode_fn(
                'question: {0}\nanswer: {1}\nanswer_original: {2}\nprediction: {3}\n')
        else:
            tmp = 'question: {0}\nanswer: {1}\nanswer_original: {2}\nprediction: {3}\n'
        output.append(tmp.format(q, a_gt, a_gt_original, a_p))
    score = (score / len(questions)) * 100.0
    output.append('Score: {0}'.format(score))
    if path == '':
        print('%s' % '\n'.join(map(str, output)))
    else:
        list2file(path, output)
    return score


def dict2file(mydict, path, title=None, separator=':'):
    """
    In:
        mydict - dictionary to save in a file
        path - path where acc_dict is stored
        title - the first sentence in the file;
            useful if we write many dictionaries
            into the same file
    """
<<<<<<< HEAD
    tmp = [unicode(x[0]) + separator + unicode(x[1]) for x in mydict.items()]
=======
    tmp = [unicode_fn(x[0]) + separator + unicode_fn(x[1]) for x in list(iteritems(mydict))]
>>>>>>> 4be22fdb
    if title is not None:
        output_list = [title]
        output_list.extend(tmp)
    else:
        output_list = tmp
    list2file(path, output_list, 'ab')


def dict2pkl(mydict, path):
    """
    Saves a dictionary object into a pkl file.
    :param mydict: dictionary to save in a file
    :param path: path where my_dict is stored
    :return:
    """
    if path[-4:] == '.pkl':
        extension = ''
    else:
        extension = '.pkl'
    with open(path + extension, 'wb') as f:
        pk.dump(mydict, f, protocol=-1)


def pkl2dict(path):
    """
    Loads a dictionary object from a pkl file.

    :param path: Path to the pkl file to load
    :return: Dict() containing the loaded pkl
    """
    with open(path, 'rb') as f:
        if sys.version_info.major == 2:
            return pk.load(f)
        else:
            return pk.load(f, encoding='latin1')
<|MERGE_RESOLUTION|>--- conflicted
+++ resolved
@@ -111,13 +111,8 @@
         out_img.save(file_path)
 
 
-<<<<<<< HEAD
-def listoflists2file(filepath, mylist, permission='w'):
-    mylist = [unicode(sublist) for sublist in mylist]
-=======
 def listoflists2file(filepath, mylist, permission='wb'):
     mylist = [unicode_fn(sublist) for sublist in mylist]
->>>>>>> 4be22fdb
     mylist = '\n'.join(mylist)
     if type(mylist[0]) is unicode_fn:
         mylist = mylist.encode('utf-8')
@@ -152,11 +147,7 @@
             for l3 in l2:
                 if type(l3) is list:
                     l3 = l3[0]
-<<<<<<< HEAD
-                a.append(unicode(l3) + ' |||')
-=======
                 a.append(unicode_fn(l3) + ' ' + separator)
->>>>>>> 4be22fdb
             a = ' '.join(a + [' '])
             newlist.append(a.strip()[:-len(separator)].strip())
     mylist = '\n'.join(newlist)
@@ -334,11 +325,7 @@
             useful if we write many dictionaries
             into the same file
     """
-<<<<<<< HEAD
-    tmp = [unicode(x[0]) + separator + unicode(x[1]) for x in mydict.items()]
-=======
     tmp = [unicode_fn(x[0]) + separator + unicode_fn(x[1]) for x in list(iteritems(mydict))]
->>>>>>> 4be22fdb
     if title is not None:
         output_list = [title]
         output_list.extend(tmp)
