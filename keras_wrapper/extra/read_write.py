"""
Reads from input file or writes to the output file.

Author: Mateusz Malinowski
Email: mmalinow@mpi-inf.mpg.de

Modified by: Marc Bola\~nos
             \'Alvaro Peris
"""

import json
import logging
import os
import codecs
import numpy as np
import tables
<<<<<<< HEAD
from PIL import Image as pilimage
=======
>>>>>>> b21feaa3


###
# Helpers
###
def _dirac(pred, gt):
    return int(pred == gt)


def create_dir_if_not_exists(directory):
    """
    Creates a directory if it doen't exist

    :param directory: Directory to create
    :return: None
    """
    if not os.path.exists(directory):
        logging.info("<<< creating directory " + directory + " ... >>>")
        os.makedirs(directory)


def clean_dir(directory):
    """
    Creates (or empties) a directory
    :param directory: Directory to create
    :return: None
    """

    if os.path.exists(directory):
        import shutil
        print '<<< Warning!: Deleting directory: %s >>>' % directory
        shutil.rmtree(directory)
        os.makedirs(directory)
    else:
        os.makedirs(directory)


###
# Main functions
###
def file2list(filepath, stripfile=True):
    with codecs.open(filepath, 'r', encoding='utf-8') as f:
        lines = [k for k in [k.strip() for k in f.readlines()] if len(k) > 0] if stripfile else [k for k in
                                                                                                 f.readlines()]
        return lines


def numpy2hdf5(filepath, mylist, data_name='data', permission='w'):
    if permission == 'w':
        f = tables.open_file(filepath, mode=permission)
        atom = tables.Float32Atom()
        array_c = f.create_earray(f.root, data_name, atom,
                                  tuple([0] + [mylist.shape[i] for i in range(1, len(mylist.shape))]))
        array_c.append(mylist)
        f.close()
    elif permission == 'a':
        f = tables.open_file(filepath, mode='a')
        f.root.data.append(mylist)
        f.close()


def numpy2file(filepath, mylist, permission='w', split=False):
    mylist = np.asarray(mylist)
    if split:
        for i, filepath_ in enumerate(filepath):
            with open(filepath_, permission) as f:
                np.save(f, mylist[i])
    else:
        with open(filepath, permission) as f:
            np.save(f, mylist)


def numpy2imgs(folder_path, mylist, imgs_names, dataset):
<<<<<<< HEAD
=======
    from PIL import Image as pilimage
>>>>>>> b21feaa3
    create_dir_if_not_exists(folder_path)
    n_samples, wh, n_classes = mylist.shape

    for img, name in zip(mylist, imgs_names):
        name = '_'.join(name.split('/'))
        file_path = folder_path + "/" + name  # image file

        out_img = dataset.getImageFromPrediction_3DSemanticLabel(img, n_classes)

        # save the segmented image
        out_img = pilimage.fromarray(np.uint8(out_img))
        out_img.save(file_path)


def listoflists2file(filepath, mylist, permission='w'):
    mylist = [str(sublist) for sublist in mylist]
    mylist = '\n'.join(mylist)
    if type(mylist[0]) is unicode:
        mylist = mylist.encode('utf-8')
    with open(filepath, permission) as f:
        f.writelines(mylist)


def list2file(filepath, mylist, permission='w'):
    mylist = [l for l in mylist]
    mylist = '\n'.join(mylist)
    if type(mylist[0]) is unicode:
        mylist = mylist.encode('utf-8')
    with open(filepath, permission) as f:
        f.writelines(mylist)


def list2stdout(mylist):
    mylist = [str(l) for l in mylist]
    mylist = '\n'.join(mylist)
    if type(mylist[0]) is unicode:
        mylist = mylist.encode('utf-8')
    print mylist


def nbest2file(filepath, mylist, separator='|||', permission='w'):
    newlist = []
    for l in mylist:
        for l2 in l:
            a = []
            for l3 in l2:
                if type(l3) is list:
                    l3 = l3[0]
                a.append(str(l3) + ' |||')
            a = ' '.join(a + [' '])
            newlist.append(a.strip()[:-len(separator)].strip())
    mylist = '\n'.join(newlist)
    if type(mylist[0]) is unicode:
        mylist = mylist.encode('utf-8')
    with open(filepath, permission) as f:
        f.writelines(mylist)


def list2vqa(filepath, mylist, qids, permission='w', extra=None):
    res = []
    for i, (ans, qst) in enumerate(zip(mylist, qids)):
        line = {'answer': ans, 'question_id': int(qst)}
        if extra is not None:
            line['reference'] = extra['reference'][i]
            # line['probs'] = str(extra['probs'][i]) # vector of probabilities for all outputs
            line['top5'] = str(
                [[extra['vocab'][p], extra['probs'][i][p]] for p in np.argsort(extra['probs'][i])[::-1][:5]])
            line['max_prob'] = str(max(extra['probs'][i]))
        res.append(line)
    with open(filepath, permission) as f:
        json.dump(res, f)


def dump_hdf5_simple(filepath, dataset_name, data):
    import h5py
    h5f = h5py.File(filepath, 'w')
    h5f.create_dataset(dataset_name, data=data)
    h5f.close()


def load_hdf5_simple(filepath, dataset_name='data'):
    import h5py
    h5f = h5py.File(filepath, 'r')
    tmp = h5f[dataset_name][:]
    h5f.close()
    return tmp


def pickle_model(
        path,
        model,
        word2index_x,
        word2index_y,
        index2word_x,
        index2word_y):
    import sys
    import cPickle
    modifier = 10
    tmp = sys.getrecursionlimit()
    sys.setrecursionlimit(tmp * modifier)
    with open(path, 'wb') as f:
        p_dict = {'model': model,
                  'word2index_x': word2index_x,
                  'word2index_y': word2index_y,
                  'index2word_x': index2word_x,
                  'index2word_y': index2word_y}
        cPickle.dump(p_dict, f, protocol=cPickle.HIGHEST_PROTOCOL)
    sys.setrecursionlimit(tmp)


def unpickle_model(path):
    import cPickle
    with open(path, 'rb') as f:
        model = cPickle.load(f)['model']
    return model


def unpickle_vocabulary(path):
    import cPickle
    p_dict = {}
    with open(path, 'rb') as f:
        pickle_load = cPickle.load(f)
        p_dict['word2index_x'] = pickle_load['word2index_x']
        p_dict['word2index_y'] = pickle_load['word2index_y']
        p_dict['index2word_x'] = pickle_load['index2word_x']
        p_dict['index2word_y'] = pickle_load['index2word_y']
    return p_dict


def unpickle_data_provider(path):
    import cPickle
    with open(path, 'rb') as f:
        dp = cPickle.load(f)['data_provider']
    return dp


def model_to_json(path, model):
    """
    Saves model as a json file under the path.
    """
    import json
    json_model = model.to_json()
    with open(path, 'w') as f:
        json.dump(json_model, f)


def json_to_model(path):
    """
    Loads a model from the json file.
    """
    import json
    from keras.models import model_from_json
    with open(path, 'r') as f:
        json_model = json.load(f)
    model = model_from_json(json_model)
    return model


def model_to_text(filepath, model_added):
    """
    Save the model to text file.
    """
    pass


def text_to_model(filepath):
    """
    Loads the model from the text file.
    """
    pass


def print_qa(questions, answers_gt, answers_gt_original, answers_pred,
             era, similarity=_dirac, path=''):
    """
    In:
        questions - list of questions
        answers_gt - list of answers (after modifications like truncation)
        answers_gt_original - list of answers (before modifications)
        answers_pred - list of predicted answers
        era - current era
        similarity - measure that measures similarity between gt_original and prediction;
            by default dirac measure
        path - path for the output (if empty then stdout is used)
            by fedault an empty path
    Out:
        the similarity score
    """
    assert (len(questions) == len(answers_gt))
    assert (len(questions) == len(answers_pred))
    output = ['-' * 50, 'Era {0}'.format(era)]
    score = 0.0
    for k, q in enumerate(questions):
        a_gt = answers_gt[k]
        a_gt_original = answers_gt_original[k]
        a_p = answers_pred[k]
        score += _dirac(a_p, a_gt_original)
        if type(q[0]) is unicode:
            tmp = unicode(
                'question: {0}\nanswer: {1}\nanswer_original: {2}\nprediction: {3}\n')
        else:
            tmp = 'question: {0}\nanswer: {1}\nanswer_original: {2}\nprediction: {3}\n'
        output.append(tmp.format(q, a_gt, a_gt_original, a_p))
    score = (score / len(questions)) * 100.0
    output.append('Score: {0}'.format(score))
    if path == '':
        print('%s' % '\n'.join(map(str, output)))
    else:
        list2file(path, output)
    return score


def dict2file(mydict, path, title=None, separator=':'):
    """
    In:
        mydict - dictionary to save in a file
        path - path where acc_dict is stored
        title - the first sentence in the file;
            useful if we write many dictionaries
            into the same file
    """
    tmp = [str(x[0]) + separator + str(x[1]) for x in mydict.items()]
    if title is not None:
        output_list = [title]
        output_list.extend(tmp)
    else:
        output_list = tmp
    list2file(path, output_list, 'a')


def dict2pkl(mydict, path):
    """
    Saves a dictionary object into a pkl file.
    :param mydict: dictionary to save in a file
    :param path: path where my_dict is stored
    :return:
    """
    import cPickle
    if path[-4:] == '.pkl':
        extension = ''
    else:
        extension = '.pkl'
    with open(path + extension, 'w') as f:
        cPickle.dump(mydict, f, protocol=cPickle.HIGHEST_PROTOCOL)


def pkl2dict(path):
    """
    Loads a dictionary object from a pkl file.

    :param path: Path to the pkl file to load
    :return: Dict() containing the loaded pkl
    """
    import cPickle
    return cPickle.load(open(path))<|MERGE_RESOLUTION|>--- conflicted
+++ resolved
@@ -14,10 +14,6 @@
 import codecs
 import numpy as np
 import tables
-<<<<<<< HEAD
-from PIL import Image as pilimage
-=======
->>>>>>> b21feaa3
 
 
 ###
@@ -91,10 +87,7 @@
 
 
 def numpy2imgs(folder_path, mylist, imgs_names, dataset):
-<<<<<<< HEAD
-=======
     from PIL import Image as pilimage
->>>>>>> b21feaa3
     create_dir_if_not_exists(folder_path)
     n_samples, wh, n_classes = mylist.shape
 
