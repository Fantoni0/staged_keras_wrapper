--- conflicted
+++ resolved
@@ -221,10 +221,6 @@
                                                           meanSubstraction=self.params['mean_substraction'],
                                                           dataAugmentation=data_augmentation)
                     data = self.net.prepareData(X_batch, Y_batch)
-
-            #print(X_batch)
-            #for b in X_batch:
-            #    print("DATA_B_GEN= ", map(lambda x: ' '.join(map(self.dataset.vocabulary['source_text']['idx2words'].get, filter(lambda y: y!=0, x.reshape(-1)))), b))
             yield (data)
 
 
@@ -3289,7 +3285,7 @@
                     ghost_x = True
             else:
                 x = eval('self.X_' + set_name + '[id_in][init:final]')
-            #print("get_X: ",id_in, x)
+
             if not debug and not ghost_x:
                 if type_in == 'raw-image':
                     daRandomParams = None
@@ -3327,24 +3323,12 @@
                     x = self.loadVideoFeatures(x, id_in, set_name, self.max_video_len[id_in],
                                                normalization_type, normalization, self.features_lengths[id_in],
                                                data_augmentation=dataAugmentation)
-<<<<<<< HEAD
-            '''                    
-            if id_in == 'link_index':
-                print(x)
-            elif id_in == 'state_below' or id_in=='prev_sentence':
-                print(map(lambda y: ' '.join(map(self.vocabulary['description']['idx2words'].get, filter(lambda z:z!=0, y))), x))
-            else:
-                print(map(lambda y: ' '.join(
-                    map(self.vocabulary['source_text']['idx2words'].get, filter(lambda z: z != 0, y))), x))
-            '''
-=======
                 elif type_in == 'categorical':
                     nClasses = len(self.dic_classes[id_in])
                     # load_sample_weights = self.sample_weights[id_out][set_name]
                     x = self.loadCategorical(x, nClasses)
                 elif type_in == 'binary':
                     x = self.loadBinary(x, id_in)
->>>>>>> 76cedba3
             X.append(x)
 
         return X
@@ -3396,7 +3380,7 @@
                         'self.X_' + set_name + '[id_in][0:new_last]')
                 else:
                     x = eval('self.X_' + set_name + '[id_in][last:new_last]')
-            #print("get_XY_X: ", id_in, x)
+
             # Pre-process inputs
             if not debug:
                 if type_in == 'raw-image':
@@ -3436,24 +3420,12 @@
                     x = self.loadVideoFeatures(x, id_in, set_name, self.max_video_len[id_in], normalization_type,
                                                normalization, self.features_lengths[id_in],
                                                data_augmentation=dataAugmentation)
-<<<<<<< HEAD
-            '''
-            if id_in == 'link_index':
-                print(x)
-            elif id_in == 'state_below' or id_in=='prev_sentence':
-                print(map(lambda y: ' '.join(map(self.vocabulary['description']['idx2words'].get, filter(lambda z:z!=0, y))), x))
-            else:
-                print(map(lambda y: ' '.join(
-                    map(self.vocabulary['source_text']['idx2words'].get, filter(lambda z: z != 0, y))), x))
-            '''
-=======
                 elif type_in == 'categorical':
                     nClasses = len(self.dic_classes[id_in])
                     # load_sample_weights = self.sample_weights[id_out][set_name]
                     x = self.loadCategorical(x, nClasses)
                 elif type_in == 'binary':
                     x = self.loadBinary(x, id_in)
->>>>>>> 76cedba3
             X.append(x)
 
         # Recover output samples
@@ -3463,7 +3435,7 @@
                 y = eval('self.Y_' + set_name + '[id_out][last:]') + eval('self.Y_' + set_name + '[id_out][0:new_last]')
             else:
                 y = eval('self.Y_' + set_name + '[id_out][last:new_last]')
-            #print("get_XY_Y: ", id_in, y)
+
             # Pre-process outputs
             if not debug:
                 if type_out == 'categorical':
@@ -3519,9 +3491,6 @@
                     y = (y[0][:, :, None], y[1])
 
             Y.append(y)
-
-        if debug:
-            return [X, Y, [new_last, last, surpassed]]
 
         return [X, Y]
 
@@ -3653,6 +3622,7 @@
                                       self.max_text_len[id_out][set_name], self.text_offset[id_out], # self.max_word_len[id_out][set_name],
                                       fill=self.fill_text[id_out], pad_on_batch=self.pad_on_batch[id_out],
                                       words_so_far=self.words_so_far[id_out], loading_X=False)
+
                     # Use whole sentence as class (classifier model)
                     if self.max_text_len[id_out][set_name] == 0:
                         y = to_categorical(y, self.vocabulary_len[id_out]).astype(np.uint8)
