# -*- coding: utf-8 -*-
import cPickle as pk
import copy
import fnmatch
import logging
import math
import ntpath
import os
import random
import re
import sys
import threading
from collections import Counter
from operator import add

import numpy as np
from PIL import Image as pilimage
from scipy import misc
from scipy import ndimage

from extra.read_write import create_dir_if_not_exists
from keras.utils import np_utils
from .utils import bbox


# ------------------------------------------------------- #
#       SAVE/LOAD
#           External functions for saving and loading Dataset instances
# ------------------------------------------------------- #

def saveDataset(dataset, store_path):
    """
    Saves a backup of the current Dataset object.

    :param dataset: Dataset object to save
    :param store_path: Saving path
    :return: None
    """
    create_dir_if_not_exists(store_path)
    store_path = store_path + '/Dataset_' + dataset.name + '.pkl'
    if not dataset.silence:
        logging.info("<<< Saving Dataset instance to " + store_path + " ... >>>")

    pk.dump(dataset, open(store_path, 'wb'), protocol=pk.HIGHEST_PROTOCOL)

    if not dataset.silence:
        logging.info("<<< Dataset instance saved >>>")


def loadDataset(dataset_path):
    """
    Loads a previously saved Dataset object.

    :param dataset_path: Path to the stored Dataset to load
    :return: Loaded Dataset object
    """

    logging.info("<<< Loading Dataset instance from " + dataset_path + " ... >>>")

    dataset = pk.load(open(dataset_path, 'rb'))

    logging.info("<<< Dataset instance loaded >>>")
    return dataset


# ------------------------------------------------------- #
#       DATA BATCH GENERATOR CLASS
# ------------------------------------------------------- #


class Data_Batch_Generator(object):
    """
    Batch generator class. Retrieves batches of data.
    """

    def __init__(self, set_split, net, dataset, num_iterations,
                 batch_size=50,
                 normalization=False,
                 data_augmentation=True,
                 mean_substraction=True,
                 predict=False,
                 random_samples=-1,
                 shuffle=True,
                 temporally_linked=False):
        """
        Initializes the Data_Batch_Generator
        :param set_split: Split (train, val, test) to retrieve data
        :param net: Net which use the data
        :param dataset: Dataset instance
        :param num_iterations: Maximum number of iterations
        :param batch_size: Size of the minibatch
        :param normalization: Switches on/off the normalization of images
        :param data_augmentation: Switches on/off the data augmentation of the input
        :param mean_substraction: Switches on/off the mean substraction for images
        :param predict: Whether we are predicting or training
        :param random_samples: Retrieves this number of training samples
        :param shuffle: Shuffle the training dataset
        :param temporally_linked: Indicates if we are using a temporally-linked model
        """
        self.set_split = set_split
        self.dataset = dataset
        self.net = net
        self.predict = predict
        self.temporally_linked = temporally_linked
        
        self.first_idx = -1
        # Several parameters
        self.params = {'batch_size': batch_size,
                       'data_augmentation': data_augmentation,
                       'mean_substraction': mean_substraction,
                       'normalization': normalization,
                       'num_iterations': num_iterations,
                       'random_samples': random_samples,
                       'shuffle': shuffle}
        print "Normalization------------>", self.params['normalization']
    def generator(self):
        """
        Gets and processes the data
        :return: generator with the data
        """

        if self.set_split == 'train' and not self.predict:
            data_augmentation = self.params['data_augmentation']
        else:
            data_augmentation = False

        it = 0
        while 1:

            if self.set_split == 'train' and it % self.params['num_iterations'] == 0 and \
                    not self.predict and self.params['random_samples'] == -1 and self.params['shuffle']:
                silence = self.dataset.silence
                self.dataset.silence = True
                self.dataset.shuffleTraining()
                self.dataset.silence = silence
            if it % self.params['num_iterations'] == 0 and self.params['random_samples'] == -1:
                self.dataset.resetCounters(set_name=self.set_split)
            it += 1

            # Checks if we are finishing processing the data split
            init_sample = (it - 1) * self.params['batch_size']
            final_sample = it * self.params['batch_size']
            batch_size = self.params['batch_size']
            n_samples_split = eval("self.dataset.len_" + self.set_split)
            if final_sample >= n_samples_split:
                final_sample = n_samples_split
                batch_size = final_sample - init_sample
                it = 0

            # Recovers a batch of data
            if self.params['random_samples'] > 0:
                num_retrieve = min(self.params['random_samples'], self.params['batch_size'])
                if self.temporally_linked:
                    if self.first_idx == -1:
                        self.first_idx = np.random.randint(0, n_samples_split - self.params['random_samples'], 1)[0]
                        self.next_idx = self.first_idx
                    indices = range(self.next_idx, self.next_idx + num_retrieve)
                    self.next_idx += num_retrieve
                else:
                    indices = np.random.randint(0, n_samples_split, num_retrieve)
                self.params['random_samples'] -= num_retrieve

                # At sampling from train/val, we always have Y
                if self.predict:
                    X_batch = self.dataset.getX_FromIndices(self.set_split,
                                                            indices,
                                                            normalization=self.params['normalization'],
                                                            meanSubstraction=self.params['mean_substraction'],
                                                            dataAugmentation=data_augmentation)
                    data = self.net.prepareData(X_batch, None)[0]

                else:
                    X_batch, Y_batch = self.dataset.getXY_FromIndices(self.set_split,
                                                                      indices,
                                                                      normalization=self.params['normalization'],
                                                                      meanSubstraction=self.params['mean_substraction'],
                                                                      dataAugmentation=data_augmentation)
                    data = self.net.prepareData(X_batch, Y_batch)

            else:
                if self.predict:
                    X_batch = self.dataset.getX(self.set_split,
                                                init_sample,
                                                final_sample,
                                                normalization=self.params['normalization'],
                                                meanSubstraction=self.params['mean_substraction'],
                                                dataAugmentation=False)
                    data = self.net.prepareData(X_batch, None)[0]
                else:
                    X_batch, Y_batch = self.dataset.getXY(self.set_split,
                                                          batch_size,
                                                          normalization=self.params['normalization'],
                                                          meanSubstraction=self.params['mean_substraction'],
                                                          dataAugmentation=data_augmentation)
                    data = self.net.prepareData(X_batch, Y_batch)
            yield (data)


class Homogeneous_Data_Batch_Generator(object):
    """
    Batch generator class. Retrieves batches of data.
    """

    def __init__(self,
                 set_split,
                 net,
                 dataset,
                 num_iterations,
                 batch_size=50,
                 joint_batches=20,
                 normalization=False,
                 data_augmentation=True,
                 mean_substraction=True,
                 predict=False,
                 random_samples=-1,
                 shuffle=True):
        """
        Initializes the Data_Batch_Generator
        :param set_split: Split (train, val, test) to retrieve data
        :param net: Net which use the data
        :param dataset: Dataset instance
        :param num_iterations: Maximum number of iterations
        :param batch_size: Size of the minibatch
        :param normalization: Switches on/off the normalization of images
        :param data_augmentation: Switches on/off the data augmentation of the input
        :param mean_substraction: Switches on/off the mean substraction for images
        :param predict: Whether we are predicting or training
        :param random_samples: Retrieves this number of training samples
        :param shuffle: Shuffle the training dataset
        :param temporally_linked: Indicates if we are using a temporally-linked model
        """
        self.set_split = set_split
        self.dataset = dataset
        self.net = net
        self.predict = predict
        self.first_idx = -1
        self.batch_size = batch_size
        self.it = 0

        # Several parameters
        self.params = {'data_augmentation': data_augmentation,
                       'mean_substraction': mean_substraction,
                       'normalization': normalization,
                       'num_iterations': num_iterations,
                       'random_samples': random_samples,
                       'shuffle': shuffle,
                       'joint_batches': joint_batches}
        self.reset()

    def retrieve_batch(self):

        if self.set_split == 'train' and not self.predict:
            data_augmentation = self.params['data_augmentation']
        else:
            data_augmentation = False

        if self.set_split == 'train' and self.it % self.params['num_iterations'] == 0 and \
                not self.predict and self.params['random_samples'] == -1 and self.params['shuffle']:
            silence = self.dataset.silence
            self.dataset.silence = True
            self.dataset.shuffleTraining()
            self.dataset.silence = silence
        if self.it % self.params['num_iterations'] == 0 and self.params['random_samples'] == -1:
            self.dataset.resetCounters(set_name=self.set_split)
        self.it += 1

        # Checks if we are finishing processing the data split
        init_sample = (self.it - 1) * self.batch_size
        final_sample = self.it * self.batch_size
        batch_size = self.batch_size
        joint_batches = self.params['joint_batches']
        n_samples_split = eval("self.dataset.len_" + self.set_split)
        if final_sample >= n_samples_split:
            final_sample = n_samples_split
            batch_size = final_sample - init_sample
            self.it = 0

        X_batch, Y_batch = self.dataset.getXY(self.set_split,
                                              batch_size * joint_batches,
                                              normalization=self.params['normalization'],
                                              meanSubstraction=self.params['mean_substraction'],
                                              dataAugmentation=data_augmentation)

        self.X_batch = X_batch
        self.Y_batch = Y_batch

    def reset(self):
        self.retrieve_batch()
        text_Y_batch = self.Y_batch[0][1]  # just use mask
        batch_lengths = np.asarray([int(np.sum(cc)) for cc in text_Y_batch])
        self.tidx = batch_lengths.argsort()
        self.curr_idx = 0

    def get_data(self):
        new_X = []
        new_Y = []
        next_idx = min(self.curr_idx + self.batch_size, len(self.tidx))
        self.batch_tidx = self.tidx[self.curr_idx:next_idx]

        for x_input_idx in range(len(self.X_batch)):
            x_to_add = [self.X_batch[x_input_idx][i] for i in self.batch_tidx]
            new_X.append(np.asarray(x_to_add))
        for y_input_idx in range(len(self.Y_batch)):
            Y_batch_ = []
            for data_mask_idx in range(len(self.Y_batch[y_input_idx])):
                y_to_add = np.asarray([self.Y_batch[y_input_idx][data_mask_idx][i] for i in self.batch_tidx])
                Y_batch_.append(y_to_add)
            new_Y.append(tuple(Y_batch_))

        data = self.net.prepareData(new_X, new_Y)
        self.curr_idx = next_idx
        if self.curr_idx >= len(self.tidx):
            self.reset()
        return data

    def generator(self):
        """
        Gets and processes the data
        :return: generator with the data
        """
        while True:
            yield self.get_data()


# ------------------------------------------------------- #
#       MAIN CLASS
# ------------------------------------------------------- #
class Dataset(object):
    """
    Class for defining instances of databases adapted for Keras. It includes several utility functions for easily managing
    data splits, image loading, mean calculation, etc.
    """

    def __init__(self, name, path, silence=False):
        """
        Dataset initializer
        :param name: Dataset name
        :param path: Path to the folder where the images are stored
        :param silence: Verbosity
        """
        # Dataset name
        self.name = name
        # Path to the folder where the images are stored
        self.path = path

        # If silence = False, some informative sentences will be printed while using the "Dataset" object instance
        self.silence = silence

        # Variable for storing external extra variables
        self.extra_variables = dict()

        ############################ Data loading parameters
        # Lock for threads synchronization
        self.__lock_read = threading.Lock()

        # Indicators for knowing if the data [X, Y] has been loaded for each data split
        self.loaded_train = [False, False]
        self.loaded_val = [False, False]
        self.loaded_test = [False, False]
        self.len_train = 0
        self.len_val = 0
        self.len_test = 0

        # Initialize dictionaries of samples
        self.X_train = dict()
        self.X_val = dict()
        self.X_test = dict()
        self.Y_train = dict()
        self.Y_val = dict()
        self.Y_test = dict()

        # Optionally, we point to the raw files. Note that these are not inputs/outputs of the dataset.
        # That means, we won't pre/post process the content of these files in the Dataset class.
        self.loaded_raw_train = [False, False]
        self.loaded_raw_val = [False, False]
        self.loaded_raw_test = [False, False]

        self.X_raw_train = dict()
        self.X_raw_val = dict()
        self.X_raw_test = dict()
        self.Y_raw_train = dict()
        self.Y_raw_val = dict()
        self.Y_raw_test = dict()

        #################################################

        ############################ Parameters for managing all the inputs and outputs
        # List of identifiers for the inputs and outputs and their respective types 
        # (which will define the preprocessing applied)
        self.ids_inputs = []
        self.types_inputs = []  # see accepted types in self.__accepted_types_inputs
        self.inputs_data_augmentation_types = dict()  # see accepted types in self._available_augm_<input_type>
        self.optional_inputs = []

        self.ids_outputs = []
        self.types_outputs = []  # see accepted types in self.__accepted_types_outputs
        self.sample_weights = dict()  # Choose whether we should compute output masks or not

        # List of implemented input and output data types
        self.__accepted_types_inputs = ['raw-image', 'image-features',
                                        'video', 'video-features',
                                        'text',
                                        'id', 'ghost', 'file-name']
        self.__accepted_types_outputs = ['categorical', 'binary',
                                         'real',
                                         'text',
                                         '3DLabel', '3DSemanticLabel',
                                         'id', 'file-name']
        #    inputs/outputs with type 'id' are only used for storing external identifiers for your data
        #    they will not be used in any way. IDs must be stored in text files with a single id per line

        # List of implemented input normalization functions
        self.__available_norm_im_vid = ['0-1']  # 'image' and 'video' only
        self.__available_norm_feat = ['L2']  # 'image-features' and 'video-features' only

        # List of implemented input data augmentation functions
        self.__available_augm_vid_feat = ['random_selection', 'noise']  # 'video-features' only
        #################################################

        ############################ Parameters used for inputs/outputs of type 'text'
        self.extra_words = {'<pad>': 0, '<unk>': 1, '<null>': 2}  # extra words introduced in all vocabularies
        self.vocabulary = dict()  # vocabularies (words2idx and idx2words)
        self.max_text_len = dict()  # number of words accepted in a 'text' sample
        self.vocabulary_len = dict()  # number of words in the vocabulary
        self.text_offset = dict()  # number of timesteps that the text is shifted (to the right)
        self.fill_text = dict()  # text padding mode
        self.pad_on_batch = dict()  # text padding mode: If pad_on_batch, the sample will have the maximum length
        # of the current batch. Else, it will have a fixed length (max_text_len)
        self.words_so_far = dict()  # if True, each sample will be represented as the complete set of words until
        # the point defined by the timestep dimension
        # (e.g. t=0 'a', t=1 'a dog', t=2 'a dog is', etc.)
        self.mapping = dict()  # Source -- Target predefined word mapping
        #################################################

        ############################ Parameters used for inputs of type 'video' or 'video-features'
        self.counts_frames = dict()
        self.paths_frames = dict()
        self.max_video_len = dict()
        #################################################

        ############################ Parameters used for inputs of type 'image-features' or 'video-features'
        self.features_lengths = dict()
        #################################################

        ############################ Parameters used for inputs of type 'raw-image'
        # Image resize dimensions used for all the returned images
        self.img_size = dict()
        # Image crop dimensions for the returned images
        self.img_size_crop = dict()
        # Training mean image
        self.train_mean = dict()
        # Whether they are RGB images (or grayscale)
        self.use_RGB = dict()
        #################################################

        ############################ Parameters used for outputs of type 'categorical', '3DLabels' or '3DSemanticLabel'
        self.classes = dict()
        self.dic_classes = dict()
        #################################################

        ############################ Parameters used for outputs of type '3DLabels' or '3DSemanticLabel'
        self.id_in_3DLabel = dict()
        self.num_poolings_model = dict()
        #################################################

        ############################ Parameters used for outputs of type '3DSemanticLabel'
        self.semantic_classes = dict()
        #################################################

        # Reset counters to start loading data in batches
        self.resetCounters()

    def shuffleTraining(self):
        """
        Applies a random shuffling to the training samples.
        """
        if not self.silence:
            logging.info("Shuffling training samples.")

        # Shuffle
        num = self.len_train
        shuffled_order = random.sample([i for i in range(num)], num)

        # Process each input sample
        for id in self.X_train.keys():
            self.X_train[id] = [self.X_train[id][s] for s in shuffled_order]
        # Process each output sample
        for id in self.Y_train.keys():
            self.Y_train[id] = [self.Y_train[id][s] for s in shuffled_order]

        if not self.silence:
            logging.info("Shuffling training done.")

    def keepTopOutputs(self, set_name, id_out, n_top):
        self.__checkSetName(set_name)

        if id_out not in self.ids_outputs:
            raise Exception("The parameter 'id_out' must specify a valid id for an output of the dataset.")

        # type_out = self.types_outputs(self.ids_outputs.index(id_out))
        # if type_out != 'text':
        #    raise Exception("This method is only applicable to outputs of type 'text'.")

        logging.info('Keeping top ' + str(n_top) + ' outputs from the ' + set_name + ' set and removing the rest.')

        # Sort outputs by number of occurrences
        samples = None
        exec ('samples = self.Y_' + set_name)
        count = Counter(samples[id_out])
        most_frequent = sorted(count.items(), key=lambda x: x[1], reverse=True)[:n_top]
        most_frequent = [m[0] for m in most_frequent]

        # Select top samples
        kept = []
        for i, s in enumerate(samples[id_out]):
            if s in most_frequent:
                kept.append(i)

        # Remove non-top samples    
        # Inputs
        ids = None
        exec ('ids = self.X_' + set_name + '.keys()')
        for id in ids:
            exec ('self.X_' + set_name + '[id] = [self.X_' + set_name + '[id][k] for k in kept]')
        # Outputs
        exec ('ids = self.Y_' + set_name + '.keys()')
        for id in ids:
            exec ('self.Y_' + set_name + '[id] = [self.Y_' + set_name + '[id][k] for k in kept]')
        new_len = len(samples[id_out])
        exec ('self.len_' + set_name + ' = new_len')

        self.__checkLengthSet(set_name)

        logging.info(str(new_len) + ' samples remaining after removal.')

    # ------------------------------------------------------- #
    #       GENERAL SETTERS
    #           classes list, train, val and test set, etc.
    # ------------------------------------------------------- #

    def resetCounters(self, set_name="all"):
        """
        Resets some basic counter indices for the next samples to read.
        """
        if set_name == "all":
            self.last_train = 0
            self.last_val = 0
            self.last_test = 0
        else:
            self.__checkSetName(set_name)
            exec ('self.last_' + set_name + '=0')

    def setSilence(self, silence):
        """
        Changes the silence mode of the 'Dataset' instance.
        """
        self.silence = silence

    def setListGeneral(self, path_list, split=[0.8, 0.1, 0.1], shuffle=True, type='raw-image', id='image'):
        """
            Deprecated
        """
        logging.info("WARNING: The method setListGeneral() is deprecated, consider using setInput() instead.")
        self.setInput(path_list, split, type=type, id=id)

    def setList(self, path_list, set_name, type='raw-image', id='image'):
        """
            DEPRECATED
        """
        logging.info("WARNING: The method setList() is deprecated, consider using setInput() instead.")
        self.setInput(path_list, set_name, type, id)

    def setRawInput(self, path_list, set_name, type='file-name', id='raw-text', overwrite_split=False):
        """
            Loads a list which can contain all samples from either the 'train', 'val', or
            'test' set splits (specified by set_name).

            # General parameters

            :param path_list: can either be a path to a text file containing the paths to the images or a python list of paths
            :param set_name: identifier of the set split loaded ('train', 'val' or 'test')
            :param type: identifier of the type of input we are loading (accepted types can be seen in self.__accepted_types_inputs)
            :param id: identifier of the input data loaded
            :param repeat_set: repeats the inputs given (useful when we have more outputs than inputs). Int or array of ints.
            :param required: flag for optional inputs
        """
        self.__checkSetName(set_name)

        # Insert type and id of input data
        keys_X_set = eval('self.X_raw_' + set_name + '.keys()')
        if id not in self.ids_inputs or overwrite_split:
            self.ids_inputs.append(id)
            self.types_inputs.append(type)
            if id not in self.optional_inputs:
                self.optional_inputs.append(id)  # This is always optional
        elif id in keys_X_set and not overwrite_split:
            raise Exception('An input with id "' + id + '" is already loaded into the Database.')

        if type not in self.__accepted_types_inputs:
            raise NotImplementedError(
                'The input type "' + type + '" is not implemented. The list of valid types are the following: ' + str(
                    self.__accepted_types_inputs))

        exec ('self.X_raw_' + set_name + '[id] = path_list')
        exec ('self.loaded_raw_' + set_name + '[0] = True')
        if not self.silence:
            logging.info('Loaded "' + set_name + '" set inputs of type "' + type + '" with id "' + id + '".')

    def setInput(self, path_list, set_name, type='raw-image', id='image', repeat_set=1, required=True,
                 overwrite_split=False, normalization_types=None, data_augmentation_types=None,
                 img_size=[256, 256, 3], img_size_crop=[227, 227, 3], use_RGB=True,
                 # 'raw-image' / 'video'   (height, width, depth)
                 max_text_len=35, tokenization='tokenize_basic', offset=0, fill='end', min_occ=0,  # 'text'
                 pad_on_batch=True, build_vocabulary=False, max_words=0, words_so_far=False,  # 'text'
                 feat_len=1024,  # 'image-features' / 'video-features'
                 max_video_len=26  # 'video'
                 ):
        """
            Loads a list which can contain all samples from either the 'train', 'val', or
            'test' set splits (specified by set_name).
            
            # General parameters
            
            :param path_list: can either be a path to a text file containing the paths to the images or a python list of paths
            :param set_name: identifier of the set split loaded ('train', 'val' or 'test')
            :param type: identifier of the type of input we are loading (accepted types can be seen in self.__accepted_types_inputs)
            :param id: identifier of the input data loaded
            :param repeat_set: repeats the inputs given (useful when we have more outputs than inputs). Int or array of ints.
            :param required: flag for optional inputs
            :param overwrite_split: indicates that we want to overwrite the data with id that was already declared in the dataset
            :param normalization_types: type of normalization applied to the current input if we activate the data normalization while loading
            :param data_augmentation_types: type of data augmentation applied to the current input if we activate the data augmentation while loading

            
            # 'raw-image'-related parameters
            
            :param img_size: size of the input images (any input image will be resized to this)
            :param img_size_crop: size of the cropped zone (when dataAugmentation=False the central crop will be used)
            
            
            # 'text'-related parameters
            
            :param tokenization: type of tokenization applied (must be declared as a method of this class) (only applicable when type=='text').
            :param build_vocabulary: whether a new vocabulary will be built from the loaded data or not (only applicable when type=='text'). A previously calculated vocabulary will be used if build_vocabulary is an 'id' from a previously loaded input/output
            :param max_text_len: maximum text length, the rest of the data will be padded with 0s (only applicable if the output data is of type 'text').
            :param max_words: a maximum of 'max_words' words from the whole vocabulary will be chosen by number or occurrences
            :param offset: number of timesteps that the text is shifted to the right (for sequential conditional models, which take as input the previous output)
            :param fill: select whether padding before or after the sequence
            :param min_occ: minimum number of occurrences allowed for the words in the vocabulary. (default = 0)
            :param pad_on_batch: the batch timesteps size will be set to the length of the largest sample +1 if True, max_len will be used as the fixed length otherwise
            :param words_so_far: if True, each sample will be represented as the complete set of words until the point defined by the timestep dimension (e.g. t=0 'a', t=1 'a dog', t=2 'a dog is', etc.)

            # 'image-features' and 'video-features'- related parameters
            
            :param feat_len: size of the feature vectors for each dimension. We must provide a list if the features are not vectors.
            
            
            # 'video'-related parameters
            
            :param max_video_len: maximum video length, the rest of the data will be padded with 0s (only applicable if the input data is of type 'video' or video-features').
        """
        self.__checkSetName(set_name)

        # Insert type and id of input data
        keys_X_set = eval('self.X_' + set_name + '.keys()')
        if id not in self.ids_inputs:
            self.ids_inputs.append(id)
            self.types_inputs.append(type)
        elif id in keys_X_set and not overwrite_split:
            raise Exception('An input with id "' + id + '" is already loaded into the Database.')

        if not required and id not in self.optional_inputs:
            self.optional_inputs.append(id)

        if type not in self.__accepted_types_inputs:
            raise NotImplementedError(
                'The input type "' + type + '" is not implemented. The list of valid types are the following: ' + str(
                    self.__accepted_types_inputs))

        # Proprocess the input data depending on its type
        if type == 'raw-image':
            data = self.preprocessImages(path_list, id, set_name, img_size, img_size_crop, use_RGB)
        elif type == 'video':
            data = self.preprocessVideos(path_list, id, set_name, max_video_len, img_size, img_size_crop)
        elif type == 'text':
            if self.max_text_len.get(id) is None:
                self.max_text_len[id] = dict()
            data = self.preprocessText(path_list, id, set_name, tokenization, build_vocabulary, max_text_len,
                                       max_words, offset, fill, min_occ, pad_on_batch, words_so_far)
        elif type == 'image-features':
            data = self.preprocessFeatures(path_list, id, set_name, feat_len)
        elif type == 'video-features':
            # Check if the chosen data augmentation types exists
            if data_augmentation_types is not None:
                for da in data_augmentation_types:
                    if da not in self.__available_augm_vid_feat:
                        raise NotImplementedError(
                            'The chosen data augmentation type ' + da + ' is not implemented for the type "video-features".')
            self.inputs_data_augmentation_types[id] = data_augmentation_types
            data = self.preprocessVideoFeatures(path_list, id, set_name, max_video_len, img_size, img_size_crop,
                                                feat_len)
        elif type == 'id':
            data = self.preprocessIDs(path_list, id, set_name)
        elif type == 'ghost':
            data = []

        if isinstance(repeat_set, list) or isinstance(repeat_set, (np.ndarray, np.generic)) or repeat_set > 1:
            data = list(np.repeat(data, repeat_set))

        self.__setInput(data, set_name, type, id, overwrite_split)

    def __setInput(self, set, set_name, type, id, overwrite_split):
        exec ('self.X_' + set_name + '[id] = set')
        exec ('self.loaded_' + set_name + '[0] = True')
        if id not in self.optional_inputs:
            exec ('self.len_' + set_name + ' = len(set)')
            if not overwrite_split:
                self.__checkLengthSet(set_name)

        if not self.silence:
            logging.info(
                'Loaded "' + set_name + '" set inputs of type "' + type + '" with id "' + id + '" and length ' + str(
                    eval('self.len_' + set_name)) + '.')

    def removeInput(self, set_name, id='label', type='categorical'):
        # Ensure that the output exists before removing it
        keys_X_set = eval('self.X_' + set_name + '.keys()')
        if id in self.ids_inputs:
            ind_remove = self.ids_inputs.index(id)
            del self.ids_inputs[ind_remove]
            del self.types_inputs[ind_remove]
            exec ('del self.X_' + set_name + '[id]')
        elif id not in keys_X_set:
            raise Exception('An input with id "' + id + '" does not exist in the Database.')
        if not self.silence:
            logging.info('Removed "' + set_name + '" set input of type "' + type + '" with id "' + id + '.')

    def setLabels(self, labels_list, set_name, type='categorical', id='label'):
        """
            DEPRECATED
        """
        logging.info("WARNING: The method setLabels() is deprecated, consider using setOutput() instead.")
        self.setOutput(labels_list, set_name, type=type, id=id)

    def setRawOutput(self, path_list, set_name, type='file-name', id='raw-text', overwrite_split=False):
        """
            Loads a list which can contain all samples from either the 'train', 'val', or
            'test' set splits (specified by set_name).

            # General parameters

            :param path_list: can either be a path to a text file containing the paths to the images or a python list of paths
            :param set_name: identifier of the set split loaded ('train', 'val' or 'test')
            :param type: identifier of the type of input we are loading (accepted types can be seen in self.__accepted_types_inputs)
            :param id: identifier of the input data loaded
            :param repeat_set: repeats the inputs given (useful when we have more outputs than inputs). Int or array of ints.
            :param required: flag for optional inputs
        """
        self.__checkSetName(set_name)

        # Insert type and id of input data
        keys_Y_set = eval('self.Y_raw_' + set_name + '.keys()')
        if id not in self.ids_inputs or overwrite_split:
            self.ids_inputs.append(id)
            self.types_inputs.append(type)
            if id not in self.optional_inputs:
                self.optional_inputs.append(id)  # This is always optional

        elif id in keys_Y_set and not overwrite_split:
            raise Exception('An input with id "' + id + '" is already loaded into the Database.')

        if type not in self.__accepted_types_inputs:
            raise NotImplementedError(
                'The input type "' + type + '" is not implemented. The list of valid types are the following: ' + str(
                    self.__accepted_types_inputs))

        exec ('self.Y_raw_' + set_name + '[id] = path_list')
        exec ('self.loaded_raw_' + set_name + '[1] = True')

        if not self.silence:
            logging.info('Loaded "' + set_name + '" set inputs of type "' + type + '" with id "' + id + '".')

    def setOutput(self, path_list, set_name, type='categorical', id='label', repeat_set=1, overwrite_split=False,
                  sample_weights=False,
                  tokenization='tokenize_basic', max_text_len=0, offset=0, fill='end', min_occ=0,  # 'text'
                  pad_on_batch=True, words_so_far=False, build_vocabulary=False, max_words=0,  # 'text'
                  associated_id_in=None, num_poolings=None,  # '3DLabel' or '3DSemanticLabel'
                  ):
        """
            Loads a set of output data, usually (type=='categorical') referencing values in self.classes (starting from 0)
            
            # General parameters
            
            :param path_list: can either be a path to a text file containing the labels or a python list of labels.
            :param set_name: identifier of the set split loaded ('train', 'val' or 'test').
            :param type: identifier of the type of input we are loading (accepted types can be seen in self.__accepted_types_outputs).
            :param id: identifier of the input data loaded.
            :param repeat_set: repeats the outputs given (useful when we have more inputs than outputs). Int or array of ints.
            :param overwrite_split: indicates that we want to overwrite the data with id that was already declared in the dataset
            :param sample_weights: switch on/off sample weights usage for the current output
            
            # 'text'-related parameters
            
            :param tokenization: type of tokenization applied (must be declared as a method of this class) (only applicable when type=='text').
            :param build_vocabulary: whether a new vocabulary will be built from the loaded data or not (only applicable when type=='text').
            :param max_text_len: maximum text length, the rest of the data will be padded with 0s (only applicable if the output data is of type 'text') Set to 0 if the whole sentence will be used as an output class.
            :param max_words: a maximum of 'max_words' words from the whole vocabulary will be chosen by number or occurrences
            :param offset: number of timesteps that the text is shifted to the right (for sequential conditional models, which take as input the previous output)
            :param fill: select whether padding before or after the sequence
            :param min_occ: minimum number of occurrences allowed for the words in the vocabulary. (default = 0)
            :param pad_on_batch: the batch timesteps size will be set to the length of the largest sample +1 if True, max_len will be used as the fixed length otherwise
            :param words_so_far: if True, each sample will be represented as the complete set of words until the point defined by the timestep dimension (e.g. t=0 'a', t=1 'a dog', t=2 'a dog is', etc.)
            
            # '3DLabel' or '3DSemanticLabel'-related parameters
            
            :param associated_id_in: id of the input 'raw-image' associated to the inputted 3DLabels or 3DSemanticLabel
            :param num_poolings: number of pooling layers used in the model (used for calculating output dimensions)

        """
        self.__checkSetName(set_name)

        # Insert type and id of output data
        keys_Y_set = eval('self.Y_' + set_name + '.keys()')
        if id not in self.ids_outputs:
            self.ids_outputs.append(id)
            self.types_outputs.append(type)
        elif id in keys_Y_set and not overwrite_split:
            raise Exception('An output with id "' + id + '" is already loaded into the Database.')

        if type not in self.__accepted_types_outputs:
            raise NotImplementedError(
                'The output type "' + type + '" is not implemented. The list of valid types are the following: ' + str(
                    self.__accepted_types_outputs))

        # Preprocess the output data depending on its type
        if type == 'categorical':
            self.setClasses(path_list, id)
            data = self.preprocessCategorical(path_list, id,
                                              sample_weights=True if sample_weights and set_name == 'train' else False)
        elif type == 'text':
            if self.max_text_len.get(id) is None:
                self.max_text_len[id] = dict()
            data = self.preprocessText(path_list, id, set_name, tokenization, build_vocabulary, max_text_len,
                                       max_words, offset, fill, min_occ, pad_on_batch, words_so_far)
        elif type == 'binary':
            data = self.preprocessBinary(path_list)
        elif type == 'real':
            data = self.preprocessReal(path_list)
        elif type == 'id':
            data = self.preprocessIDs(path_list, id)
        elif (type == '3DLabel'):
            data = self.preprocess3DLabel(path_list, id, associated_id_in, num_poolings)
        elif (type == '3DSemanticLabel'):
            data = self.preprocess3DSemanticLabel(path_list, id, associated_id_in, num_poolings)

        if isinstance(repeat_set, list) or isinstance(repeat_set, (np.ndarray, np.generic)) or repeat_set > 1:
            data = list(np.repeat(data, repeat_set))
        if self.sample_weights.get(id) is None:
            self.sample_weights[id] = dict()
        self.sample_weights[id][set_name] = sample_weights
        self.__setOutput(data, set_name, type, id, overwrite_split)

    def __setOutput(self, labels, set_name, type, id, overwrite_split):
        exec ('self.Y_' + set_name + '[id] = labels')
        exec ('self.loaded_' + set_name + '[1] = True')
        exec ('self.len_' + set_name + ' = len(labels)')
        if not overwrite_split:
            self.__checkLengthSet(set_name)

        if not self.silence:
            logging.info(
                'Loaded "' + set_name + '" set outputs of type "' + type + '" with id "' + id + '" and length ' + str(
                    eval('self.len_' + set_name)) + '.')

    def removeOutput(self, set_name, id='label', type='categorical'):
        # Ensure that the output exists before removing it
        keys_Y_set = eval('self.Y_' + set_name + '.keys()')
        if id in self.ids_outputs:
            ind_remove = self.ids_outputs.index(id)
            del self.ids_outputs[ind_remove]
            del self.types_outputs[ind_remove]
            exec ('del self.Y_' + set_name + '[id]')
        elif id not in keys_Y_set:
            raise Exception('An output with id "' + id + '" does not exist in the Database.')
        if not self.silence:
            logging.info('Removed "' + set_name + '" set outputs of type "' + type + '" with id "' + id + '.')

    # ------------------------------------------------------- #
    #       TYPE 'categorical' SPECIFIC FUNCTIONS
    # ------------------------------------------------------- #

    def setClasses(self, path_classes, id):
        """
        Loads the list of classes of the dataset.
        Each line must contain a unique identifier of the class.

        :param path_classes: Path to a text file with the classes or an instance of the class list.
        :param id: Dataset id

        :return: None
        """

        if isinstance(path_classes, str) and os.path.isfile(path_classes):
            classes = []
            with open(path_classes, 'r') as list_:
                for line in list_:
                    classes.append(line.rstrip('\n'))
            self.classes[id] = classes
        elif isinstance(path_classes, list):
            self.classes[id] = path_classes
        else:
            raise Exception(
                'Wrong type for "path_classes". It must be a path to a text file with the classes or an instance of the class list.')

        self.dic_classes[id] = dict()
        for c in range(len(self.classes[id])):
            self.dic_classes[id][self.classes[id][c]] = c

        if not self.silence:
            logging.info('Loaded classes list with ' + str(len(self.dic_classes[id])) + " different labels.")

    def preprocessCategorical(self, labels_list, id, sample_weights=False):
        """
        Preprocesses categorical data.

        :param labels_list: Label list. Given as a path to a file or as an instance of the class list.

        :return: Preprocessed labels.
        """

        if isinstance(labels_list, str) and os.path.isfile(labels_list):
            labels = []
            with open(labels_list, 'r') as list_:
                for line in list_:
                    labels.append(int(line.rstrip('\n')))
        elif isinstance(labels_list, list):
            labels = labels_list
        else:
            raise Exception(
                'Wrong type for "path_list". It must be a path to a text file with the labels or an instance of the class list.')

        if sample_weights:
            n_classes = len(set(labels))
            counts_per_class = np.zeros((n_classes,))
            for lab in labels:
                counts_per_class[lab] += 1

            # Apply balanced weights per class
            inverse_counts_per_class = [sum(counts_per_class) - c_i for c_i in counts_per_class]
            weights_per_class = [float(c_i) / sum(inverse_counts_per_class) for c_i in inverse_counts_per_class]
            self.extra_variables['class_weights_' + id] = weights_per_class

        return labels

    def loadCategorical(self, y_raw, nClasses, id, load_sample_weights):
        y = np_utils.to_categorical(y_raw, nClasses).astype(np.uint8)
        # if load_sample_weights:
        #    sw = self.getCategoricalSampleWeights(y_raw, id)
        #    y = (y, sw)

        return y

    """
    def getCategoricalSampleWeights(self, y, id):
        n_samples = len(y)
        sw = np.zeros((n_samples,))
        all_sw = self.extra_variables['sample_weights_'+id]
        for i,y_ in enumerate(y):
            sw[i] = all_sw[y_]
        return sw
    """

    # ------------------------------------------------------- #
    #       TYPE 'binary' SPECIFIC FUNCTIONS
    # ------------------------------------------------------- #

    def preprocessBinary(self, labels_list):
        """
        Preprocesses binary classes.

        :param labels_list: Binary label list given as an instance of the class list.

        :return: Preprocessed labels.
        """
        if isinstance(labels_list, list):
            labels = labels_list
        else:
            raise Exception('Wrong type for "path_list". It must be an instance of the class list.')

        return labels

    # ------------------------------------------------------- #
    #       TYPE 'real' SPECIFIC FUNCTIONS
    # ------------------------------------------------------- #

    def preprocessReal(self, labels_list):
        """
        Preprocesses real classes.

        :param labels_list: Label list. Given as a path to a file or as an instance of the class list.

        :return: Preprocessed labels.
        """
        if isinstance(labels_list, str) and os.path.isfile(labels_list):
            labels = []
            with open(labels_list, 'r') as list_:
                for line in list_:
                    labels.append(int(line.rstrip('\n')))
        elif isinstance(labels_list, list):
            labels = labels_list
        else:
            raise Exception(
                'Wrong type for "path_list". It must be a path to a text file with real values or an instance of the class list.')

        return labels

    # ------------------------------------------------------- #
    #       TYPE 'features' SPECIFIC FUNCTIONS
    # ------------------------------------------------------- #

    def preprocessFeatures(self, path_list, id, set_name, feat_len):
        """
        Preprocesses features. We should give a path to a text file where each line must contain a path to a .npy file storing a feature vector.
        Alternatively "path_list" can be an instance of the class list.

        :param path_list: Path to a text file where each line must contain a path to a .npy file storing a feature vector. Alternatively, instance of the class list.
        :param id: Dataset id
        :param set_name: Used?
        :param feat_len: Length of features. If all features have the same length, given as a number. Otherwise, list.

        :return: Preprocessed features
        """
        # file with a list, each line being a path to a .npy file with a feature vector
        if isinstance(path_list, str) and os.path.isfile(path_list):
            data = []
            with open(path_list, 'r') as list_:
                for line in list_:
                    # data.append(np.fromstring(line.rstrip('\n'), sep=','))
                    data.append(line.rstrip('\n'))
        elif isinstance(path_list, list):
            data = path_list
        else:
            raise Exception(
                'Wrong type for "path_list". It must be a path to a text file. Each line must contain a path'
                ' to a .npy file storing a feature vector. Alternatively "path_list" can be an instance of the class list.')

        if not isinstance(feat_len, list):
            feat_len = [feat_len]
        self.features_lengths[id] = feat_len

        return data

    def loadFeatures(self, X, feat_len, normalization_type='L2', normalization=False, loaded=False, external=False,
                     data_augmentation=True):
        """
        Loads and normalizes features.

        :param X: Features to load.
        :param feat_len: Length of the features.
        :param normalization_type: Normalization to perform to the features (see: self.__available_norm_feat)
        :param normalization: Whether to normalize or not the features.
        :param loaded: Flag that indicates if these features have been already loaded.
        :param external: Boolean indicating if the paths provided in 'X' are absolute paths to external images
        :param data_augmentation: Perform data augmentation (with mean=0.0, std_dev=0.01)

        :return: Loaded features as numpy array
        """
        if normalization and normalization_type not in self.__available_norm_feat:
            raise NotImplementedError(
                'The chosen normalization type ' + normalization_type + ' is not implemented for the type "image-features" and "video-features".')

        n_batch = len(X)
        features = np.zeros(tuple([n_batch] + feat_len))

        for i, feat in enumerate(X):
            if not external:
                feat = self.path + '/' + feat

            feat = np.load(feat)

            if data_augmentation:
                noise_mean = 0.0
                noise_dev = 0.01
                noise = np.random.normal(noise_mean, noise_dev, feat.shape)
                feat += noise

            if normalization:
                if normalization_type == 'L2':
                    feat = feat / np.linalg.norm(feat, ord=2)

            features[i] = feat

        return np.array(features)

    # ------------------------------------------------------- #
    #       TYPE 'text' SPECIFIC FUNCTIONS
    # ------------------------------------------------------- #

    def preprocessText(self, annotations_list, id, set_name, tokenization, build_vocabulary, max_text_len,
                       max_words, offset, fill, min_occ, pad_on_batch, words_so_far):
        """
        Preprocess 'text' data type: Builds vocabulary (if necessary) and preprocesses the sentences.
        Also sets Dataset parameters.

        :param annotations_list: Path to the sentences to process.
        :param id: Dataset id of the data.
        :param set_name: Name of the current set ('train', 'val', 'test')
        :param tokenization: Tokenization to perform.
        :param build_vocabulary: Whether we should build a vocabulary for this text or not.
        :param max_text_len: Maximum length of the text. If max_text_len == 0, we treat the full sentence as a class.
        :param max_words: Maximum number of words to include in the dictionary.
        :param offset: Text shifting.
        :param fill: Whether we path with zeros at the beginning or at the end of the sentences.
        :param min_occ: Minimum occurrences of each word to be included in the dictionary.
        :param pad_on_batch: Whether we get sentences with length of the maximum length of the minibatch or sentences with a fixed (max_text_length) length.
        :param words_so_far: Experimental feature. Should be ignored.

        :return: Preprocessed sentences.
        """
        sentences = []
        if isinstance(annotations_list, str) and os.path.isfile(annotations_list):
            with open(annotations_list, 'r') as list_:
                for line in list_:
                    sentences.append(line.rstrip('\n'))
        elif isinstance(annotations_list, list):
            sentences = annotations_list
        else:
            raise Exception(
                'Wrong type for "annotations_list". It must be a path to a text file with the sentences or a list of sentences. '
                'It currently is: %s' % (str(annotations_list)))

        # Check if tokenization method exists
        if hasattr(self, tokenization):
            tokfun = eval('self.' + tokenization)
        else:
            raise Exception('Tokenization procedure "' + tokenization + '" is not implemented.')

        # Tokenize sentences
        if max_text_len != 0:  # will only tokenize if we are not using the whole sentence as a class
            for i in range(len(sentences)):
                sentences[i] = tokfun(sentences[i])

        # Build vocabulary
        error_vocab = False
        if build_vocabulary == True:
            self.build_vocabulary(sentences, id, tokfun, max_text_len != 0, min_occ=min_occ, n_words=max_words)
        elif isinstance(build_vocabulary, str):
            if build_vocabulary in self.vocabulary:
                self.vocabulary[id] = self.vocabulary[build_vocabulary]
                if not self.silence:
                    logging.info('\tReusing vocabulary named "' + build_vocabulary + '" for data with id "' + id + '".')
            else:
                raise Exception(
                    'The parameter "build_vocabulary" must be a boolean or a str containing an id of the vocabulary we want to copy.')
        elif isinstance(build_vocabulary, dict):
            self.vocabulary[id] = build_vocabulary
            if not self.silence:
                logging.info('\tReusing vocabulary from dictionary for data with id "' + id + '".')

        if not id in self.vocabulary:
            raise Exception(
                'The dataset must include a vocabulary with id "' + id + '" in order to process the type "text" data. Set "build_vocabulary" to True if you want to use the current data for building the vocabulary.')

        # Store max text len
        self.max_text_len[id][set_name] = max_text_len
        self.text_offset[id] = offset
        self.fill_text[id] = fill
        self.pad_on_batch[id] = pad_on_batch
        self.words_so_far[id] = words_so_far

        return sentences

    def build_vocabulary(self, captions, id, tokfun, do_split, min_occ=0, n_words=0):
        """
        Vocabulary builder for data of type 'text'

        :param captions: Corpus sentences
        :param id: Dataset id of the text
        :param tokfun: Tokenization function. (used?)
        :param do_split: Split sentence by words or use the full sentence as a class.
        :param min_occ: Minimum occurrences of each word to be included in the dictionary.
        :param n_words: Maximum number of words to include in the dictionary.
        :return: None.
        """
        if not self.silence:
            logging.info("Creating vocabulary for data with id '" + id + "'.")

        counters = []
        sentence_counts = []
        counter = Counter()
        sentence_count = 0
        for line in captions:
            if do_split:
                # tokenized = tokfun(line)º
                # words = tokenized.strip().split(' ')
                words = line.strip().split(' ')
                counter.update(words)
            else:
                counter.update([line])
            sentence_count += 1

        if not do_split and not self.silence:
            logging.info('Using whole sentence as a single word.')

        counters.append(counter)
        sentence_counts.append(sentence_count)
        # logging.info("\t %d unique words in %d sentences with a total of %d words." %
        #      (len(counter), sentence_count, sum(counter.values())))

        combined_counter = reduce(add, counters)
        if not self.silence:
            logging.info("\t Total: %d unique words in %d sentences with a total of %d words." %
                         (len(combined_counter), sum(sentence_counts), sum(combined_counter.values())))

        # keep only words with less than 'min_occ' occurrences
        if min_occ > 1:
            removed = 0
            for k in combined_counter.keys():
                if combined_counter[k] < min_occ:
                    del combined_counter[k]
                    removed += 1
            if not self.silence:
                logging.info("\t Removed %d words with less than %d occurrences. New total: %d." %
                             (removed, min_occ, len(combined_counter)))

        # keep only top 'n_words'
        if n_words > 0:
            vocab_count = combined_counter.most_common(n_words - len(self.extra_words))
            if not self.silence:
                logging.info("Creating dictionary of %s most common words, covering "
                             "%2.1f%% of the text."
                             % (n_words,
                                100.0 * sum([count for word, count in vocab_count]) /
                                sum(combined_counter.values())))
        else:
            if not self.silence:
                logging.info("Creating dictionary of all words")
            vocab_count = counter.most_common()

        dictionary = {}
        for i, (word, count) in enumerate(vocab_count):
            dictionary[word] = i + len(self.extra_words)

        for w, k in self.extra_words.iteritems():
            dictionary[w] = k

        # Store dictionary and append to previously existent if needed.
        if id not in self.vocabulary:
            self.vocabulary[id] = dict()
            self.vocabulary[id]['words2idx'] = dictionary
            inv_dictionary = {v: k for k, v in dictionary.items()}
            self.vocabulary[id]['idx2words'] = inv_dictionary

            self.vocabulary_len[id] = len(vocab_count) + len(self.extra_words)

        else:
            old_keys = self.vocabulary[id]['words2idx'].keys()
            new_keys = dictionary.keys()
            added = 0
            for key in new_keys:
                if key not in old_keys:
                    self.vocabulary[id]['words2idx'][key] = self.vocabulary_len[id]
                    self.vocabulary_len[id] += 1
                    added += 1

            inv_dictionary = {v: k for k, v in self.vocabulary[id]['words2idx'].items()}
            self.vocabulary[id]['idx2words'] = inv_dictionary

            if not self.silence:
                logging.info('Appending ' + str(added) + ' words to dictionary with id "' + id + '".')
                logging.info('\tThe new total is ' + str(self.vocabulary_len[id]) + '.')

    def merge_vocabularies(self, ids):
        '''
        Merges the vocabularies from a set of text inputs/outputs into a single one.

        :param ids: identifiers of the inputs/outputs whose vocabularies will be merged
        :return: None
        '''
        assert isinstance(ids, list), 'ids must be a list of inputs/outputs identifiers of type text'
        if not self.silence:
            logging.info('Merging vocabularies of the following ids: ' + str(ids))

        # Pick the first vocabulary as reference
        vocab_ref = self.vocabulary[ids[0]]['words2idx']
        next_idx = max(vocab_ref.values()) + 1

        # Merge all vocabularies to the reference
        for i in range(1, len(ids)):
            id = ids[i]
            vocab = self.vocabulary[id]['words2idx']
            for w in vocab.keys():
                if w not in vocab_ref.keys():
                    vocab_ref[w] = next_idx
                    next_idx += 1

        # Also build idx2words
        self.vocabulary[ids[0]]['words2idx'] = vocab_ref
        inv_dictionary = {v: k for k, v in vocab_ref.items()}
        self.vocabulary[ids[0]]['idx2words'] = inv_dictionary
        self.vocabulary_len[ids[0]] = len(self.vocabulary[ids[0]]['words2idx'].keys())

        # Insert in all ids
        for i in range(1, len(ids)):
            self.vocabulary[ids[i]]['words2idx'] = self.vocabulary[ids[0]]['words2idx']
            self.vocabulary[ids[i]]['idx2words'] = self.vocabulary[ids[0]]['idx2words']
            self.vocabulary_len[ids[i]] = self.vocabulary_len[ids[0]]

        if not self.silence:
            logging.info('\tThe new total is ' + str(self.vocabulary_len[ids[0]]) + '.')

    def load3DLabels(self, bbox_list, nClasses, dataAugmentation, daRandomParams, img_size, size_crop, image_list):
        '''
        Loads a set of outputs of the type 3DLabel (used for detection)

        :param bbox_list: list of bboxes, labels and original sizes
        :param nClasses: number of different classes to be detected
        :param dataAugmentation: are we applying data augmentation?
        :param daRandomParams: random parameters applied on data augmentation (vflip, hflip and random crop)
        :param img_size: resized applied to input images
        :param size_crop: crop size applied to input images
        :param image_list: list of input images used as identifiers to 'daRandomParams'
        :return: 3DLabels with shape (batch_size, width*height, classes)
        '''

        n_samples = len(bbox_list)
        h, w, d = img_size
        h_crop, w_crop, d_crop = size_crop
        labels = np.zeros((n_samples, nClasses, h_crop, w_crop), dtype=np.float32)

        for i in range(n_samples):
            line = bbox_list[i]
            arrayLine = line.split(';')
            arrayBndBox = arrayLine[:-1]
            w_original, h_original, d_original = eval(arrayLine[-1])

            label3D = np.zeros((nClasses, h_original, w_original), dtype=np.float32)

            for array in arrayBndBox:
                bndbox = eval(array)[0]
                idxclass = eval(array)[1]

                # bndbox_ones = np.ones((bndbox[3] - bndbox[1] + 1, bndbox[2] - bndbox[0] + 1))
                # label3D[idxclass, bndbox[1] - 1:bndbox[3], bndbox[0] - 1:bndbox[2]] = bndbox_ones

                bndbox_ones = np.ones((bndbox[2] - bndbox[0] + 1, bndbox[3] - bndbox[1] + 1))
                label3D[idxclass, bndbox[0] - 1:bndbox[2], bndbox[1] - 1:bndbox[3]] = bndbox_ones

            if not dataAugmentation or daRandomParams == None:
                # Resize 3DLabel to crop size.
                for j in range(nClasses):
                    label2D = misc.imresize(label3D[j], (h_crop, w_crop))
                    maxval = np.max(label2D)
                    if maxval > 0: label2D /= maxval
                    labels[i, j] = label2D
            else:
                label3D_rs = np.zeros((nClasses, h_crop, w_crop), dtype=np.float32)
                # Crop the labels (random crop)
                for j in range(nClasses):
                    label2D = misc.imresize(label3D[j], (h, w))
                    maxval = np.max(label2D)
                    if maxval > 0: label2D /= maxval
                    randomParams = daRandomParams[image_list[i]]
                    # Take random crop
                    left = randomParams["left"]
                    right = np.add(left, size_crop[0:2])

                    label2D = label2D[left[0]:right[0], left[1]:right[1]]

                    # Randomly flip (with a certain probability)
                    flip = randomParams["hflip"]
                    prob_flip_horizontal = randomParams["prob_flip_horizontal"]
                    if flip < prob_flip_horizontal:  # horizontal flip
                        label2D = np.fliplr(label2D)
                    flip = randomParams["vflip"]
                    prob_flip_vertical = randomParams["prob_flip_vertical"]
                    if flip < prob_flip_vertical:  # vertical flip
                        label2D = np.flipud(label2D)

                    label3D_rs[j] = label2D

                labels[i] = label3D_rs

        # Reshape labels to (batch_size, width*height, classes) before returning
        labels = np.reshape(labels, (n_samples, nClasses, w_crop * h_crop))
        labels = np.transpose(labels, (0, 2, 1))

        return labels

    def load3DSemanticLabels(self, labeled_images_list, nClasses, classes_to_colour, dataAugmentation, daRandomParams,
                             img_size, size_crop, image_list):
        '''
        Loads a set of outputs of the type 3DSemanticLabel (used for semantic segmentation)

        :param labeled_images_list: list of labeled images
        :param nClasses: number of different classes to be detected
        :param classes_to_colour: dictionary relating each class id to their corresponding colour in the labeled image
        :param dataAugmentation: are we applying data augmentation?
        :param daRandomParams: random parameters applied on data augmentation (vflip, hflip and random crop)
        :param img_size: resized applied to input images
        :param size_crop: crop size applied to input images
        :param image_list: list of input images used as identifiers to 'daRandomParams'
        :return: 3DSemanticLabels with shape (batch_size, width*height, classes)
        '''

        n_samples = len(labeled_images_list)
        h, w, d = img_size
        h_crop, w_crop, d_crop = size_crop
        labels = np.zeros((n_samples, nClasses, h_crop, w_crop), dtype=np.float32)

        for i in range(n_samples):
            line = labeled_images_list[i].rstrip('\n')

            ### Load labeled GT image
            labeled_im = self.path + '/' + line
            # Check if the filename includes the extension
            [path, filename] = ntpath.split(labeled_im)
            [filename, ext] = os.path.splitext(filename)
            # If it doesn't then we find it
            if not ext:
                filename = fnmatch.filter(os.listdir(path), filename + '*')
                if not filename:
                    raise Exception('Non existent image ' + labeled_im)
                else:
                    labeled_im = path + '/' + filename[0]
            # Read image
            try:
                logging.disable(logging.CRITICAL)
                labeled_im = pilimage.open(labeled_im)
                labeled_im = np.asarray(labeled_im)
                logging.disable(logging.NOTSET)
                labeled_im = misc.imresize(labeled_im, (h, w))
            except:
                logging.warning("WARNING!")
                logging.warning("Can't load image " + labeled_im)
                labeled_im = np.zeros((h, w))

            label3D = np.zeros((nClasses, h, w), dtype=np.float32)

            # Insert 1s in the corresponding positions for each class
            for class_id, colour in classes_to_colour.iteritems():
                # indices = np.where(np.all(labeled_im == colour, axis=-1))
                indices = np.where(labeled_im == class_id)
                num_vals = len(indices[0])
                if num_vals > 0:
                    for idx_pos in range(num_vals):
                        x, y = indices[0][idx_pos], indices[1][idx_pos]
                        label3D[class_id, x, y] = 1.

            if not dataAugmentation or daRandomParams == None:
                # Resize 3DLabel to crop size.
                for j in range(nClasses):
                    label2D = misc.imresize(label3D[j], (h_crop, w_crop))
                    maxval = np.max(label2D)
                    if maxval > 0: label2D /= maxval
                    labels[i, j] = label2D
            else:
                label3D_rs = np.zeros((nClasses, h_crop, w_crop), dtype=np.float32)
                # Crop the labels (random crop)
                for j in range(nClasses):
                    label2D = misc.imresize(label3D[j], (h, w))
                    maxval = np.max(label2D)
                    if maxval > 0: label2D /= maxval
                    randomParams = daRandomParams[image_list[i]]
                    # Take random crop
                    left = randomParams["left"]
                    right = np.add(left, size_crop[0:2])

                    label2D = label2D[left[0]:right[0], left[1]:right[1]]

                    # Randomly flip (with a certain probability)
                    flip = randomParams["hflip"]
                    prob_flip_horizontal = randomParams["prob_flip_horizontal"]
                    if flip < prob_flip_horizontal:  # horizontal flip
                        label2D = np.fliplr(label2D)
                    flip = randomParams["vflip"]
                    prob_flip_vertical = randomParams["prob_flip_vertical"]
                    if flip < prob_flip_vertical:  # vertical flip
                        label2D = np.flipud(label2D)

                    label3D_rs[j] = label2D

                labels[i] = label3D_rs

        # Reshape labels to (batch_size, width*height, classes) before returning
        labels = np.reshape(labels, (n_samples, nClasses, w_crop * h_crop))
        labels = np.transpose(labels, (0, 2, 1))

        return labels

    def loadText(self, X, vocabularies, max_len, offset, fill, pad_on_batch, words_so_far, loading_X=False):
        """
        Text encoder: Transforms samples from a text representation into a numerical one. It also masks the text.

        :param X: Text to encode.
        :param vocabularies: Mapping word -> index
        :param max_len: Maximum length of the text.
        :param offset: Shifts the text to the right, adding null symbol at the start
        :param fill: 'start': the resulting vector will be filled with 0s at the beginning, 'end': it will be filled with 0s at the end, 'center': the vector will be surrounded by 0s, both at beginning and end
        :param pad_on_batch: Whether we get sentences with length of the maximum length of the minibatch or sentences with a fixed (max_text_length) length.
        :param words_so_far: Experimental feature. Use with caution.
        :param loading_X: Whether we are loading an input or an output of the model
        :return: Text as sequence of number. Mask for each sentence.
        """
        vocab = vocabularies['words2idx']
        n_batch = len(X)
        if max_len == 0:  # use whole sentence as class
            X_out = np.zeros(n_batch).astype('int32')
            for i in range(n_batch):
                w = X[i]
                if w in vocab:
                    X_out[i] = vocab[w]
                else:
                    X_out[i] = vocab['<unk>']
            if loading_X:
                X_out = (X_out, None)  # This None simulates a mask
        else:  # process text as a sequence of words
            if pad_on_batch:
                max_len_batch = min(max([len(x.split(' ')) for x in X]) + 1, max_len)
            else:
                max_len_batch = max_len

            if words_so_far:
                X_out = np.ones((n_batch, max_len_batch, max_len_batch)).astype('int32') * self.extra_words['<pad>']
                X_mask = np.zeros((n_batch, max_len_batch, max_len_batch)).astype('int8')
                null_row = np.ones((1, max_len_batch)).astype('int32') * self.extra_words['<pad>']
                zero_row = np.zeros((1, max_len_batch)).astype('int8')
                if offset > 0:
                    null_row[0] = np.append([vocab['<null>']] * offset, null_row[0, :-offset])
            else:
                X_out = np.ones((n_batch, max_len_batch)).astype('int32') * self.extra_words['<pad>']
                X_mask = np.zeros((n_batch, max_len_batch)).astype('int8')

            if max_len_batch == max_len:
                max_len_batch -= 1  # always leave space for <eos> symbol
            # fills text vectors with each word (fills with 0s or removes remaining words w.r.t. max_len)
            for i in range(n_batch):
                x = X[i].strip().split(' ')
                len_j = len(x)
                if fill == 'start':
                    offset_j = max_len_batch - len_j - 1
                elif fill == 'center':
                    offset_j = (max_len_batch - len_j) / 2
                else:
                    offset_j = 0
                    len_j = min(len_j, max_len_batch)
                if offset_j < 0:
                    len_j = len_j + offset_j
                    offset_j = 0

                if words_so_far:
                    for j, w in zip(range(len_j), x[:len_j]):
                        if w in vocab:
                            next_w = vocab[w]
                        else:
                            next_w = vocab['<unk>']
                        for k in range(j, len_j):
                            X_out[i, k + offset_j, j + offset_j] = next_w
                            X_mask[i, k + offset_j, j + offset_j] = 1  # fill mask
                        X_mask[i, j + offset_j, j + 1 + offset_j] = 1  # add additional 1 for the <eos> symbol

                else:
                    for j, w in zip(range(len_j), x[:len_j]):
                        if w in vocab:
                            X_out[i, j + offset_j] = vocab[w]
                        else:
                            # print w, "not in vocab!"
                            X_out[i, j + offset_j] = vocab['<unk>']
                        X_mask[i, j + offset_j] = 1  # fill mask
                    X_mask[i, len_j + offset_j] = 1  # add additional 1 for the <eos> symbol

                if offset > 0:  # Move the text to the right -> null symbol
                    if words_so_far:
                        for k in range(len_j):
                            X_out[i, k] = np.append([vocab['<null>']] * offset, X_out[i, k, :-offset])
                            X_mask[i, k] = np.append([0] * offset, X_mask[i, k, :-offset])
                        X_out[i] = np.append(null_row, X_out[i, :-offset], axis=0)
                        X_mask[i] = np.append(zero_row, X_mask[i, :-offset], axis=0)
                    else:
                        X_out[i] = np.append([vocab['<null>']] * offset, X_out[i, :-offset])
                        X_mask[i] = np.append([0] * offset, X_mask[i, :-offset])
            X_out = (X_out, X_mask)

        return X_out

    def loadTextOneHot(self, X, vocabularies, vocabulary_len, max_len, offset, fill, pad_on_batch, words_so_far,
                       sample_weights=False, loading_X=False):

        """
        Text encoder: Transforms samples from a text representation into a one-hot. It also masks the text.

        :param X: Text to encode.
        :param vocabularies: Mapping word -> index
        :param max_len: Maximum length of the text.
        :param offset: Shifts the text to the right, adding null symbol at the start
        :param fill: 'start': the resulting vector will be filled with 0s at the beginning, 'end': it will be filled with 0s at the end, 'center': the vector will be surrounded by 0s, both at beginning and end
        :param pad_on_batch: Whether we get sentences with length of the maximum length of the minibatch or sentences with a fixed (max_text_length) length.
        :param words_so_far: Experimental feature. Use with caution.
        :param loading_X: Whether we are loading an input or an output of the model
        :return: Text as sequence of number. Mask for each sentence.
        """

        y = self.loadText(X, vocabularies, max_len, offset, fill, pad_on_batch,
                          words_so_far, loading_X=loading_X)
        # Use whole sentence as class (classifier model)
        if max_len == 0:
            y_aux = np_utils.to_categorical(y, vocabulary_len).astype(np.uint8)
        # Use words separately (generator model)
        else:
            y_aux = np.zeros(list(y[0].shape) + [vocabulary_len]).astype(np.uint8)
            for idx in range(y[0].shape[0]):
                y_aux[idx] = np_utils.to_categorical(y[0][idx], vocabulary_len).astype(
                    np.uint8)
            if sample_weights:
                y_aux = (y_aux, y[1])  # join data and mask
        return y_aux

    def loadMapping(self, path_list):
        """
        Loads a mapping of Source -- Target words.
        :param path_list: Pickle object with the mapping
        :return: None
        """
        if not self.silence:
            logging.info("Loading source -- target mapping.")
        self.mapping = pk.load(open(path_list, 'rb'))
        if not self.silence:
            logging.info("Source -- target mapping loaded with a total of %d words." % len(self.mapping.keys()))

    # ------------------------------------------------------- #
    #       Tokenization functions
    # ------------------------------------------------------- #

    def tokenize_basic(self, caption, lowercase=True):
        """
        Basic tokenizer for the input/output data of type 'text':
           * Splits punctuation
           * Optional lowercasing

        :param caption: String to tokenize
        :param lowercase: Whether to lowercase the caption or not
        :return: Tokenized version of caption
        """

        punct = ['.', ';', r"/", '[', ']', '"', '{', '}', '(', ')', '=', '+', '\\', '_', '-', '>', '<', '@', '`', ',',
                 '?', '!']

        def processPunctuation(inText):
            outText = inText
            for p in punct:
                outText = outText.replace(p, ' ' + p + ' ')
            return outText

        resAns = caption.lower() if lowercase else caption
        resAns = resAns.replace('\n', ' ')
        resAns = resAns.replace('\t', ' ')
        resAns = processPunctuation(resAns)
        resAns = resAns.replace('  ', ' ')
        return resAns

    def tokenize_aggressive(self, caption, lowercase=True):
        """
        Aggressive tokenizer for the input/output data of type 'text':
        * Removes punctuation
        * Optional lowercasing

        :param caption: String to tokenize
        :param lowercase: Whether to lowercase the caption or not
        :return: Tokenized version of caption
        """
        punct = ['.', ';', r"/", '[', ']', '"', '{', '}', '(', ')',
                 '=', '+', '\\', '_', '-', '>', '<', '@', '`', ',', '?', '!',
                 '¿', '¡', '\n', '\t', '\r']

        def processPunctuation(inText):
            outText = inText
            for p in punct:
                outText = outText.replace(p, '')
            return outText

        resAns = caption.lower() if lowercase else caption
        resAns = processPunctuation(resAns)
        resAns = re.sub('[  ]+', ' ', resAns)
        resAns = resAns.strip()
        return resAns

    def tokenize_icann(self, caption):
        """
        Tokenization used for the icann paper:
        * Removes some punctuation (. , ")
        * Lowercasing

        :param caption: String to tokenize
        :return: Tokenized version of caption
        """
        tokenized = re.sub('[.,"\n\t]+', '', caption)
        tokenized = re.sub('[  ]+', ' ', tokenized)
        tokenized = map(lambda x: x.lower(), tokenized.split())
        tokenized = " ".join(tokenized)
        return tokenized

    def tokenize_montreal(self, caption):
        """
        Similar to tokenize_icann
            * Removes some punctuation
            * Lowercase

        :param caption: String to tokenize
        :return: Tokenized version of caption
        """
        tokenized = re.sub('[.,"\n\t]+', '', caption.strip())
        tokenized = re.sub('[\']+', " '", tokenized)
        tokenized = re.sub('[  ]+', ' ', tokenized)
        tokenized = map(lambda x: x.lower(), tokenized.split())
        tokenized = " ".join(tokenized)
        return tokenized

    def tokenize_soft(self, caption, lowercase=True):
        """
        Tokenization used for the icann paper:
            * Removes very little punctuation
            * Lowercase
        :param caption: String to tokenize
        :param lowercase: Whether to lowercase the caption or not
        :return: Tokenized version of caption
        """
        tokenized = re.sub('[\n\t]+', '', caption.strip())
        tokenized = re.sub('[\.]+', ' . ', tokenized)
        tokenized = re.sub('[,]+', ' , ', tokenized)
        tokenized = re.sub('[!]+', ' ! ', tokenized)
        tokenized = re.sub('[?]+', ' ? ', tokenized)
        tokenized = re.sub('[\{]+', ' { ', tokenized)
        tokenized = re.sub('[\}]+', ' } ', tokenized)
        tokenized = re.sub('[\(]+', ' ( ', tokenized)
        tokenized = re.sub('[\)]+', ' ) ', tokenized)
        tokenized = re.sub('[\[]+', ' [ ', tokenized)
        tokenized = re.sub('[\]]+', ' ] ', tokenized)
        tokenized = re.sub('["]+', ' " ', tokenized)
        tokenized = re.sub('[\']+', " ' ", tokenized)
        tokenized = re.sub('[  ]+', ' ', tokenized)
        tokenized = map(lambda x: x.lower(), tokenized.split())
        tokenized = " ".join(tokenized)
        return tokenized

    def tokenize_none(self, caption):
        """
        Does not tokenizes the sentences. Only performs a stripping

        :param caption: String to tokenize
        :return: Tokenized version of caption
        """
        tokenized = re.sub('[\n\t]+', '', caption.strip())
        return tokenized

    def tokenize_none_char(self, caption):
        """
        Character-level tokenization. Respects all symbols. Separates chars. Inserts <space> sybmol for spaces.
        If found an escaped char, "&apos;" symbol, it is converted to the original one
        # List of escaped chars (by moses tokenizer)
        & ->  &amp;
        | ->  &#124;
        < ->  &lt;
        > ->  &gt;
        ' ->  &apos;
        " ->  &quot;
        [ ->  &#91;
        ] ->  &#93;
        :param caption: String to tokenize
        :return: Tokenized version of caption
        """

        def convert_chars(x):
            if x == ' ':
                return '<space>'
            else:
                return x.encode('utf-8')

        tokenized = re.sub('[\n\t]+', '', caption.strip())
        tokenized = re.sub('&amp;', ' & ', tokenized)
        tokenized = re.sub('&#124;', ' | ', tokenized)
        tokenized = re.sub('&gt;', ' > ', tokenized)
        tokenized = re.sub('&lt;', ' < ', tokenized)
        tokenized = re.sub('&apos;', " ' ", tokenized)
        tokenized = re.sub('&quot;', ' " ', tokenized)
        tokenized = re.sub('&#91;', ' [ ', tokenized)
        tokenized = re.sub('&#93;', ' ] ', tokenized)
        tokenized = re.sub('[  ]+', ' ', tokenized)
        tokenized = [convert_chars(char) for char in tokenized.decode('utf-8')]
        tokenized = " ".join(tokenized)
        return tokenized

<<<<<<< HEAD

    def tokenize_none_char_categorized(self, caption):
        """
        Character-level tokenization. Respects all symbols. Separates chars. Does not separate categorized tokens, e.g: "_NAME, _MAIL, _NUMBER"
        Inserts <space> sybmol for spaces.
        If found an escaped char, "&apos;" symbol, it is converted to the original one
        # List of escaped chars (by moses tokenizer)
        & ->  &amp;
        | ->  &#124;
        < ->  &lt;
        > ->  &gt;
        ' ->  &apos;
        " ->  &quot;
        [ ->  &#91;
        ] ->  &#93;
        :param caption: String to tokenize
        :return: Tokenized version of caption
        """

        def convert_chars(x):
            if x == ' ':
                return '<space>'
            else:
                return x.encode('utf-8')

        tokenized = re.sub('[\n\t]+', '', caption.strip())
        tokenized = re.sub('&amp;', ' & ', tokenized)
        tokenized = re.sub('&#124;', ' | ', tokenized)
        tokenized = re.sub('&gt;', ' > ', tokenized)
        tokenized = re.sub('&lt;', ' < ', tokenized)
        tokenized = re.sub('&apos;', " ' ", tokenized)
        tokenized = re.sub('&quot;', ' " ', tokenized)
        tokenized = re.sub('&#91;', ' [ ', tokenized)
        tokenized = re.sub('&#93;', ' ] ', tokenized)
        tokenized = re.sub('[  ]+', ' ', tokenized)
        
        out = []
        # We split using spaces to avoid categorical tokens to be separated.
        sp = tokenized.split()
        for ind,p in enumerate(sp):
            # We add a space at the end of each word (except the last one) to recover the the spaces  smashed by the split()
            if ind != len(sp)-1:
                p = p+" "
            # If the word is a categorical token we don't split it
            if re.match('_[A-Z]+',p):
                out.append(p)
            else: # If not we separate by characters as usually
                out += [convert_chars(x) for x in p.decode('utf-8')]

        tokenized = " ".join(out)
        return tokenized

    def detokenize_none_char(self,caption):
	"""
	Character-level detokenization. Respects all symbols. Joins chars into words. Words are delimited by 
	the <space> token. If found an special character is converted to the escaped char.
	# List of escaped chars (by moses tokenizer)
        & ->  &amp;
        | ->  &#124;
        < ->  &lt;
        > ->  &gt;
        ' ->  &apos;
        " ->  &quot;
        [ ->  &#91;
        ] ->  &#93;
        :param caption: String to de-tokenize
        :return: Detokenized version of caption
	"""
	
        detokenized = re.sub(' & ', ' &amp; ', str(caption).strip())
	detokenized = re.sub(' \| ', ' &#124; ', detokenized)
	detokenized = re.sub(' > ', ' &gt; ', detokenized)
	detokenized = re.sub(' < ', ' &lt; ', detokenized)
	detokenized = re.sub( "' ", ' &apos; ', detokenized)
	detokenized = re.sub( '" ', ' &quot; ', detokenized)
	detokenized = re.sub( '\[ ', ' &#91; ', detokenized)
	detokenized = re.sub( '\] ', ' &#93; ', detokenized)
        detokenized = re.sub( ' ', '', detokenized)
        detokenized = re.sub( '<space>', ' ', detokenized)
	return detokenized

    def detokenize_bpe(self,caption):
        """
        Reverts BPE segmentation (https://github.com/rsennrich/subword-nmt)
        """
        detokenized = re.sub('@@ ', '', str(caption).strip())
        return detokenized

=======
>>>>>>> b6b1da71
    def tokenize_CNN_sentence(self, caption):
        """
        Tokenization employed in the CNN_sentence package
        (https://github.com/yoonkim/CNN_sentence/blob/master/process_data.py#L97).
        :param caption: String to tokenize
        :return: Tokenized version of caption
        """
        tokenized = re.sub(r"[^A-Za-z0-9(),!?\'\`]", " ", caption)
        tokenized = re.sub(r"\'s", " \'s", tokenized)
        tokenized = re.sub(r"\'ve", " \'ve", tokenized)
        tokenized = re.sub(r"n\'t", " n\'t", tokenized)
        tokenized = re.sub(r"\'re", " \'re", tokenized)
        tokenized = re.sub(r"\'d", " \'d", tokenized)
        tokenized = re.sub(r"\'ll", " \'ll", tokenized)
        tokenized = re.sub(r",", " , ", tokenized)
        tokenized = re.sub(r"!", " ! ", tokenized)
        tokenized = re.sub(r"\(", " \( ", tokenized)
        tokenized = re.sub(r"\)", " \) ", tokenized)
        tokenized = re.sub(r"\?", " \? ", tokenized)
        tokenized = re.sub(r"\s{2,}", " ", tokenized)
        return tokenized.strip().lower()

    def tokenize_questions(self, caption):
        """
        Basic tokenizer for VQA questions:
            * Lowercasing
            * Splits contractions
            * Removes punctuation
            * Numbers to digits

        :param caption: String to tokenize
        :return: Tokenized version of caption
        """
        contractions = {"aint": "ain't", "arent": "aren't", "cant": "can't", "couldve": "could've",
                        "couldnt": "couldn't",
                        "couldn'tve": "couldn’t’ve", "couldnt’ve": "couldn’t’ve", "didnt": "didn’t",
                        "doesnt": "doesn’t",
                        "dont": "don’t", "hadnt": "hadn’t", "hadnt’ve": "hadn’t’ve", "hadn'tve": "hadn’t’ve",
                        "hasnt": "hasn’t", "havent": "haven’t", "hed": "he’d", "hed’ve": "he’d’ve", "he’dve": "he’d’ve",
                        "hes": "he’s", "howd": "how’d", "howll": "how’ll", "hows": "how’s", "Id’ve": "I’d’ve",
                        "I’dve": "I’d’ve", "Im": "I’m", "Ive": "I’ve", "isnt": "isn’t", "itd": "it’d",
                        "itd’ve": "it’d’ve",
                        "it’dve": "it’d’ve", "itll": "it’ll", "let’s": "let’s", "maam": "ma’am", "mightnt": "mightn’t",
                        "mightnt’ve": "mightn’t’ve", "mightn’tve": "mightn’t’ve", "mightve": "might’ve",
                        "mustnt": "mustn’t",
                        "mustve": "must’ve", "neednt": "needn’t", "notve": "not’ve", "oclock": "o’clock",
                        "oughtnt": "oughtn’t",
                        "ow’s’at": "’ow’s’at", "’ows’at": "’ow’s’at", "’ow’sat": "’ow’s’at", "shant": "shan’t",
                        "shed’ve": "she’d’ve", "she’dve": "she’d’ve", "she’s": "she’s", "shouldve": "should’ve",
                        "shouldnt": "shouldn’t", "shouldnt’ve": "shouldn’t’ve", "shouldn’tve": "shouldn’t’ve",
                        "somebody’d": "somebodyd", "somebodyd’ve": "somebody’d’ve", "somebody’dve": "somebody’d’ve",
                        "somebodyll": "somebody’ll", "somebodys": "somebody’s", "someoned": "someone’d",
                        "someoned’ve": "someone’d’ve", "someone’dve": "someone’d’ve", "someonell": "someone’ll",
                        "someones": "someone’s", "somethingd": "something’d", "somethingd’ve": "something’d’ve",
                        "something’dve": "something’d’ve", "somethingll": "something’ll", "thats": "that’s",
                        "thered": "there’d", "thered’ve": "there’d’ve", "there’dve": "there’d’ve",
                        "therere": "there’re",
                        "theres": "there’s", "theyd": "they’d", "theyd’ve": "they’d’ve", "they’dve": "they’d’ve",
                        "theyll": "they’ll", "theyre": "they’re", "theyve": "they’ve", "twas": "’twas",
                        "wasnt": "wasn’t",
                        "wed’ve": "we’d’ve", "we’dve": "we’d’ve", "weve": "we've", "werent": "weren’t",
                        "whatll": "what’ll",
                        "whatre": "what’re", "whats": "what’s", "whatve": "what’ve", "whens": "when’s", "whered":
                            "where’d", "wheres": "where's", "whereve": "where’ve", "whod": "who’d",
                        "whod’ve": "who’d’ve",
                        "who’dve": "who’d’ve", "wholl": "who’ll", "whos": "who’s", "whove": "who've", "whyll": "why’ll",
                        "whyre": "why’re", "whys": "why’s", "wont": "won’t", "wouldve": "would’ve",
                        "wouldnt": "wouldn’t",
                        "wouldnt’ve": "wouldn’t’ve", "wouldn’tve": "wouldn’t’ve", "yall": "y’all",
                        "yall’ll": "y’all’ll",
                        "y’allll": "y’all’ll", "yall’d’ve": "y’all’d’ve", "y’alld’ve": "y’all’d’ve",
                        "y’all’dve": "y’all’d’ve",
                        "youd": "you’d", "youd’ve": "you’d’ve", "you’dve": "you’d’ve", "youll": "you’ll",
                        "youre": "you’re", "youve": "you’ve"}
        punct = [';', r"/", '[', ']', '"', '{', '}', '(', ')', '=', '+', '\\',
                 '_', '-', '>', '<', '@', '`', ',', '?', '!']
        commaStrip = re.compile("(\d)(\,)(\d)")
        periodStrip = re.compile("(?!<=\d)(\.)(?!\d)")
        manualMap = {'none': '0', 'zero': '0', 'one': '1', 'two': '2', 'three': '3', 'four': '4', 'five': '5',
                     'six': '6', 'seven': '7', 'eight': '8', 'nine': '9', 'ten': '10'}
        articles = ['a', 'an', 'the']

        def processPunctuation(inText):
            outText = inText
            for p in punct:
                if (p + ' ' in inText or ' ' + p in inText) or (re.search(commaStrip, inText) != None):
                    outText = outText.replace(p, '')
                else:
                    outText = outText.replace(p, ' ')
            outText = periodStrip.sub("", outText, re.UNICODE)
            return outText

        def processDigitArticle(inText):
            outText = []
            tempText = inText.lower().split()
            for word in tempText:
                word = manualMap.setdefault(word, word)
                if word not in articles:
                    outText.append(word)
                else:
                    pass
            for wordId, word in enumerate(outText):
                if word in contractions:
                    outText[wordId] = contractions[word]
            outText = ' '.join(outText)
            return outText

        resAns = caption.lower()
        resAns = resAns.replace('\n', ' ')
        resAns = resAns.replace('\t', ' ')
        resAns = resAns.strip()
        resAns = processPunctuation(resAns.decode("utf-8").encode("utf-8"))
        resAns = processDigitArticle(resAns)

        return resAns

    def detokenize_bpe(self, caption, separator='@@'):
        """
        Reverts BPE segmentation (https://github.com/rsennrich/subword-nmt)
        :param caption: Caption to detokenize.
        :param separator: BPE separator.
        :return: Detokenized version of caption.
        """
        detokenized = re.sub(separator + ' ', '', str(caption).strip())
        return detokenized

    def detokenize_none_char(self, caption):
        """
        Character-level detokenization. Respects all symbols. Joins chars into words. Words are delimited by
        the <space> token. If found an special character is converted to the escaped char.
        # List of escaped chars (by moses tokenizer)
            & ->  &amp;
            | ->  &#124;
            < ->  &lt;
            > ->  &gt;
            ' ->  &apos;
            " ->  &quot;
            [ ->  &#91;
            ] ->  &#93;
            :param caption: String to de-tokenize.
            :return: Detokenized version of caption.
        """

        def deconvert_chars(x):
            if x == '<space>':
                return ' '
            else:
                return x.encode('utf-8')

        detokenized = re.sub(' & ', ' &amp; ', str(caption).strip())
        detokenized = re.sub(' \| ', ' &#124; ', detokenized)
        detokenized = re.sub(' > ', ' &gt; ', detokenized)
        detokenized = re.sub(' < ', ' &lt; ', detokenized)
        detokenized = re.sub("' ", ' &apos; ', detokenized)
        detokenized = re.sub('" ', ' &quot; ', detokenized)
        detokenized = re.sub('\[ ', ' &#91; ', detokenized)
        detokenized = re.sub('\] ', ' &#93; ', detokenized)
        detokenized = re.sub(' ', '', detokenized)
        detokenized = re.sub('<space>', ' ', detokenized)
        return detokenized

    # ------------------------------------------------------- #
    #       TYPE 'video' and 'video-features' SPECIFIC FUNCTIONS
    # ------------------------------------------------------- #

    def preprocessVideos(self, path_list, id, set_name, max_video_len, img_size, img_size_crop):

        if isinstance(path_list, list) and len(path_list) == 2:
            # path to all images in all videos
            data = []
            with open(path_list[0], 'r') as list_:
                for line in list_:
                    data.append(line.rstrip('\n'))
            # frame counts
            counts_frames = []
            with open(path_list[1], 'r') as list_:
                for line in list_:
                    counts_frames.append(int(line.rstrip('\n')))

            if id not in self.paths_frames:
                self.paths_frames[id] = dict()
            self.paths_frames[id][set_name] = data
            self.max_video_len[id] = max_video_len
            self.img_size[id] = img_size
            self.img_size_crop[id] = img_size_crop
        else:
            raise Exception(
                'Wrong type for "path_list". It must be a list containing two paths: a path to a text file with the paths to all images in all videos in [0] and a path to another text file with the number of frames of each video in each line in [1] (which will index the paths in the first file).')

        return counts_frames

    def preprocessVideoFeatures(self, path_list, id, set_name, max_video_len, img_size, img_size_crop, feat_len):

        if isinstance(path_list, list) and len(path_list) == 2:
            if isinstance(path_list[0], str):
                # path to all images in all videos
                paths_frames = []
                with open(path_list[0], 'r') as list_:
                    for line in list_:
                        paths_frames.append(line.rstrip('\n'))
            elif isinstance(path_list[0], list):
                paths_frames = path_list[0]
            else:
                raise Exception(
                    'Wrong type for "path_frames". It must be a path to a file containing a list of frames or directly a list of frames.'
                )

            if isinstance(path_list[1], str):
                # frame counts
                counts_frames = []
                with open(path_list[1], 'r') as list_:
                    for line in list_:
                        counts_frames.append(int(line.rstrip('\n')))
            elif isinstance(path_list[1], list):
                counts_frames = path_list[1]
            else:
                raise Exception(
                    'Wrong type for "counts_frames". It must be a path to a file containing a list of counts or directly a list of counts.'
                )

            # video indices
            video_indices = range(len(counts_frames))

            if id not in self.paths_frames:
                self.paths_frames[id] = dict()
            if id not in self.counts_frames:
                self.counts_frames[id] = dict()

            self.paths_frames[id][set_name] = paths_frames
            self.counts_frames[id][set_name] = counts_frames
            self.max_video_len[id] = max_video_len
            self.img_size[id] = img_size
            self.img_size_crop[id] = img_size_crop
        else:
            raise Exception(
                'Wrong type for "path_list". It must be a list containing two paths: a path to a text file with the paths to all images in all videos in [0] and a path to another text file with the number of frames of each video in each line in [1] (which will index the paths in the first file).')

        if feat_len is not None:
            if not isinstance(feat_len, list):
                feat_len = [feat_len]
            self.features_lengths[id] = feat_len

        return video_indices

    def loadVideos(self, n_frames, id, last, set_name, max_len, normalization_type, normalization, meanSubstraction,
                   dataAugmentation):
        """
         Loads a set of videos from disk. (Untested!)

        :param n_frames: Number of frames per video
        :param id: Id to load
        :param last: Last video loaded
        :param set_name:  'train', 'val', 'test'
        :param max_len: Maximum length of videos
        :param normalization_type:  Type of normalization applied
        :param normalization: Whether we apply a 0-1 normalization to the images
        :param meanSubstraction:  Whether we are removing the training mean
        :param dataAugmentation:  Whether we are applying dataAugmentatino (random cropping and horizontal flip)
        """

        n_videos = len(n_frames)
        V = np.zeros((n_videos, max_len * 3, self.img_size_crop[id][0], self.img_size_crop[id][1]))

        idx = [0 for i in range(n_videos)]
        # recover all indices from image's paths of all videos
        for v in range(n_videos):
            this_last = last + v
            if this_last >= n_videos:
                v = this_last % n_videos
                this_last = v
            idx[v] = int(sum(eval('self.X_' + set_name + '[id][:this_last]')))

        # load images from each video
        for enum, (n, i) in enumerate(zip(n_frames, idx)):
            paths = self.paths_frames[id][set_name][i:i + n]
            daRandomParams = None
            if dataAugmentation:
                daRandomParams = self.getDataAugmentationRandomParams(paths, id)
            # returns numpy array with dimensions (batch, channels, height, width)
            images = self.loadImages(paths, id, normalization_type, normalization, meanSubstraction, dataAugmentation,
                                     daRandomParams)
            # fills video matrix with each frame (fills with 0s or removes remaining frames w.r.t. max_len)
            len_j = images.shape[0]
            offset_j = max_len - len_j
            if offset_j < 0:
                len_j = len_j + offset_j
                offset_j = 0
            for j in range(len_j):
                V[enum, (j + offset_j) * 3:(j + offset_j + 1) * 3] = images[j]

        return V

    def loadVideoFeatures(self, idx_videos, id, set_name, max_len, normalization_type, normalization, feat_len,
                          external=False, data_augmentation=True):
        """

        :param idx_videos: indices of the videos in the complete list of the current set_name
        :param id: identifier of the input/output that we are loading
        :param set_name: 'train', 'val' or 'test'
        :param max_len: maximum video length (number of frames)
        :param normalization_type: type of data normalization applied
        :param normalization: Switch on/off data normalization
        :param feat_len: length of the features about to load
        :param external: Switch on/off data loading from external dataset (not sharing self.path)
        :param data_augmentation: Switch on/off data augmentation
        :return:
        """

        n_videos = len(idx_videos)
        if isinstance(feat_len, list):
            feat_len = feat_len[0]
        features = np.zeros((n_videos, max_len, feat_len))

        selected_frames = self.getFramesPaths(idx_videos, id, set_name, max_len, data_augmentation)

        # load features from selected paths
        for i, vid_paths in enumerate(selected_frames):
            for j, feat in enumerate(vid_paths):
                if not external:
                    feat = self.path + '/' + feat

                # Check if the filename includes the extension
                feat = np.load(feat)

                if data_augmentation and 'noise' in data_augmentation_types:
                    noise_mean = 0.0
                    noise_dev = 0.01
                    noise = np.random.normal(noise_mean, noise_dev, feat.shape)
                    feat += noise

                if normalization:
                    if normalization_type == 'L2':
                        feat = feat / np.linalg.norm(feat, ord=2)

                features[i, j] = feat

        return np.array(features)

    def getFramesPaths(self, idx_videos, id, set_name, max_len, data_augmentation):
        """
        Recovers the paths from the selected video frames.
        """

        # recover chosen data augmentation types
        data_augmentation_types = self.inputs_data_augmentation_types[id]
        if data_augmentation_types is None:
            data_augmentation_types = []

        n_frames = [self.counts_frames[id][set_name][i_idx_vid] for i_idx_vid in idx_videos]

        n_videos = len(idx_videos)
        idx = [0 for i_nvid in range(n_videos)]
        # recover all initial indices from image's paths of all videos
        for v in range(n_videos):
            last_idx = idx_videos[v]
            idx[v] = int(sum(self.counts_frames[id][set_name][:last_idx]))

        # select subset of max_len from n_frames[i]
        selected_frames = [0 for i_nvid in range(n_videos)]
        for enum, (n, i) in enumerate(zip(n_frames, idx)):
            paths = self.paths_frames[id][set_name][i:i + n]

            if data_augmentation and 'random_selection' in data_augmentation_types:  # apply random frames selection
                selected_idx = sorted(random.sample(range(n), min(max_len, n)))
            else:  # apply equidistant frames selection
                selected_idx = np.round(np.linspace(0, n - 1, min(max_len, n)))
                # splits = np.array_split(range(n), min(max_len, n))
                # selected_idx = [s[0] for s in splits]

            selected_paths = [paths[int(idx)] for idx in selected_idx]
            selected_frames[enum] = selected_paths

        return selected_frames

    def loadVideosByIndex(self, n_frames, id, indices, set_name, max_len, normalization_type, normalization,
                          meanSubstraction, dataAugmentation):
        n_videos = len(indices)
        V = np.zeros((n_videos, max_len * 3, self.img_size_crop[id][0], self.img_size_crop[id][1]))

        idx = [0 for i in range(n_videos)]
        # recover all indices from image's paths of all videos
        for v in range(n_videos):
            idx[v] = int(sum(eval('self.X_' + set_name + '[id][indices[v]]')))

        # load images from each video
        for enum, (n, i) in enumerate(zip(n_frames, idx)):
            paths = self.paths_frames[id][set_name][i:i + n]
            daRandomParams = None
            if dataAugmentation:
                daRandomParams = self.getDataAugmentationRandomParams(paths, id)
            # returns numpy array with dimensions (batch, channels, height, width)
            images = self.loadImages(paths, id, normalization_type, normalization, meanSubstraction, dataAugmentation,
                                     daRandomParams)
            # fills video matrix with each frame (fills with 0s or removes remaining frames w.r.t. max_len)
            len_j = images.shape[0]
            offset_j = max_len - len_j
            if offset_j < 0:
                len_j = len_j + offset_j
                offset_j = 0
            for j in range(len_j):
                V[enum, (j + offset_j) * 3:(j + offset_j + 1) * 3] = images[j]

        return V

    # ------------------------------------------------------- #
    #       TYPE 'id' SPECIFIC FUNCTIONS
    # ------------------------------------------------------- #

    def preprocessIDs(self, path_list, id, set_name):

        logging.info('WARNING: inputs or outputs with type "id" will not be treated in any way by the dataset.')
        if isinstance(path_list, str) and os.path.isfile(path_list):  # path to list of IDs
            data = []
            with open(path_list, 'r') as list_:
                for line in list_:
                    data.append(line.rstrip('\n'))
        elif isinstance(path_list, list):
            data = path_list
        else:
            raise Exception(
                'Wrong type for "path_list". It must be a path to a text file with an id in each line or an instance of the class list with an id in each position.')

        return data

    # ------------------------------------------------------- #
    #       TYPE '3DSemanticLabel' SPECIFIC FUNCTIONS
    # ------------------------------------------------------- #

    def preprocess3DSemanticLabel(self, path_list, id, associated_id_in, num_poolings):
        return self.preprocess3DLabel(path_list, id, associated_id_in, num_poolings)

    def setSemanticClasses(self, path_classes, id):
        """
        Loads the list of semantic classes of the dataset together with their corresponding colours in the GT image.
        Each line must contain a unique identifier of the class and its associated RGB colour representation separated by commas.

        :param path_classes: Path to a text file with the classes and their colours.
        :param id: input/output id

        :return: None
        """
        if isinstance(path_classes, str) and os.path.isfile(path_classes):
            semantic_classes = dict()
            with open(path_classes, 'r') as list_:
                for line in list_:
                    line = line.rstrip('\n').split(',')
                    if len(line) != 4:
                        raise Exception(
                            'Wrong format for semantic classes. Must contain a class name followed by the RGB colour values separated by commas.')
                    class_id = self.dic_classes[id][line[0]]
                    semantic_classes[int(class_id)] = [int(line[1]), int(line[2]), int(line[3])]
            self.semantic_classes[id] = semantic_classes
        else:
            raise Exception(
                'Wrong type for "path_classes". It must be a path to a text file with the classes and their associated colour in the GT image.')

        if not self.silence:
            logging.info('Loaded semantic classes list for data with id: ' + id)

    def load_GT_3DSemanticLabels(self, gt, id):
        '''
        Loads a GT list of 3DSemanticLabels in a 2D matrix and reshapes them to an Nx1 array

        :param gt: list of Dataset output of type 3DSemanticLabels
        :param id: id of the input/output we are processing
        :return: out_list: containing a list of label images reshaped as an Nx1 array
        '''
        out_list = []

        assoc_id_in = self.id_in_3DLabel[id]
        img_size = self.img_size[assoc_id_in]
        size_crop = self.img_size_crop[assoc_id_in]
        num_poolings = self.num_poolings_model[id]

        n_samples = len(gt)
        h, w, d = img_size
        h_crop, w_crop, d_crop = size_crop

        # Modify output dimensions depending on number of poolings applied
        if num_poolings is not None:
            h_crop = int(np.floor(h_crop / np.power(2, num_poolings)))
            w_crop = int(np.floor(w_crop / np.power(2, num_poolings)))

        for i in range(n_samples):
            labels = np.zeros((h_crop, w_crop), dtype=np.float32)
            line = gt[i]

            ### Load labeled GT image
            labeled_im = self.path + '/' + line
            # Check if the filename includes the extension
            [path, filename] = ntpath.split(labeled_im)
            [filename, ext] = os.path.splitext(filename)
            # If it doesn't then we find it
            if not ext:
                filename = fnmatch.filter(os.listdir(path), filename + '*')
                if not filename:
                    raise Exception('Non existent image ' + labeled_im)
                else:
                    labeled_im = path + '/' + filename[0]
            # Read image
            try:
                logging.disable(logging.CRITICAL)
                labeled_im = pilimage.open(labeled_im)
                labeled_im = np.asarray(labeled_im)
                logging.disable(logging.NOTSET)
                labeled_im = misc.imresize(labeled_im, (h, w))
            except:
                logging.warning("WARNING!")
                logging.warning("Can't load image " + labeled_im)
                labeled_im = np.zeros((h, w))

            labeled_im = misc.imresize(labeled_im, (h_crop, w_crop))

            # Reshape labels to (width*height, classes) before returning
            labels = np.reshape(labeled_im, (w_crop * h_crop))
            out_list.append(labels)

        return out_list

    def resize_semantic_output(self, predictions, ids_out):
        out_pred = []

        for pred, id_out in zip(predictions, ids_out):

            assoc_id_in = self.id_in_3DLabel[id_out]
            in_size = self.img_size_crop[assoc_id_in]
            out_size = self.img_size[assoc_id_in]
            n_classes = len(self.classes[id_out])

            pred = np.transpose(pred, [1, 0])
            pred = np.reshape(pred, (-1, in_size[0], in_size[1]))

            new_pred = np.zeros(tuple([n_classes] + out_size[0:2]))
            for pos, p in enumerate(pred):
                new_pred[pos] = misc.imresize(p, tuple(out_size[0:2]))

            new_pred = np.reshape(new_pred, (-1, out_size[0] * out_size[1]))
            new_pred = np.transpose(new_pred, [1, 0])

            out_pred.append(new_pred)

        return out_pred

    # ------------------------------------------------------- #
    #       TYPE '3DLabel' SPECIFIC FUNCTIONS
    # ------------------------------------------------------- #

    def preprocess3DLabel(self, path_list, id, associated_id_in, num_poolings):
        if (isinstance(path_list, str) and os.path.isfile(path_list)):
            path_list_3DLabel = []
            with open(path_list, 'r') as list_:
                for line in list_:
                    path_list_3DLabel.append(line.strip())
        else:
            raise Exception(
                'Wrong type for "path_list". It must be a path to a text file with the path to 3DLabel files.')
        self.num_poolings_model[id] = num_poolings
        self.id_in_3DLabel[id] = associated_id_in

        return path_list_3DLabel

    def convert_3DLabels_to_bboxes(self, predictions, original_sizes, threshold=0.5, idx_3DLabel=0,
                                   size_restriction=0.001):
        """
        Converts a set of predictions of type 3DLabel to their corresponding bounding boxes.

        :param predictions: 3DLabels predicted by Model_Wrapper. If type is list it will be assumed that position 0 corresponds to 3DLabels
        :param original_sizes: original sizes of the predicted images width and height
        :param threshold: minimum overlapping threshold for considering a prediction valid
        :return: predicted_bboxes, predicted_Y, predicted_scores for each image
        """
        out_list = []

        # if type is list it will be assumed that position 0 corresponds to 3DLabels
        if isinstance(predictions, list):
            predict_3dLabels = predictions[idx_3DLabel]
        else:
            predict_3dLabels = predictions

        # Reshape from (n_samples, width*height, nClasses) to (n_samples, nClasses, width, height)
        n_samples, wh, n_classes = predict_3dLabels.shape
        w, h, d = self.img_size_crop[self.id_in_3DLabel[self.ids_outputs[idx_3DLabel]]]
        predict_3dLabels = np.transpose(predict_3dLabels, (0, 2, 1))
        predict_3dLabels = np.reshape(predict_3dLabels, (n_samples, n_classes, w, h))

        # list of hypotheses with the following info [predicted_bboxes, predicted_Y, predicted_scores]
        for s in range(n_samples):
            bboxes = []
            Y = []
            scores = []
            orig_h, orig_w = original_sizes[s]
            wratio = float(orig_w) / w
            hratio = float(orig_h) / h
            for c in range(n_classes):
                map = predict_3dLabels[s][c]

                # Compute binary selected region
                binary_heat = map
                binary_heat = np.where(binary_heat >= threshold, 255, 0)

                # Get biggest connected component
                min_size = map.shape[0] * map.shape[1] * size_restriction
                labeled, nr_objects = ndimage.label(binary_heat)  # get connected components
                [objects, counts] = np.unique(labeled, return_counts=True)  # count occurrences
                # biggest_components = np.argsort(counts[1:])[::-1]
                # selected_components = [1 if counts[i+1] >= min_size else 0 for i in biggest_components] # check minimum size restriction
                # selected_components = [1 for i in range(len(objects))]
                # biggest_components = biggest_components[:min([np.sum(selected_components), 9999])] # get all bboxes


                for obj in objects[1:]:
                    current_obj = np.where(labeled == obj, 255, 0)  # get the biggest

                    # Draw bounding box on original image
                    box = list(bbox(current_obj))
                    current_obj = np.nonzero(current_obj)
                    if len(current_obj) > min_size:  # filter too small bboxes

                        # expand box before final detection
                        # x_exp = box[2]# * box_expansion
                        # y_exp = box[3]# * box_expansion
                        # box[0] = max([0, box[0]-x_exp/2])
                        # box[1] = max([0, box[1]-y_exp/2])
                        # change width and height by xmax and ymax
                        # box[2] += box[0]
                        # box[3] += box[1]
                        # box[2] = min([new_reshape_size[1]-1, box[2] + x_exp])
                        # box[3] = min([new_reshape_size[0]-1, box[3] + y_exp])

                        # get score of the region
                        score = np.mean([map[point[0], point[1]] for point in current_obj])

                        # convert bbox to original size
                        box = np.array([box[0] * wratio, box[1] * hratio, box[2] * wratio, box[3] * hratio])
                        box = box.astype(int)

                        bboxes.append(box)
                        Y.append(c)
                        scores.append(score)

            out_list.append([bboxes, Y, scores])

        return out_list

    def convert_GT_3DLabels_to_bboxes(self, gt):
        '''
        Converts a GT list of 3DLabels to a set of bboxes.

        :param gt: list of Dataset output of type 3DLabels
        :return: [out_list, original_sizes], where out_list contains a list of samples with the following info [GT_bboxes, GT_Y], and original_sizes contains the original width and height for each image
        '''
        out_list = []
        original_sizes = []
        # extra_vars[split]['references'] - list of samples with the following info [GT_bboxes, GT_Y]

        n_samples = len(gt)
        for i in range(n_samples):
            bboxes = []
            Y = []

            line = gt[i]
            arrayLine = line.split(';')
            arrayBndBox = arrayLine[:-1]
            w_original, h_original, d_original = eval(arrayLine[-1])
            original_sizes.append([h_original, w_original])

            for array in arrayBndBox:
                bndbox = eval(array)[0]
                # bndbox = [bndbox[1], bndbox[0], bndbox[3], bndbox[2]]
                idxclass = eval(array)[1]
                Y.append(idxclass)
                bboxes.append(bndbox)
                # bndbox_ones = np.ones((bndbox[2] - bndbox[0] + 1, bndbox[3] - bndbox[1] + 1))
                # label3D[idxclass, bndbox[0] - 1:bndbox[2], bndbox[1] - 1:bndbox[3]] = bndbox_ones

            out_list.append([bboxes, Y])

        return [out_list, original_sizes]

    # ------------------------------------------------------- #
    #       TYPE 'raw-image' SPECIFIC FUNCTIONS
    # ------------------------------------------------------- #

    def preprocessImages(self, path_list, id, set_name, img_size, img_size_crop, use_RGB):

        if isinstance(path_list, str) and os.path.isfile(path_list):  # path to list of images' paths
            data = []
            with open(path_list, 'r') as list_:
                for line in list_:
                    data.append(line.rstrip('\n'))
        elif isinstance(path_list, list):
            data = path_list
        else:
            raise Exception(
                'Wrong type for "path_list". It must be a path to a text file with an image path in each line or an instance of the class list with an image path in each position.')

        self.img_size[id] = img_size
        self.img_size_crop[id] = img_size_crop
        self.use_RGB[id] = use_RGB

        # Tries to load a train_mean file from the dataset folder if exists
        mean_file_path = self.path + '/train_mean'
        for s in range(len(self.img_size[id])):
            mean_file_path += '_' + str(self.img_size[id][s])
        mean_file_path += '_' + id + '_.jpg'
        if os.path.isfile(mean_file_path):
            self.setTrainMean(mean_file_path, id)

        return data

    def setTrainMean(self, mean_image, id, normalization=False):
        """
            Loads a pre-calculated training mean image, 'mean_image' can either be:
            
            - numpy.array (complete image)
            - list with a value per channel
            - string with the path to the stored image.
            
            :param id: identifier of the type of input whose train mean is being introduced.
        """
        if isinstance(mean_image, str):
            if not self.silence:
                logging.info("Loading train mean image from file.")
            mean_image = misc.imread(mean_image)
        elif isinstance(mean_image, list):
            mean_image = np.array(mean_image)
        self.train_mean[id] = mean_image.astype(np.float32)

        if normalization:
            self.train_mean[id] = self.train_mean[id] / 255.0

        if self.train_mean[id].shape != tuple(self.img_size_crop[id]):
            if len(self.train_mean[id].shape) == 1 and self.train_mean[id].shape[0] == self.img_size_crop[id][2]:
                if not self.silence:
                    logging.info("Converting input train mean pixels into mean image.")
                mean_image = np.zeros(tuple(self.img_size_crop[id]))
                for c in range(self.img_size_crop[id][2]):
                    mean_image[:, :, c] = self.train_mean[id][c]
                self.train_mean[id] = mean_image
            else:
                logging.warning(
                    "The loaded training mean size does not match the desired images size.\nChange the images size with setImageSize(size) or recalculate the training mean with calculateTrainMean().")

    def calculateTrainMean(self, id):
        """
            Calculates the mean of the data belonging to the training set split in each channel.
        """
        calculate = False
        if not id in self.train_mean or not isinstance(self.train_mean[id], np.ndarray):
            calculate = True
        elif self.train_mean[id].shape != tuple(self.img_size[id]):
            calculate = True
            if not self.silence:
                logging.warning(
                    "The loaded training mean size does not match the desired images size. Recalculating mean...")

        if calculate:
            if not self.silence:
                logging.info("Start training set mean calculation...")

            I_sum = np.zeros(self.img_size_crop[id], dtype=np.float64)

            # Load images in batches and sum all of them
            init = 0
            batch = 200
            for final in range(batch, self.len_train, batch):
                I = self.getX('train', init, final, meanSubstraction=False)[self.ids_inputs.index(id)]
                for im in I:
                    I_sum += im
                if not self.silence:
                    sys.stdout.write('\r')
                    sys.stdout.write("Processed %d/%d images..." % (final, self.len_train))
                    sys.stdout.flush()
                init = final
            I = self.getX('train', init, self.len_train, meanSubstraction=False)[self.ids_inputs.index(id)]
            for im in I:
                I_sum += im
            if not self.silence:
                sys.stdout.write('\r')
                sys.stdout.write("Processed %d/%d images..." % (final, self.len_train))
                sys.stdout.flush()

            # Mean calculation
            self.train_mean[id] = I_sum / self.len_train

            # Store the calculated mean
            mean_name = '/train_mean'
            for s in range(len(self.img_size[id])):
                mean_name += '_' + str(self.img_size[id][s])
            mean_name += '_' + id + '_.jpg'
            store_path = self.path + '/' + mean_name
            misc.imsave(store_path, self.train_mean[id])

            # self.train_mean[id] = self.train_mean[id].astype(np.float32)/255.0

            if not self.silence:
                logging.info("Image mean stored in " + store_path)

        # Return the mean
        return self.train_mean[id]

    def loadImages(self, images, id, normalization_type='0-1',
                   normalization=False, meanSubstraction=True,
                   dataAugmentation=True, daRandomParams=None,
                   external=False, loaded=False):
        """
            Loads a set of images from disk.
            
            :param images : list of image string names or list of matrices representing images (only if loaded==True)
            :param id : identifier in the Dataset object of the data we are loading
            :param normalization_type: type of normalization applied
            :param normalization : whether we applying a 0-1 normalization to the images
            :param meanSubstraction : whether we are removing the training mean
            :param dataAugmentation : whether we are applying dataAugmentatino (random cropping and horizontal flip)
            :param daRandomParams : dictionary with results of random data augmentation provided by self.getDataAugmentationRandomParams()
            :param external : if True the images will be loaded from an external database, in this case the list of images must be absolute paths
            :param loaded : set this option to True if images is a list of matricies instead of a list of strings
        """
        # Check if the chosen normalization type exists
        if normalization and normalization_type not in self.__available_norm_im_vid:
            raise NotImplementedError(
                'The chosen normalization type ' + normalization_type + ' is not implemented for the type "raw-image" and "video".')

        # Prepare the training mean image
        if meanSubstraction:  # remove mean

            if id not in self.train_mean:
                raise Exception('Training mean is not loaded or calculated yet for the input with id "' + id + '".')
            train_mean = copy.copy(self.train_mean[id])
            train_mean = misc.imresize(train_mean, self.img_size_crop[id][0:2])

            # Transpose dimensions
            if len(self.img_size[id]) == 3:  # if it is a 3D image
                # Convert RGB to BGR
                if self.img_size[id][2] == 3:  # if has 3 channels
                    train_mean = train_mean[:, :, ::-1]
                train_mean = train_mean.transpose(2, 0, 1)

            # Also normalize training mean image if we are applying normalization to images
            if normalization:
                if normalization_type == '0-1':
                    train_mean = train_mean / 255.0

        nImages = len(images)

        type_imgs = np.float32
        if len(self.img_size[id]) == 3:
            I = np.zeros([nImages] + [self.img_size_crop[id][2]] + self.img_size_crop[id][0:2], dtype=type_imgs)
        else:
            I = np.zeros([nImages] + self.img_size_crop[id], dtype=type_imgs)

        ''' Process each image separately '''
        for i in range(nImages):
            im = images[i]

            if not loaded:
                if not external:
                    im = self.path + '/' + im

                # Check if the filename includes the extension
                [path, filename] = ntpath.split(im)
                [filename, ext] = os.path.splitext(filename)

                # If it doesn't then we find it
                if not ext:
                    filename = fnmatch.filter(os.listdir(path), filename + '*')
                    if not filename:
                        raise Exception('Non existent image ' + im)
                    else:
                        im = path + '/' + filename[0]
                        imname = im

                # Read image
                try:
                    logging.disable(logging.CRITICAL)
                    im = pilimage.open(im)
                    logging.disable(logging.NOTSET)

                except:
                    logging.warning("WARNING!")
                    logging.warning("Can't load image " + im)
                    im = np.zeros(tuple(self.img_size[id]))

            # Convert to RGB
            if not type(im).__module__ == np.__name__:
                if self.use_RGB[id]:
                    im = im.convert('RGB')
                else:
                    im = im.convert('L')

            # Data augmentation
            if not dataAugmentation:
                # Use whole image
                # im = np.asarray(im, dtype=type_imgs)
                # im = misc.imresize(im, (self.img_size_crop[id][1], self.img_size_crop[id][0]))
                im = im.resize((self.img_size_crop[id][1], self.img_size_crop[id][0]))
                im = np.asarray(im, dtype=type_imgs)
            else:
                randomParams = daRandomParams[images[i]]
                # Resize
                # im = np.asarray(im, dtype=type_imgs)
                # im = misc.imresize(im, (self.img_size[id][1], self.img_size[id][0]))
                im = im.resize((self.img_size[id][1], self.img_size[id][0]))
                im = np.asarray(im, dtype=type_imgs)

                # Take random crop
                left = randomParams["left"]
                right = np.add(left, self.img_size_crop[id][0:2])
                if self.use_RGB[id]:
                    try:
                        im = im[left[0]:right[0], left[1]:right[1], :]
                    except:
                        print '------- ERROR -------'
                        print left
                        print right
                        print im.shape
                        print imname
                        raise Exception('Error with image ' + imname)
                else:
                    im = im[left[0]:right[0], left[1]:right[1]]

                # Randomly flip (with a certain probability)
                flip = randomParams["hflip"]
                prob_flip_horizontal = randomParams["prob_flip_horizontal"]
                if flip < prob_flip_horizontal:  # horizontal flip
                    im = np.fliplr(im)
                prob_flip_vertical = randomParams["prob_flip_vertical"]
                flip = randomParams["vflip"]
                if flip < prob_flip_vertical:  # vertical flip
                    im = np.flipud(im)

            # Normalize
            if normalization:
                if normalization_type == '0-1':
                    im = im / 255.0

            # Permute dimensions
            if len(self.img_size[id]) == 3:
                # Convert RGB to BGR
                if self.img_size[id][2] == 3:  # if has 3 channels
                    im = im[:, :, ::-1]
                im = im.transpose(2, 0, 1)
            else:
                pass

            # Substract training images mean
            if meanSubstraction:  # remove mean
                im = im - train_mean

            I[i] = im

        return I

    def getDataAugmentationRandomParams(self, images, id, prob_flip_horizontal=0.5, prob_flip_vertical=0.0):

        daRandomParams = dict()

        for i in range(len(images)):
            # Random crop
            margin = [self.img_size[id][0] - self.img_size_crop[id][0],
                      self.img_size[id][1] - self.img_size_crop[id][1]]
            if margin[0] > 0:
                left = random.sample([k_ for k_ in range(margin[0])], 1)
            else:
                left = [0]
            if margin[1] > 0:
                left += random.sample([k for k in range(margin[1])], 1)
            else:
                left += [0]

            # Randomly flip (with a certain probability)
            hflip = random.random()
            vflip = random.random()

            randomParams = dict()
            randomParams["left"] = left
            randomParams["hflip"] = hflip
            randomParams["vflip"] = vflip
            randomParams["prob_flip_horizontal"] = prob_flip_horizontal
            randomParams["prob_flip_vertical"] = prob_flip_vertical

            daRandomParams[images[i]] = randomParams

        return daRandomParams

    def getClassID(self, class_name, id):
        """
            :return: the class id (int) for a given class string.
        """
        return self.dic_classes[id][class_name]

    # ------------------------------------------------------- #
    #       GETTERS
    #           [X,Y] pairs or X only
    # ------------------------------------------------------- #

    def getX(self, set_name, init, final, normalization_type='0-1', normalization=False,
             meanSubstraction=True, dataAugmentation=True, debug=False):
        """
            Gets all the data samples stored between the positions init to final
            
            :param set_name: 'train', 'val' or 'test' set
            :param init: initial position in the corresponding set split. Must be bigger or equal than 0 and smaller than final.
            :param final: final position in the corresponding set split.
            :param debug: if True all data will be returned without preprocessing
            
            
            # 'raw-image', 'video', 'image-features' and 'video-features'-related parameters
            
            :param normalization: indicates if we want to normalize the data.
            
            
            # 'image-features' and 'video-features'-related parameters
            
            :param normalization_type: indicates the type of normalization applied. See available types in self.__available_norm_im_vid for 'raw-image' and 'video' and self.__available_norm_feat for 'image-features' and 'video-features'.
            
            
            # 'raw-image' and 'video'-related parameters
            
            :param meanSubstraction: indicates if we want to substract the training mean from the returned images (only applicable if normalization=True)
            :param dataAugmentation: indicates if we want to apply data augmentation to the loaded images (random flip and cropping)

            :return: X, list of input data variables from sample 'init' to 'final' belonging to the chosen 'set_name'
        """
        self.__checkSetName(set_name)
        self.__isLoaded(set_name, 0)

        if final > eval('self.len_' + set_name):
            raise Exception('"final" index must be smaller than the number of samples in the set.')
        if init < 0:
            raise Exception('"init" index must be equal or greater than 0.')
        if init >= final:
            raise Exception('"init" index must be smaller than "final" index.')

        X = []
        for id_in, type_in in zip(self.ids_inputs, self.types_inputs):
            ghost_x = False
            if id_in in self.optional_inputs:
                try:
                    x = eval('self.X_' + set_name + '[id_in][init:final]')
                    assert len(x) == (final - init)
                except:
                    x = [[]] * (final - init)
                    ghost_x = True
            else:
                x = eval('self.X_' + set_name + '[id_in][init:final]')
            if not debug and not ghost_x:
                if type_in == 'raw-image':
                    daRandomParams = None
                    if dataAugmentation:
                        daRandomParams = self.getDataAugmentationRandomParams(x, id_in)
                    x = self.loadImages(x, id_in, normalization_type, normalization, meanSubstraction, dataAugmentation,
                                        daRandomParams)
                elif type_in == 'video':
                    x = self.loadVideos(x, id_in, final, set_name, self.max_video_len[id_in],
                                        normalization_type, normalization, meanSubstraction, dataAugmentation)
                elif type_in == 'text':
                    x = self.loadText(x, self.vocabulary[id_in],
                                      self.max_text_len[id_in][set_name], self.text_offset[id_in],
                                      fill=self.fill_text[id_in], pad_on_batch=self.pad_on_batch[id_in],
                                      words_so_far=self.words_so_far[id_in], loading_X=True)[0]
                elif type_in == 'image-features':
                    #normalization = False; ## ARF project - DELETE ASAP
                    x = self.loadFeatures(x, self.features_lengths[id_in], normalization_type, normalization,
                                          data_augmentation=dataAugmentation)
                elif type_in == 'video-features':
                    x = self.loadVideoFeatures(x, id_in, set_name, self.max_video_len[id_in],
                                               normalization_type, normalization, self.features_lengths[id_in],
                                               data_augmentation=dataAugmentation)
            X.append(x)

        return X

    def getXY(self, set_name, k, normalization_type='0-1', normalization=False, meanSubstraction=True,
              dataAugmentation=True, debug=False):
        """
            Gets the [X,Y] pairs for the next 'k' samples in the desired set.
            
            :param set_name: 'train', 'val' or 'test' set
            :param k: number of consecutive samples retrieved from the corresponding set.
            :param sorted_batches: If True, it will pick data of the same size
            :param debug: if True all data will be returned without preprocessing
            
            
            # 'raw-image', 'video', 'image-features' and 'video-features'-related parameters
            
            :param normalization: indicates if we want to normalize the data.
            
            
            # 'image-features' and 'video-features'-related parameters
            
            :param normalization_type: indicates the type of normalization applied. See available types in self.__available_norm_im_vid for 'image' and 'video' and self.__available_norm_feat for 'image-features' and 'video-features'.
            
            
            # 'raw-image' and 'video'-related parameters
            
            :param meanSubstraction: indicates if we want to substract the training mean from the returned images (only applicable if normalization=True)
            :param dataAugmentation: indicates if we want to apply data augmentation to the loaded images (random flip and cropping)

            :return: [X,Y], list of input and output data variables of the next 'k' consecutive samples belonging to the chosen 'set_name'
            :return: [X, Y, [new_last, last, surpassed]] if debug==True
        """
        self.__checkSetName(set_name)
        self.__isLoaded(set_name, 0)
        self.__isLoaded(set_name, 1)

        [new_last, last, surpassed] = self.__getNextSamples(k, set_name)

        # Recover input samples
        X = []
        for id_in, type_in in zip(self.ids_inputs, self.types_inputs):
            if id_in in self.optional_inputs:
                try:
                    if surpassed:
                        x = eval('self.X_' + set_name + '[id_in][last:]') + eval(
                            'self.X_' + set_name + '[id_in][0:new_last]')
                    else:
                        x = eval('self.X_' + set_name + '[id_in][last:new_last]')
                except:
                    x = []
            else:
                if surpassed:
                    x = eval('self.X_' + set_name + '[id_in][last:]') + eval(
                        'self.X_' + set_name + '[id_in][0:new_last]')
                else:
                    x = eval('self.X_' + set_name + '[id_in][last:new_last]')

            # Pre-process inputs
            if not debug:
                if type_in == 'raw-image':
                    daRandomParams = None
                    if dataAugmentation:
                        daRandomParams = self.getDataAugmentationRandomParams(x, id_in)
                    x = self.loadImages(x, id_in, normalization_type, normalization, meanSubstraction, dataAugmentation,
                                        daRandomParams)
                elif type_in == 'video':
                    x = self.loadVideos(x, id_in, last, set_name, self.max_video_len[id_in],
                                        normalization_type, normalization, meanSubstraction, dataAugmentation)
                elif type_in == 'text':
                    x = self.loadText(x, self.vocabulary[id_in],
                                      self.max_text_len[id_in][set_name], self.text_offset[id_in],
                                      fill=self.fill_text[id_in], pad_on_batch=self.pad_on_batch[id_in],
                                      words_so_far=self.words_so_far[id_in], loading_X=True)[0]
                elif type_in == 'image-features':
                    x = self.loadFeatures(x, self.features_lengths[id_in], normalization_type, normalization,
                                          data_augmentation=dataAugmentation)
                elif type_in == 'video-features':
                    x = self.loadVideoFeatures(x, id_in, set_name, self.max_video_len[id_in], normalization_type,
                                               normalization, self.features_lengths[id_in],
                                               data_augmentation=dataAugmentation)
            X.append(x)

        # Recover output samples
        Y = []
        for id_out, type_out in zip(self.ids_outputs, self.types_outputs):
            if surpassed:
                y = eval('self.Y_' + set_name + '[id_out][last:]') + eval('self.Y_' + set_name + '[id_out][0:new_last]')
            else:
                y = eval('self.Y_' + set_name + '[id_out][last:new_last]')

            # Pre-process outputs
            if not debug:
                if type_out == 'categorical':
                    nClasses = len(self.dic_classes[id_out])
                    load_sample_weights = self.sample_weights[id_out][set_name]
                    y = self.loadCategorical(y, nClasses, id_out, load_sample_weights)
                elif type_out == 'binary':
                    y = np.array(y).astype(np.uint8)
                elif type_out == 'real':
                    y = np.array(y).astype(np.float32)
                elif (type_out == '3DLabel'):
                    nClasses = len(self.classes[id_out])
                    assoc_id_in = self.id_in_3DLabel[id_out]
                    if surpassed:
                        imlist = eval('self.X_' + set_name + '[assoc_id_in][last:]') + eval(
                            'self.X_' + set_name + '[assoc_id_in][0:new_last]')
                    else:
                        imlist = eval('self.X_' + set_name + '[assoc_id_in][last:new_last]')

                    y = self.load3DLabels(y, nClasses, dataAugmentation, daRandomParams,
                                          self.img_size[assoc_id_in], self.img_size_crop[assoc_id_in],
                                          imlist)
                elif (type_out == '3DSemanticLabel'):
                    nClasses = len(self.classes[id_out])
                    classes_to_colour = self.semantic_classes[id_out]
                    assoc_id_in = self.id_in_3DLabel[id_out]
                    if surpassed:
                        imlist = eval('self.X_' + set_name + '[assoc_id_in][last:]') + eval(
                            'self.X_' + set_name + '[assoc_id_in][0:new_last]')
                    else:
                        imlist = eval('self.X_' + set_name + '[assoc_id_in][last:new_last]')

                    y = self.load3DSemanticLabels(y, nClasses, classes_to_colour, dataAugmentation, daRandomParams,
                                                  self.img_size[assoc_id_in], self.img_size_crop[assoc_id_in],
                                                  imlist)
                elif type_out == 'text':
                    y = self.loadText(y, self.vocabulary[id_out],
                                      self.max_text_len[id_out][set_name], self.text_offset[id_out],
                                      fill=self.fill_text[id_out], pad_on_batch=self.pad_on_batch[id_out],
                                      words_so_far=self.words_so_far[id_out], loading_X=False)
                    # Use whole sentence as class (classifier model)
                    if self.max_text_len[id_out][set_name] == 0:
                        y_aux = np_utils.to_categorical(y, self.vocabulary_len[id_out]).astype(np.uint8)
                    # Use words separately (generator model)
                    else:
                        y_aux = np.zeros(list(y[0].shape) + [self.vocabulary_len[id_out]]).astype(np.uint8)
                        for idx in range(y[0].shape[0]):
                            y_aux[idx] = np_utils.to_categorical(y[0][idx], self.vocabulary_len[id_out]).astype(
                                np.uint8)
                        if self.sample_weights[id_out][set_name]:
                            y_aux = (y_aux, y[1])  # join data and mask
                    y = y_aux
            Y.append(y)

        if debug:
            return [X, Y, [new_last, last, surpassed]]

        return [X, Y]

    def getXY_FromIndices(self, set_name, k, normalization_type='0-1', normalization=False, meanSubstraction=True,
                          dataAugmentation=True, debug=False):
        """
            Gets the [X,Y] pairs for the samples in positions 'k' in the desired set.

            :param set_name: 'train', 'val' or 'test' set
            :param k: positions of the desired samples
            :param sorted_batches: If True, it will pick data of the same size
            :param debug: if True all data will be returned without preprocessing


            # 'raw-image', 'video', 'image-features' and 'video-features'-related parameters

            :param normalization: indicates if we want to normalize the data.


            # 'image-features' and 'video-features'-related parameters

            :param normalization_type: indicates the type of normalization applied. See available types in self.__available_norm_im_vid for 'raw-image' and 'video' and self.__available_norm_feat for 'image-features' and 'video-features'.


            # 'raw-image' and 'video'-related parameters

            :param meanSubstraction: indicates if we want to substract the training mean from the returned images (only applicable if normalization=True)
            :param dataAugmentation: indicates if we want to apply data augmentation to the loaded images (random flip and cropping)

            :return: [X,Y], list of input and output data variables of the samples identified by the indices in 'k' samples belonging to the chosen 'set_name'
        """

        self.__checkSetName(set_name)
        self.__isLoaded(set_name, 0)
        self.__isLoaded(set_name, 1)

        # Recover input samples
        X = []
        for id_in, type_in in zip(self.ids_inputs, self.types_inputs):
            ghost_x = False
            if id_in in self.optional_inputs:
                try:
                    x = [eval('self.X_' + set_name + '[id_in][index]') for index in k]
                except:
                    x = [[]] * len(k)
                    ghost_x = True
            else:
                x = [eval('self.X_' + set_name + '[id_in][index]') for index in k]

            # if(set_name=='val'):
            #    logging.info(x)

            # Pre-process inputs
            if not debug and not ghost_x:
                if type_in == 'raw-image':
                    daRandomParams = None
                    if dataAugmentation:
                        daRandomParams = self.getDataAugmentationRandomParams(x, id_in)
                    x = self.loadImages(x, id_in, normalization_type, normalization, meanSubstraction, dataAugmentation,
                                        daRandomParams)
                elif type_in == 'video':
                    x = self.loadVideosByIndex(x, id_in, k, set_name, self.max_video_len[id_in],
                                               normalization_type, normalization, meanSubstraction, dataAugmentation)
                elif type_in == 'text':
                    x = self.loadText(x, self.vocabulary[id_in],
                                      self.max_text_len[id_in][set_name], self.text_offset[id_in],
                                      fill=self.fill_text[id_in], pad_on_batch=self.pad_on_batch[id_in],
                                      words_so_far=self.words_so_far[id_in], loading_X=True)[0]
                elif type_in == 'image-features':
                    #normalization = False # ARF project - Remove ASAP
                    x = self.loadFeatures(x, self.features_lengths[id_in], normalization_type, normalization,
                                          data_augmentation=dataAugmentation)
                elif type_in == 'video-features':
                    x = self.loadVideoFeatures(x, id_in, set_name, self.max_video_len[id_in],
                                               normalization_type, normalization, self.features_lengths[id_in],
                                               data_augmentation=dataAugmentation)
            X.append(x)

        # Recover output samples
        Y = []
        for id_out, type_out in zip(self.ids_outputs, self.types_outputs):
            y = [eval('self.Y_' + set_name + '[id_out][index]') for index in k]

            # if(set_name=='val'):
            #    logging.info(y)

            # Pre-process outputs
            if not debug:
                if type_out == 'categorical':
                    nClasses = len(self.dic_classes[id_out])
                    load_sample_weights = self.sample_weights[id_out][set_name]
                    y = self.loadCategorical(y, nClasses, id_out, load_sample_weights)
                elif type_out == 'binary':
                    y = np.array(y).astype(np.uint8)
                elif type_out == 'real':
                    y = np.array(y).astype(np.float32)
                elif (type_out == '3DLabel'):
                    nClasses = len(self.classes[id_out])
                    assoc_id_in = self.id_in_3DLabel[id_out]
                    imlist = [eval('self.X_' + set_name + '[assoc_id_in][index]') for index in k]
                    y = self.load3DLabels(y, nClasses, dataAugmentation, daRandomParams,
                                          self.img_size[assoc_id_in], self.img_size_crop[assoc_id_in],
                                          imlist)
                elif (type_out == '3DSemanticLabel'):
                    nClasses = len(self.classes[id_out])
                    classes_to_colour = self.semantic_classes[id_out]
                    assoc_id_in = self.id_in_3DLabel[id_out]
                    imlist = [eval('self.X_' + set_name + '[assoc_id_in][index]') for index in k]
                    y = self.load3DSemanticLabels(y, nClasses, classes_to_colour, dataAugmentation, daRandomParams,
                                                  self.img_size[assoc_id_in], self.img_size_crop[assoc_id_in],
                                                  imlist)
                elif type_out == 'text':
                    y = self.loadText(y, self.vocabulary[id_out],
                                      self.max_text_len[id_out][set_name], self.text_offset[id_out],
                                      fill=self.fill_text[id_out], pad_on_batch=self.pad_on_batch[id_out],
                                      words_so_far=self.words_so_far[id_out], loading_X=False)

                    # Use whole sentence as class (classifier model)
                    if self.max_text_len[id_out][set_name] == 0:
                        y_aux = np_utils.to_categorical(y, self.vocabulary_len[id_out]).astype(np.uint8)
                    # Use words separately (generator model)
                    else:
                        y_aux = np.zeros(list(y[0].shape) + [self.vocabulary_len[id_out]]).astype(np.uint8)
                        for idx in range(y[0].shape[0]):
                            y_aux[idx] = np_utils.to_categorical(y[0][idx], self.vocabulary_len[id_out]).astype(
                                np.uint8)
                        if self.sample_weights[id_out][set_name]:
                            y_aux = (y_aux, y[1])  # join data and mask
                    y = y_aux
            Y.append(y)

        return [X, Y]

    def getX_FromIndices(self, set_name, k, normalization_type='0-1', normalization=False, meanSubstraction=True,
                         dataAugmentation=True, debug=False):
        """
            Gets the [X,Y] pairs for the samples in positions 'k' in the desired set.

            :param set_name: 'train', 'val' or 'test' set
            :param k: positions of the desired samples
            :param sorted_batches: If True, it will pick data of the same size
            :param debug: if True all data will be returned without preprocessing


            # 'raw-image', 'video', 'image-features' and 'video-features'-related parameters

            :param normalization: indicates if we want to normalize the data.


            # 'image-features' and 'video-features'-related parameters

            :param normalization_type: indicates the type of normalization applied. See available types in self.__available_norm_im_vid for 'raw-image' and 'video' and self.__available_norm_feat for 'image-features' and 'video-features'.


            # 'raw-image' and 'video'-related parameters

            :param meanSubstraction: indicates if we want to substract the training mean from the returned images (only applicable if normalization=True)
            :param dataAugmentation: indicates if we want to apply data augmentation to the loaded images (random flip and cropping)

            :return: [X,Y], list of input and output data variables of the samples identified by the indices in 'k' samples belonging to the chosen 'set_name'
        """

        self.__checkSetName(set_name)
        self.__isLoaded(set_name, 0)
        self.__isLoaded(set_name, 1)

        # Recover input samples
        X = []
        for id_in, type_in in zip(self.ids_inputs, self.types_inputs):
            ghost_x = False
            if id_in in self.optional_inputs:
                try:
                    x = [eval('self.X_' + set_name + '[id_in][index]') for index in k]
                except:
                    x = [[]] * len(k)
                    ghost_x = True
            else:
                x = [eval('self.X_' + set_name + '[id_in][index]') for index in k]

            # if(set_name=='val'):
            #    logging.info(x)

            # Pre-process inputs
            if not debug and not ghost_x:
                if type_in == 'raw-image':
                    daRandomParams = None
                    if dataAugmentation:
                        daRandomParams = self.getDataAugmentationRandomParams(x, id_in)
                    x = self.loadImages(x, id_in, normalization_type, normalization, meanSubstraction, dataAugmentation,
                                        daRandomParams)
                elif type_in == 'video':
                    x = self.loadVideosByIndex(x, id_in, k, set_name, self.max_video_len[id_in],
                                               normalization_type, normalization, meanSubstraction, dataAugmentation)
                elif type_in == 'text':
                    x = self.loadText(x, self.vocabulary[id_in],
                                      self.max_text_len[id_in][set_name], self.text_offset[id_in],
                                      fill=self.fill_text[id_in], pad_on_batch=self.pad_on_batch[id_in],
                                      words_so_far=self.words_so_far[id_in], loading_X=True)[0]
                elif type_in == 'image-features':
                    x = self.loadFeatures(x, self.features_lengths[id_in], normalization_type, normalization,
                                          data_augmentation=dataAugmentation)
                elif type_in == 'video-features':
                    x = self.loadVideoFeatures(x, id_in, set_name, self.max_video_len[id_in],
                                               normalization_type, normalization, self.features_lengths[id_in],
                                               data_augmentation=dataAugmentation)
            X.append(x)

        return X

    def getY(self, set_name, init, final, normalization_type='0-1', normalization=False, meanSubstraction=True,
             dataAugmentation=True, debug=False):
        """
            Gets the [Y] samples for the FULL dataset

            :param set_name: 'train', 'val' or 'test' set
            :param init: initial position in the corresponding set split. Must be bigger or equal than 0 and smaller than final.
            :param final: final position in the corresponding set split.
            :param debug: if True all data will be returned without preprocessing


            # 'raw-image', 'video', 'image-features' and 'video-features'-related parameters

            :param normalization: indicates if we want to normalize the data.


            :param normalization_type: indicates the type of normalization applied. See available types in self.__available_norm_im_vid for 'raw-image' and 'video' and self.__available_norm_feat for 'image-features' and 'video-features'.


            # 'raw-image' and 'video'-related parameters

            :param meanSubstraction: indicates if we want to substract the training mean from the returned images (only applicable if normalization=True)
            :param dataAugmentation: indicates if we want to apply data augmentation to the loaded images (random flip and cropping)

            :return: Y, list of output data variables from sample 'init' to 'final' belonging to the chosen 'set_name'
        """
        self.__checkSetName(set_name)
        self.__isLoaded(set_name, 1)

        if final > eval('self.len_' + set_name):
            raise Exception('"final" index must be smaller than the number of samples in the set.')
        if init < 0:
            raise Exception('"init" index must be equal or greater than 0.')
        if init >= final:
            raise Exception('"init" index must be smaller than "final" index.')

        # Recover output samples
        Y = []
        for id_out, type_out in zip(self.ids_outputs, self.types_outputs):
            y = eval('self.Y_' + set_name + '[id_out][init:final]')

            # Pre-process outputs
            if not debug:
                if type_out == 'categorical':
                    nClasses = len(self.dic_classes[id_out])
                    load_sample_weights = self.sample_weights[id_out][set_name]
                    y = self.loadCategorical(y, nClasses, id_out, load_sample_weights)
                elif type_out == 'binary':
                    y = np.array(y).astype(np.uint8)
                elif type_out == 'real':
                    y = np.array(y).astype(np.float32)
                elif (type_out == '3DLabel'):
                    nClasses = len(self.classes[id_out])
                    assoc_id_in = self.id_in_3DLabel[id_out]
                    imlist = eval('self.X_' + set_name + '[assoc_id_in][init:final]')
                    y = self.load3DLabels(y, nClasses, dataAugmentation, None,
                                          self.img_size[assoc_id_in], self.img_size_crop[assoc_id_in],
                                          imlist)
                elif (type_out == '3DSemanticLabel'):
                    nClasses = len(self.classes[id_out])
                    classes_to_colour = self.semantic_classes[id_out]
                    assoc_id_in = self.id_in_3DLabel[id_out]
                    imlist = eval('self.X_' + set_name + '[assoc_id_in][init:final]')
                    y = self.load3DSemanticLabels(y, nClasses, classes_to_colour, dataAugmentation, daRandomParams,
                                                  self.img_size[assoc_id_in], self.img_size_crop[assoc_id_in],
                                                  imlist)
                elif type_out == 'text':
                    y = self.loadText(y, self.vocabulary[id_out],
                                      self.max_text_len[id_out][set_name], self.text_offset[id_out],
                                      fill=self.fill_text[id_out], pad_on_batch=self.pad_on_batch[id_out],
                                      words_so_far=self.words_so_far[id_out], loading_X=False)

                    # Use whole sentence as class (classifier model)
                    if self.max_text_len[id_out][set_name] == 0:
                        y_aux = np_utils.to_categorical(y, self.vocabulary_len[id_out]).astype(np.uint8)
                    # Use words separately (generator model)
                    else:
                        y_aux = np.zeros(list(y[0].shape) + [self.vocabulary_len[id_out]]).astype(np.uint8)
                        for idx in range(y[0].shape[0]):
                            y_aux[idx] = np_utils.to_categorical(y[0][idx], self.vocabulary_len[id_out]).astype(
                                np.uint8)
                        if self.sample_weights[id_out][set_name]:
                            y_aux = (y_aux, y[1])  # join data and mask

                    y = y_aux
            Y.append(y)

        return Y

    # ------------------------------------------------------- #
    #       AUXILIARY FUNCTIONS
    #           
    # ------------------------------------------------------- #


    def __str__(self):
        """
        Prints the basic input-output information of the Dataset instance.

        :return: String representation of the Dataset.
        """

        str_ = '---------------------------------------------\n'
        str_ += '\tDataset ' + self.name + '\n'
        str_ += '---------------------------------------------\n'
        str_ += 'store path: ' + self.path + '\n'
        str_ += 'data length: ' + '\n'
        str_ += '\ttrain - ' + str(self.len_train) + '\n'
        str_ += '\tval   - ' + str(self.len_val) + '\n'
        str_ += '\ttest  - ' + str(self.len_test) + '\n'

        str_ += '\n'
        str_ += '[ INPUTS ]\n'
        for id_in, type_in in zip(self.ids_inputs, self.types_inputs):
            str_ += type_in + ': ' + id_in + '\n'

        str_ += '\n'
        str_ += '[ OUTPUTS ]\n'
        for id_out, type_out in zip(self.ids_outputs, self.types_outputs):
            str_ += type_out + ': ' + id_out + '\n'

        str_ += '---------------------------------------------\n'
        return str_

    def __isLoaded(self, set_name, pos):
        """
        Checks if the data from set_name at pos is already loaded
        :param set_name:
        :param pos:
        :return:
        """
        if eval('not self.loaded_' + set_name + '[pos]'):
            if pos == 0:
                raise Exception('Set ' + set_name + ' samples are not loaded yet.')
            elif pos == 1:
                raise Exception('Set ' + set_name + ' labels are not loaded yet.')
        return

    def __checkSetName(self, set_name):
        """
        Checks name of a split.
        Only "train", "val" or "test" are valid set names.
        :param set_name: Split name
        :return: Boolean specifying the validity of the name
        """
        if set_name != 'train' and set_name != 'val' and set_name != 'test':
            raise Exception(
                'Incorrect set_name specified "' + set_name + '"\nOnly "train", "val" or "test" are valid set names.')
        return

    def __checkLengthSet(self, set_name):
        """
        Check that the length of the inputs and outputs match. Only checked if the input is not optional.
        :param set_name: 
        :return:
        """
        if eval('self.loaded_' + set_name + '[0] and self.loaded_' + set_name + '[1]'):
            lengths = []
            plot_ids_in = []
            for id_in in self.ids_inputs:
                if id_in not in self.optional_inputs:
                    plot_ids_in.append(id_in)
                    exec ('lengths.append(len(self.X_' + set_name + '[id_in]))')
            for id_out in self.ids_outputs:
                exec ('lengths.append(len(self.Y_' + set_name + '[id_out]))')
            if lengths[1:] != lengths[:-1]:
                raise Exception('Inputs and outputs size '
                                '(' + str(lengths) + ') for "' + set_name + '" set do not match.\n'
                                                                            '\t Inputs:' + str(plot_ids_in) + ''
                                                                                                              '\t Outputs:' + str(
                    self.ids_outputs))

    def __getNextSamples(self, k, set_name):
        """
            Gets the indices to the next K samples we are going to read.
        """
        self.__lock_read.acquire()  # LOCK (for avoiding reading the same samples by different threads)

        new_last = eval('self.last_' + set_name + '+k')
        last = eval('self.last_' + set_name)
        length = eval('self.len_' + set_name)
        if new_last > length:
            new_last = new_last - length
            surpassed = True
        else:
            surpassed = False
        exec ('self.last_' + set_name + '= new_last')

        self.__lock_read.release()  # UNLOCK

        return [new_last, last, surpassed]

    def __getstate__(self):
        """
            Behavour applied when pickling a Dataset instance.
        """
        obj_dict = self.__dict__.copy()
        del obj_dict['_Dataset__lock_read']
        return obj_dict

    def __setstate__(self, dict):
        """
            Behavour applied when unpickling a Dataset instance.
        """
        dict['_Dataset__lock_read'] = threading.Lock()
        self.__dict__ = dict<|MERGE_RESOLUTION|>--- conflicted
+++ resolved
@@ -1789,7 +1789,7 @@
         tokenized = " ".join(tokenized)
         return tokenized
 
-<<<<<<< HEAD
+
 
     def tokenize_none_char_categorized(self, caption):
         """
@@ -1878,8 +1878,7 @@
         detokenized = re.sub('@@ ', '', str(caption).strip())
         return detokenized
 
-=======
->>>>>>> b6b1da71
+
     def tokenize_CNN_sentence(self, caption):
         """
         Tokenization employed in the CNN_sentence package
