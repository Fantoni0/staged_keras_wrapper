# -*- coding: utf-8 -*-
from __future__ import print_function

import copy
import fnmatch
import logging
import ntpath
import os
import random
import sys
from functools import reduce
from six import iteritems

if sys.version_info.major == 3:
    import _pickle as pk
else:
    import cPickle as pk
    from itertools import izip as zip
import codecs
from collections import Counter
from operator import add
import numpy as np
from keras_wrapper.extra.read_write import create_dir_if_not_exists
from keras_wrapper.extra.tokenizers import *
from .utils import bbox, to_categorical

from .utils import MultiprocessQueue
import multiprocessing


# ------------------------------------------------------- #
#       SAVE/LOAD
#           External functions for saving and loading Dataset instances
# ------------------------------------------------------- #

def saveDataset(dataset, store_path):
    """
    Saves a backup of the current Dataset object.

    :param dataset: Dataset object to save
    :param store_path: Saving path
    :return: None
    """
    create_dir_if_not_exists(store_path)
    store_path = store_path + '/Dataset_' + dataset.name + '.pkl'
    if not dataset.silence:
        logging.info("<<< Saving Dataset instance to " + store_path + " ... >>>")

    pk.dump(dataset, open(store_path, 'wb'), protocol=-1)

    if not dataset.silence:
        logging.info("<<< Dataset instance saved >>>")


def loadDataset(dataset_path):
    """
    Loads a previously saved Dataset object.

    :param dataset_path: Path to the stored Dataset to load
    :return: Loaded Dataset object
    """

    logging.info("<<< Loading Dataset instance from " + dataset_path + " ... >>>")
    if sys.version_info.major == 3:
        dataset = pk.load(open(dataset_path, 'rb'), encoding='latin1')
    else:
        dataset = pk.load(open(dataset_path, 'rb'))

    logging.info("<<< Dataset instance loaded >>>")
    return dataset


# ------------------------------------------------------- #
#       DATA BATCH GENERATOR CLASS
# ------------------------------------------------------- #

def dataLoad(process_name, net, dataset, max_queue_len, queues):
    logging.info("Starting " + process_name + "...")
    in_queue, out_queue = queues

    while True:
        while out_queue.qsize() > max_queue_len:
            pass

        # available modes are 'indices' and 'consecutive'
        data_queue = in_queue.get()

        [mode, predict, set_split, ind, normalization, normalization_type, mean_substraction, data_augmentation] = data_queue

        # Recovers a batch of data
        if predict:
            if mode == 'indices':
                X_batch = dataset.getX_FromIndices(set_split,
                                                   ind[0],
                                                   normalization=normalization,
                                                   normalization_type=normalization_type,
                                                   meanSubstraction=mean_substraction,
                                                   dataAugmentation=data_augmentation)
            elif mode == 'consecutive':
                X_batch = dataset.getX(set_split,
                                       ind[0], ind[1],
                                       normalization=normalization,
                                       normalization_type=normalization_type,
                                       meanSubstraction=mean_substraction,
                                       dataAugmentation=data_augmentation)
            else:
                raise NotImplementedError("Data retrieval mode '" + mode + "' is not implemented.")
            data = net.prepareData(X_batch, None)[0]
        else:
            X_batch, Y_batch = dataset.getXY_FromIndices(set_split,
                                                         ind[0],
                                                         normalization=normalization,
                                                         normalization_type=normalization_type,
                                                         meanSubstraction=mean_substraction,
                                                         dataAugmentation=data_augmentation)
            data = net.prepareData(X_batch, Y_batch)

        out_queue.put(data)


class Parallel_Data_Batch_Generator(object):
    """
    Batch generator class. Retrieves batches of data.
    """

    def __init__(self,
                 set_split,
                 net,
                 dataset,
                 num_iterations,
                 batch_size=50,
                 normalization=True,
                 normalization_type=None,
                 data_augmentation=True,
                 wo_da_patch_type='whole',
                 da_patch_type='resize_and_rndcrop',
                 da_enhance_list=None,
                 mean_substraction=False,
                 predict=False,
                 random_samples=-1,
                 shuffle=True,
                 temporally_linked=False,
                 init_sample=-1,
                 final_sample=-1,
                 n_parallel_loaders=1):
        """
        Initializes the Data_Batch_Generator
        :param set_split: Split (train, val, test) to retrieve data
        :param net: Net which use the data
        :param dataset: Dataset instance
        :param num_iterations: Maximum number of iterations
        :param batch_size: Size of the minibatch
        :param normalization: Switches on/off the normalization of images
        :param data_augmentation: Switches on/off the data augmentation of the input
        :param mean_substraction: Switches on/off the mean substraction for images
        :param predict: Whether we are predicting or training
        :param random_samples: Retrieves this number of training samples
        :param shuffle: Shuffle the training dataset
        :param temporally_linked: Indicates if we are using a temporally-linked model
        :param n_parallel_loaders: Number of parallel loaders that will be used.
        """
        if da_enhance_list is None:
            da_enhance_list = []

        self.set_split = set_split
        self.dataset = dataset
        self.net = net
        self.predict = predict
        self.temporally_linked = temporally_linked
        self.first_idx = -1
        self.init_sample = init_sample
        self.final_sample = final_sample
        self.next_idx = None
        self.thread_list = []

        # Several parameters
        self.params = {'batch_size': batch_size,
                       'data_augmentation': data_augmentation,
                       'wo_da_patch_type': wo_da_patch_type,
                       'da_patch_type': da_patch_type,
                       'da_enhance_list': da_enhance_list,
                       'mean_substraction': mean_substraction,
                       'normalization': normalization,
                       'normalization_type': normalization_type,
                       'num_iterations': num_iterations,
                       'random_samples': random_samples,
                       'shuffle': shuffle,
                       'n_parallel_loaders': n_parallel_loaders}

    def __del__(self):
        self.terminateThreads()

    def terminateThreads(self):
        for t in self.thread_list:
            t.terminate()

    def generator(self):
        """
        Gets and processes the data
        :return: generator with the data
        """

        if self.set_split == 'train' and not self.predict:
            data_augmentation = self.params['data_augmentation']
        else:
            data_augmentation = False

        # Initialize list of parallel data loaders
        thread_mngr = multiprocessing.Manager()
        in_queue = MultiprocessQueue(thread_mngr, multiprocess_type='Queue')  # if self.params['n_parallel_loaders'] > 1 else 'Pipe')
        out_queue = MultiprocessQueue(thread_mngr, multiprocess_type='Queue')  # if self.params['n_parallel_loaders'] > 1 else 'Pipe')
        # Create a queue per function
        for i in range(self.params['n_parallel_loaders']):
            # create process
            new_process = multiprocessing.Process(target=dataLoad,
                                                  args=('dataLoad_process_' + str(i),
                                                        self.net, self.dataset, int(self.params['n_parallel_loaders'] * 1.5), [in_queue, out_queue]))
            self.thread_list.append(new_process)  # store processes for terminating later
            new_process.start()

        it = 0
        while True:
            if self.set_split == 'train' and it % self.params['num_iterations'] == 0 and \
                    not self.predict and self.params['random_samples'] == -1 and self.params['shuffle']:
                silence = self.dataset.silence
                self.dataset.silence = True
                self.dataset.shuffleTraining()
                self.dataset.silence = silence
            if it % self.params['num_iterations'] == 0 and self.params['random_samples'] == -1:
                self.dataset.resetCounters(set_name=self.set_split)
            it += 1

            # Checks if we are finishing processing the data split
            init_sample = (it - 1) * self.params['batch_size']
            final_sample = it * self.params['batch_size']
            # batch_size = self.params['batch_size']
            # n_samples_split = eval("self.dataset.len_" + self.set_split)
            n_samples_split = getattr(self.dataset, "len_" + self.set_split)
            if final_sample >= n_samples_split:
                final_sample = n_samples_split
                # batch_size = final_sample - init_sample
                it = 0

            # Recovers a batch of data
            # random data selection
            if self.params['random_samples'] > 0:
                num_retrieve = min(self.params['random_samples'], self.params['batch_size'])
                if self.temporally_linked:
                    if self.first_idx == -1:
                        self.first_idx = np.random.randint(0, n_samples_split - self.params['random_samples'], 1)[0]
                        self.next_idx = self.first_idx
                    indices = range(self.next_idx, self.next_idx + num_retrieve)
                    self.next_idx += num_retrieve
                else:
                    indices = np.random.randint(0, n_samples_split, num_retrieve)
                self.params['random_samples'] -= num_retrieve

                # Prepare query data for parallel data loaders
                query_data = ['indices', self.predict, self.set_split, [indices],
                              self.params['normalization'], self.params['normalization_type'],
                              self.params['mean_substraction'], data_augmentation]

            # specific data selection
            elif self.init_sample > -1 and self.final_sample > -1:
                indices = range(self.init_sample, self.final_sample)

                # Prepare query data for parallel data loaders
                query_data = ['indices', self.predict, self.set_split, [indices],
                              self.params['normalization'], self.params['normalization_type'],
                              self.params['mean_substraction'], data_augmentation]

            # consecutive data selection
            else:
                if self.predict:
                    query_data = ['consecutive', self.predict, self.set_split, [init_sample, final_sample],
                                  self.params['normalization'], self.params['normalization_type'],
                                  self.params['mean_substraction'], data_augmentation]
                else:
                    query_data = ['consecutive', self.predict, self.set_split, [range(init_sample, final_sample)],
                                  self.params['normalization'], self.params['normalization_type'],
                                  self.params['mean_substraction'], data_augmentation]

            # Insert data in queue
            in_queue.put(query_data)

            # Check if there is processed data in queue
            while out_queue.qsize() > 0:
                data = out_queue.get()
                yield (data)


class Data_Batch_Generator(object):
    """
    Batch generator class. Retrieves batches of data.
    """

    def __init__(self,
                 set_split,
                 net,
                 dataset,
                 num_iterations,
                 batch_size=50,
                 normalization=True,
                 normalization_type=None,
                 data_augmentation=True,
                 wo_da_patch_type='whole',
                 da_patch_type='resize_and_rndcrop',
                 da_enhance_list=None,
                 mean_substraction=False,
                 predict=False,
                 random_samples=-1,
                 shuffle=True,
                 temporally_linked=False,
                 init_sample=-1,
                 final_sample=-1):
        """
        Initializes the Data_Batch_Generator
        :param set_split: Split (train, val, test) to retrieve data
        :param net: Net which use the data
        :param dataset: Dataset instance
        :param num_iterations: Maximum number of iterations
        :param batch_size: Size of the minibatch
        :param normalization: Switches on/off the normalization of images
        :param data_augmentation: Switches on/off the data augmentation of the input
        :param mean_substraction: Switches on/off the mean substraction for images
        :param predict: Whether we are predicting or training
        :param random_samples: Retrieves this number of training samples
        :param shuffle: Shuffle the training dataset
        :param temporally_linked: Indicates if we are using a temporally-linked model
        """
        if da_enhance_list is None:
            da_enhance_list = []
        self.set_split = set_split
        self.dataset = dataset
        self.net = net
        self.predict = predict
        self.temporally_linked = temporally_linked
        self.first_idx = -1
        self.init_sample = init_sample
        self.final_sample = final_sample
        self.next_idx = None

        # Several parameters
        self.params = {'batch_size': batch_size,
                       'data_augmentation': data_augmentation,
                       'wo_da_patch_type': wo_da_patch_type,
                       'da_patch_type': da_patch_type,
                       'da_enhance_list': da_enhance_list,
                       'mean_substraction': mean_substraction,
                       'normalization': normalization,
                       'normalization_type': normalization_type,
                       'num_iterations': num_iterations,
                       'random_samples': random_samples,
                       'shuffle': shuffle}

    def generator(self):
        """
        Gets and processes the data
        :return: generator with the data
        """

        if self.set_split == 'train' and not self.predict:
            data_augmentation = self.params['data_augmentation']
        else:
            data_augmentation = False

        it = 0
        while 1:
            if self.set_split == 'train' and it % self.params['num_iterations'] == 0 and \
                    not self.predict and self.params['random_samples'] == -1 and self.params['shuffle']:
                silence = self.dataset.silence
                self.dataset.silence = True
                self.dataset.shuffleTraining()
                self.dataset.silence = silence
            if it % self.params['num_iterations'] == 0 and self.params['random_samples'] == -1:
                self.dataset.resetCounters(set_name=self.set_split)
            it += 1

            # Checks if we are finishing processing the data split
            init_sample = (it - 1) * self.params['batch_size']
            final_sample = it * self.params['batch_size']
            batch_size = self.params['batch_size']
            # n_samples_split = eval("self.dataset.len_" + self.set_split)
            n_samples_split = getattr(self.dataset, "len_" + self.set_split)
            if final_sample >= n_samples_split:
                final_sample = n_samples_split
                batch_size = final_sample - init_sample
                it = 0

            # Recovers a batch of data
            if self.params['random_samples'] > 0:
                num_retrieve = min(self.params['random_samples'], self.params['batch_size'])
                if self.temporally_linked:
                    if self.first_idx == -1:
                        self.first_idx = np.random.randint(0, n_samples_split - self.params['random_samples'], 1)[0]
                        self.next_idx = self.first_idx
                    indices = list(range(self.next_idx, self.next_idx + num_retrieve))
                    self.next_idx += num_retrieve
                else:
                    indices = np.random.randint(0, n_samples_split, num_retrieve)
                self.params['random_samples'] -= num_retrieve

                # At sampling from train/val, we always have Y
                if self.predict:
                    X_batch = self.dataset.getX_FromIndices(self.set_split,
                                                            indices,
                                                            normalization=self.params['normalization'],
                                                            normalization_type=self.params['normalization_type'],
                                                            meanSubstraction=self.params['mean_substraction'],
                                                            dataAugmentation=data_augmentation,
                                                            wo_da_patch_type=self.params['wo_da_patch_type'],
                                                            da_patch_type=self.params['da_patch_type'],
                                                            da_enhance_list=self.params['da_enhance_list']
                                                            )
                    data = self.net.prepareData(X_batch, None)[0]

                else:
                    X_batch, Y_batch = self.dataset.getXY_FromIndices(self.set_split,
                                                                      indices,
                                                                      normalization=self.params['normalization'],
                                                                      normalization_type=self.params[
                                                                          'normalization_type'],
                                                                      meanSubstraction=self.params['mean_substraction'],
                                                                      dataAugmentation=data_augmentation,
                                                                      wo_da_patch_type=self.params['wo_da_patch_type'],
                                                                      da_patch_type=self.params['da_patch_type'],
                                                                      da_enhance_list=self.params['da_enhance_list'])
                    data = self.net.prepareData(X_batch, Y_batch)

            elif self.init_sample > -1 and self.final_sample > -1:
                indices = list(range(self.init_sample, self.final_sample))
                if self.predict:
                    X_batch = self.dataset.getX_FromIndices(self.set_split,
                                                            indices,
                                                            normalization=self.params['normalization'],
                                                            normalization_type=self.params['normalization_type'],
                                                            meanSubstraction=self.params['mean_substraction'],
                                                            dataAugmentation=data_augmentatio,
                                                            wo_da_patch_type=self.params['wo_da_patch_type'],
                                                            da_patch_type=self.params['da_patch_type'],
                                                            da_enhance_list=self.params['da_enhance_list'])
                    data = self.net.prepareData(X_batch, None)[0]

                else:
                    X_batch, Y_batch = self.dataset.getXY_FromIndices(self.set_split,
                                                                      indices,
                                                                      normalization=self.params['normalization'],
                                                                      normalization_type=self.params[
                                                                          'normalization_type'],
                                                                      meanSubstraction=self.params['mean_substraction'],
                                                                      dataAugmentation=data_augmentation,
                                                                      wo_da_patch_type=self.params['wo_da_patch_type'],
                                                                      da_patch_type=self.params['da_patch_type'],
                                                                      da_enhance_list=self.params['da_enhance_list'])
                    data = self.net.prepareData(X_batch, Y_batch)

            else:
                if self.predict:
                    X_batch = self.dataset.getX(self.set_split,
                                                init_sample,
                                                final_sample,
                                                normalization=self.params['normalization'],
                                                normalization_type=self.params['normalization_type'],
                                                meanSubstraction=self.params['mean_substraction'],
                                                dataAugmentation=False,
                                                wo_da_patch_type=self.params['wo_da_patch_type'],
                                                da_patch_type=self.params['da_patch_type'],
                                                da_enhance_list=self.params['da_enhance_list'])
                    data = self.net.prepareData(X_batch, None)[0]
                else:
                    X_batch, Y_batch = self.dataset.getXY(self.set_split,
                                                          batch_size,
                                                          normalization=self.params['normalization'],
                                                          normalization_type=self.params['normalization_type'],
                                                          meanSubstraction=self.params['mean_substraction'],
                                                          dataAugmentation=data_augmentation,
                                                          wo_da_patch_type=self.params['wo_da_patch_type'],
                                                          da_patch_type=self.params['da_patch_type'],
                                                          da_enhance_list=self.params['da_enhance_list'])
                    data = self.net.prepareData(X_batch, Y_batch)
            yield (data)


class Homogeneous_Data_Batch_Generator(object):
    """
    Batch generator class. Retrieves batches of data.
    """

    def __init__(self,
                 set_split,
                 net,
                 dataset,
                 num_iterations,
                 batch_size=50,
                 joint_batches=20,
                 normalization=False,
                 normalization_type=None,
                 data_augmentation=True,
                 wo_da_patch_type='whole',
                 da_patch_type='resize_and_rndcrop',
                 da_enhance_list=None,
                 mean_substraction=False,
                 predict=False,
                 random_samples=-1,
                 shuffle=True):
        """
        Initializes the Data_Batch_Generator
        :param set_split: Split (train, val, test) to retrieve data
        :param net: Net which use the data
        :param dataset: Dataset instance
        :param num_iterations: Maximum number of iterations
        :param batch_size: Size of the minibatch
        :param normalization: Switches on/off the normalization of images
        :param data_augmentation: Switches on/off the data augmentation of the input
        :param mean_substraction: Switches on/off the mean substraction for images
        :param predict: Whether we are predicting or training
        :param random_samples: Retrieves this number of training samples
        :param shuffle: Shuffle the training dataset
        :param temporally_linked: Indicates if we are using a temporally-linked model
        """
        if da_enhance_list is None:
            da_enhance_list = []

        self.set_split = set_split
        self.dataset = dataset
        self.net = net
        self.predict = predict
        self.first_idx = -1
        self.batch_size = batch_size
        self.it = 0

        self.X_maxibatch = None
        self.Y_maxibatch = None
        self.tidx = None
        self.curr_idx = None
        self.batch_idx = None
        self.batch_tidx = None
        # Several parameters
        self.params = {'data_augmentation': data_augmentation,
                       'wo_da_patch_type': wo_da_patch_type,
                       'da_patch_type': da_patch_type,
                       'da_enhance_list': da_enhance_list,
                       'mean_substraction': mean_substraction,
                       'normalization': normalization,
                       'normalization_type': normalization_type,
                       'num_iterations': num_iterations / joint_batches,
                       'random_samples': random_samples,
                       'shuffle': shuffle,
                       'joint_batches': joint_batches}
        self.reset()

    def retrieve_maxibatch(self):

        if self.set_split == 'train' and not self.predict:
            data_augmentation = self.params['data_augmentation']
        else:
            data_augmentation = False

        if self.set_split == 'train' and self.it % self.params['num_iterations'] == 0 and \
                not self.predict and self.params['random_samples'] == -1 and self.params['shuffle']:
            silence = self.dataset.silence
            self.dataset.silence = True
            self.dataset.shuffleTraining()
            self.dataset.silence = silence
        if self.it % self.params['num_iterations'] == 0 and self.params['random_samples'] == -1:
            self.dataset.resetCounters(set_name=self.set_split)
        self.it += 1

        # Checks if we are finishing processing the data split
        joint_batches = self.params['joint_batches']
        batch_size = self.batch_size * joint_batches
        init_sample = (self.it - 1) * batch_size
        final_sample = self.it * batch_size
        # n_samples_split = eval("self.dataset.len_" + self.set_split)
        n_samples_split = getattr(self.dataset, "len_" + self.set_split)

        if final_sample >= n_samples_split:
            final_sample = n_samples_split
            batch_size = final_sample - init_sample
            self.it = 0
        # Recovers a batch of data
        X_batch, Y_batch = self.dataset.getXY(self.set_split,
                                              batch_size,  # This batch_size value is self.batch_size * joint_batches
                                              normalization_type=self.params['normalization_type'],
                                              normalization=self.params['normalization'],
                                              meanSubstraction=self.params['mean_substraction'],
                                              dataAugmentation=data_augmentation,
                                              wo_da_patch_type=self.params['wo_da_patch_type'],
                                              da_patch_type=self.params['da_patch_type'],
                                              da_enhance_list=self.params['da_enhance_list'])

        self.X_maxibatch = X_batch
        self.Y_maxibatch = Y_batch

    def reset(self):
        self.retrieve_maxibatch()
        text_Y_batch = self.Y_maxibatch[0][1]  # just use mask
        batch_lengths = np.asarray([int(np.sum(cc)) for cc in text_Y_batch])
        self.tidx = batch_lengths.argsort()
        self.curr_idx = 0

    def generator(self):
        """
        Gets and processes the data
        :return: generator with the data
        """
        while True:
            new_X = []
            new_Y = []
            next_idx = min(self.curr_idx + self.batch_size, len(self.tidx))
            self.batch_tidx = self.tidx[self.curr_idx:next_idx]
            for x_input_idx in range(len(self.X_maxibatch)):
                x_to_add = [self.X_maxibatch[x_input_idx][i] for i in self.batch_tidx]
                new_X.append(np.asarray(x_to_add))

            for y_input_idx in range(len(self.Y_maxibatch)):
                Y_batch_ = []
                for data_mask_idx in range(len(self.Y_maxibatch[y_input_idx])):
                    y_to_add = np.asarray([self.Y_maxibatch[y_input_idx][data_mask_idx][i] for i in self.batch_tidx])
                    Y_batch_.append(y_to_add)
                new_Y.append(tuple(Y_batch_))
            data = self.net.prepareData(new_X, new_Y)
            self.curr_idx = next_idx
            if self.curr_idx >= len(self.tidx):
                self.reset()
            yield (data)


# ------------------------------------------------------- #
#       MAIN CLASS
# ------------------------------------------------------- #
class Dataset(object):
    """
    Class for defining instances of databases adapted for Keras. It includes several utility functions for
    easily managing data splits, image loading, mean calculation, etc.
    """

    def __init__(self, name, path, silence=False):
        """
        Dataset initializer
        :param name: Dataset name
        :param path: Path to the folder where the images are stored
        :param silence: Verbosity
        """
        # Dataset name
        self.name = name
        # Path to the folder where the images are stored
        self.path = path

        # If silence = False, some informative sentences will be printed while using the "Dataset" object instance
        self.silence = silence

        # Variable for storing external extra variables
        self.extra_variables = dict()

        # Data loading parameters
        # Lock for threads synchronization
        # self.__lock_read = threading.Lock()

        # Indicators for knowing if the data [X, Y] has been loaded for each data split
        self.loaded_train = [False, False]
        self.loaded_val = [False, False]
        self.loaded_test = [False, False]
        self.len_train = 0
        self.len_val = 0
        self.len_test = 0

        # Initialize dictionaries of samples
        self.X_train = dict()
        self.X_val = dict()
        self.X_test = dict()
        self.Y_train = dict()
        self.Y_val = dict()
        self.Y_test = dict()

        # Optionally, we point to the raw files. Note that these are not inputs/outputs of the dataset.
        # That means, we won't pre/post process the content of these files in the Dataset class.
        self.loaded_raw_train = [False, False]
        self.loaded_raw_val = [False, False]
        self.loaded_raw_test = [False, False]

        self.X_raw_train = dict()
        self.X_raw_val = dict()
        self.X_raw_test = dict()
        self.Y_raw_train = dict()
        self.Y_raw_val = dict()
        self.Y_raw_test = dict()

        #################################################

        # Parameters for managing all the inputs and outputs
        # List of identifiers for the inputs and outputs and their respective types
        # (which will define the preprocessing applied)
        self.ids_inputs = []
        self.types_inputs = []  # see accepted types in self.__accepted_types_inputs
        self.inputs_data_augmentation_types = dict()  # see accepted types in self._available_augm_<input_type>
        self.optional_inputs = []

        self.ids_outputs = []
        self.types_outputs = []  # see accepted types in self.__accepted_types_outputs
        self.sample_weights = dict()  # Choose whether we should compute output masks or not

        # List of implemented input and output data types
        self.__accepted_types_inputs = ['raw-image', 'image-features',
                                        'video', 'video-features',
                                        'text',
                                        'categorical', 'categorical_raw', 'binary',
                                        'id', 'ghost', 'file-name']
        self.__accepted_types_outputs = ['categorical', 'binary',
                                         'real',
                                         'text', 'dense_text',  # TODO: Document dense_text type!
                                         '3DLabel', '3DSemanticLabel',
                                         'id', 'file-name']
        #    inputs/outputs with type 'id' are only used for storing external identifiers for your data
        #    they will not be used in any way. IDs must be stored in text files with a single id per line

        # List of implemented input normalization functions
        self.__available_norm_im_vid = ['0-1', '(-1)-1']  # 'image' and 'video' only
        self.__available_norm_feat = ['L2']  # 'image-features' and 'video-features' only

        # List of implemented input data augmentation functions
        self.__available_augm_vid_feat = ['random_selection', 'noise']  # 'video-features' only
        #################################################

        # Parameters used for inputs/outputs of type 'text'
        self.extra_words = {'<pad>': 0, '<unk>': 1, '<null>': 2}  # extra words introduced in all vocabularies
        self.vocabulary = dict()  # vocabularies (words2idx and idx2words)
        self.max_text_len = dict()  # number of words accepted in a 'text' sample
        self.max_word_len = dict() # max length per word in a 'text' sample
        self.vocabulary_len = dict()  # number of words in the vocabulary
        self.text_offset = dict()  # number of timesteps that the text is shifted (to the right)
        self.fill_text = dict()  # text padding mode
        self.fill_text_char = dict()  # text padding mode
        self.label_smoothing = dict()  # Epsilon value for label smoothing. See arxiv.org/abs/1512.00567.
        self.pad_on_batch = dict()  # text padding mode: If pad_on_batch, the sample will have the maximum length
        # of the current batch. Else, it will have a fixed length (max_text_len)
        self.words_so_far = dict()  # if True, each sample will be represented as the complete set of words until
        # the point defined by the timestep dimension
        # (e.g. t=0 'a', t=1 'a dog', t=2 'a dog is', etc.)
        self.mapping = dict()  # Source -- Target predefined word mapping
        self.BPE = None  # Byte Pair Encoding instance
        self.BPE_separator = '@@'
        self.BPE_built = False
        self.moses_tokenizer = None
        self.moses_detokenizer = False
        self.moses_tokenizer_built = None
        self.moses_detokenizer_built = False
        #################################################

        # Parameters used for inputs of type 'video' or 'video-features'
        self.counts_frames = dict()
        self.paths_frames = dict()
        self.max_video_len = dict()
        #################################################

        # Parameters used for inputs of type 'image-features' or 'video-features'
        self.features_lengths = dict()
        #################################################

        # Parameters used for inputs of type 'raw-image'
        # Image resize dimensions used for all the returned images
        self.img_size = dict()
        # Image crop dimensions for the returned images
        self.img_size_crop = dict()
        # Training mean image
        self.train_mean = dict()
        # Whether they are RGB images (or grayscale)
        self.use_RGB = dict()
        #################################################

        # Parameters used for outputs of type 'categorical', '3DLabels' or '3DSemanticLabel'
        self.classes = dict()
        self.dic_classes = dict()
        #################################################

        # Parameters used for outputs of type '3DLabels' or '3DSemanticLabel'
        self.id_in_3DLabel = dict()
        self.num_poolings_model = dict()
        #################################################

        # Parameters used for outputs of type '3DSemanticLabel'
        self.semantic_classes = dict()
        #################################################

        # Parameters used for outputs of type 'sparse'
        self.sparse_binary = dict()
        #################################################
        # Set and reset counters to start loading data in batches
        self.last_train = 0
        self.last_val = 0
        self.last_test = 0
        self.resetCounters()

    def shuffleTraining(self):
        """
        Applies a random shuffling to the training samples.
        """
        if not self.silence:
            logging.info("Shuffling training samples.")

        # Shuffle
        num = self.len_train
        shuffled_order = random.sample([i for i in range(num)], num)

        # Process each input sample
        for sample_id in list(self.X_train):
            self.X_train[sample_id] = [self.X_train[sample_id][s] for s in shuffled_order]
        # Process each output sample
        for sample_id in list(self.Y_train):
            self.Y_train[sample_id] = [self.Y_train[sample_id][s] for s in shuffled_order]

        if not self.silence:
            logging.info("Shuffling training done.")

    def keepTopOutputs(self, set_name, id_out, n_top):
        self.__checkSetName(set_name)

        if id_out not in self.ids_outputs:
            raise Exception("The parameter 'id_out' must specify a valid id for an output of the dataset.\n"
                            "Error produced because parameter %s was not in %s" % (id_out, self.ids_outputs))

        logging.info('Keeping top ' + str(n_top) + ' outputs from the ' + set_name + ' set and removing the rest.')

        # Sort outputs by number of occurrences
        samples = None
        # exec ('samples = self.Y_' + set_name)
        samples = getattr(self, 'Y_' + set_name)
        count = Counter(samples[id_out])
        most_frequent = sorted(list(iteritems(count)), key=lambda x: x[1], reverse=True)[:n_top]
        most_frequent = [m[0] for m in most_frequent]

        # Select top samples
        kept = []
        for i, s in list(enumerate(samples[id_out])):
            if s in most_frequent:
                kept.append(i)

        # Remove non-top samples
        # Inputs
        ids = None
        # exec ('ids = list(self.X_' + set_name + ')')
        ids = list(getattr(self, 'X_' + set_name))
        for sample_id in ids:
            setattr(self, 'X_' + set_name + '[' + sample_id + ']', [getattr(self, 'X_' + set_name + '[' + sample_id + '][' + k + ']') for k in kept])
        # Outputs
        ids = list(getattr(self, 'Y_' + set_name))
        for sample_id in ids:
            setattr(self, 'Y_' + set_name + '[' + sample_id + ']', [getattr(self, 'Y_' + set_name + '[' + sample_id + '][' + k + ']') for k in kept])

        new_len = len(samples[id_out])
        # exec ('self.len_' + set_name + ' = new_len')
        setattr(self, 'len_' + set_name, new_len)
        self.__checkLengthSet(set_name)

        logging.info(str(new_len) + ' samples remaining after removal.')

    # ------------------------------------------------------- #
    #       GENERAL SETTERS
    #           classes list, train, val and test set, etc.
    # ------------------------------------------------------- #

    def resetCounters(self, set_name="all"):
        """
        Resets some basic counter indices for the next samples to read.
        """
        if set_name == "all":
            self.last_train = 0
            self.last_val = 0
            self.last_test = 0
        else:
            self.__checkSetName(set_name)
            # exec ('self.last_' + set_name + '=0')
            setattr(self, 'last_' + set_name, 0)

    def setSilence(self, silence):
        """
        Changes the silence mode of the 'Dataset' instance.
        """
        self.silence = silence

    def setListGeneral(self, path_list, split=None, shuffle=True, type='raw-image', id='image'):
        """
        Deprecated
        """
        if split is None:
            split = [0.8, 0.1, 0.1]
        logging.info("WARNING: The method setListGeneral() is deprecated, consider using setInput() instead.")
        self.setInput(path_list, split, type=type, id=id)

    def setList(self, path_list, set_name, type='raw-image', id='image'):
        """
        DEPRECATED
        """
        logging.info("WARNING: The method setList() is deprecated, consider using setInput() instead.")
        self.setInput(path_list, set_name, type, id)

    def setRawInput(self, path_list, set_name, type='file-name', id='raw-text', overwrite_split=False):
        """
        Loads a list which can contain all samples from either the 'train', 'val', or
        'test' set splits (specified by set_name).

        # General parameters
        :param overwrite_split:
        :param path_list: Path to a text file containing the paths to the images or a python list of paths
        :param set_name: identifier of the set split loaded ('train', 'val' or 'test')
        :param type: identifier of the type of input we are loading
                     (see self.__accepted_types_inputs for accepted types)
        :param id: identifier of the input data loaded
        """
        self.__checkSetName(set_name)

        # Insert type and id of input data
        keys_X_set = list(getattr(self, 'X_raw_' + set_name))
        if id not in self.ids_inputs or overwrite_split:
            self.ids_inputs.append(id)
            self.types_inputs.append(type)
            if id not in self.optional_inputs:
                self.optional_inputs.append(id)  # This is always optional
        elif id in keys_X_set and not overwrite_split:
            raise Exception('An input with id "' + id + '" is already loaded into the Database.')

        if type not in self.__accepted_types_inputs:
            raise NotImplementedError(
                'The input type "' + type + '" is not implemented. The list of valid types are the following: ' + str(
                    self.__accepted_types_inputs))

        # exec ('self.X_raw_' + set_name + '[id] = path_list')
        # exec ('self.loaded_raw_' + set_name + '[0] = True')
        aux_dict = getattr(self, 'X_raw_' + set_name)
        aux_dict[id] = path_list
        setattr(self, 'X_raw_' + set_name, aux_dict)
        del aux_dict

        aux_list = getattr(self, 'loaded_raw_' + set_name)
        aux_list[0] = True
        setattr(self, 'loaded_raw_' + set_name, aux_list)
        del aux_list
        if not self.silence:
            logging.info('Loaded "' + set_name + '" set inputs of type "' + type + '" with id "' + id + '".')

    def setInput(self, path_list, set_name, type='raw-image', id='image', repeat_set=1, required=True,
                 overwrite_split=False, normalization_types=None, data_augmentation_types=None,
                 add_additional=False,
                 img_size=None, img_size_crop=None, use_RGB=True,
                 # 'raw-image' / 'video'   (height, width, depth)
                 max_text_len=35, max_word_len=0, char_bpe=False, tokenization='tokenize_none', offset=0, fill='end', fill_char='end', min_occ=0,  # 'text'
                 pad_on_batch=True, build_vocabulary=False, max_words=0, words_so_far=False,  # 'text'
                 bpe_codes=None, separator='@@', # 'text'
                 feat_len=1024,  # 'image-features' / 'video-features'
                 max_video_len=26,  # 'video'
                 sparse=False,  # 'binary'
                 ):
        """
        Loads a list which can contain all samples from either the 'train', 'val', or
        'test' set splits (specified by set_name).

        # General parameters

        :param use_RGB:
        :param path_list: can either be a path to a text file containing the
                          paths to the images or a python list of paths
        :param set_name: identifier of the set split loaded ('train', 'val' or 'test')
        :param type: identifier of the type of input we are loading
                     (accepted types can be seen in self.__accepted_types_inputs)
        :param id: identifier of the input data loaded
        :param repeat_set: repeats the inputs given (useful when we have more outputs than inputs).
                           Int or array of ints.
        :param required: flag for optional inputs
        :param overwrite_split: indicates that we want to overwrite the data with
                                id that was already declared in the dataset
        :param normalization_types: type of normalization applied to the current input
                                    if we activate the data normalization while loading
        :param data_augmentation_types: type of data augmentation applied to the current
                                        input if we activate the data augmentation while loading
        :param add_additional: adds additional data to an already existent input ID


        # 'raw-image'-related parameters

        :param img_size: size of the input images (any input image will be resized to this)
        :param img_size_crop: size of the cropped zone (when dataAugmentation=False the central crop will be used)


        # 'text'-related parameters

        :param tokenization: type of tokenization applied (must be declared as a method of this class)
                             (only applicable when type=='text').
        :param build_vocabulary: whether a new vocabulary will be built from the loaded data or not
                                 (only applicable when type=='text'). A previously calculated vocabulary will be used
                                 if build_vocabulary is an 'id' from a previously loaded input/output
        :param max_text_len: maximum text length, the rest of the data will be padded with 0s
                            (only applicable if the output data is of type 'text').
        :param max_words: a maximum of 'max_words' words from the whole vocabulary will
                          be chosen by number or occurrences
        :param offset: number of timesteps that the text is shifted to the right
                      (for sequential conditional models, which take as input the previous output)
        :param fill: select whether padding before or after the sequence
        :param min_occ: minimum number of occurrences allowed for the words in the vocabulary. (default = 0)
        :param pad_on_batch: the batch timesteps size will be set to the length of the largest sample +1 if
                            True, max_len will be used as the fixed length otherwise
        :param words_so_far: if True, each sample will be represented as the complete set of words until the point
                            defined by the timestep dimension (e.g. t=0 'a', t=1 'a dog', t=2 'a dog is', etc.)
        :param bpe_codes: Codes used for applying BPE encoding.
        :param separator: BPE encoding separator.

        # 'image-features' and 'video-features'- related parameters

        :param feat_len: size of the feature vectors for each dimension.
                         We must provide a list if the features are not vectors.


        # 'video'-related parameters
        :param max_video_len: maximum video length, the rest of the data will be padded with 0s
                              (only applicable if the input data is of type 'video' or video-features').
        """
        self.__checkSetName(set_name)
        if img_size is None:
            img_size = [256, 256, 3]

        if img_size_crop is None:
            img_size_crop = [227, 227, 3]
        # Insert type and id of input data
        keys_X_set = list(getattr(self, 'X_' + set_name))
        if id not in self.ids_inputs:
            self.ids_inputs.append(id)
            self.types_inputs.append(type)
        elif id in keys_X_set and not overwrite_split and not add_additional:
            raise Exception('An input with id "' + id + '" is already loaded into the Database.')

        if not required and id not in self.optional_inputs:
            self.optional_inputs.append(id)

        if type not in self.__accepted_types_inputs:
            raise NotImplementedError(
                'The input type "' + type + '" is not implemented. The list of valid types are the following: ' + str(
                    self.__accepted_types_inputs))

        # Preprocess the input data depending on its type
        if type == 'raw-image':
            data = self.preprocessImages(path_list, id, set_name, img_size, img_size_crop, use_RGB)
        elif type == 'video':
            data = self.preprocessVideos(path_list, id, set_name, max_video_len, img_size, img_size_crop)
        elif type == 'text' or type == 'dense_text':
            if self.max_text_len.get(id) is None:
                self.max_text_len[id] = dict()
            if self.max_word_len.get(id) is None:
                self.max_word_len[id] = dict()
            data = self.preprocessText(path_list, id, set_name, tokenization, build_vocabulary, max_text_len,
                                       max_word_len, char_bpe, max_words, offset, fill, fill_char, min_occ,
                                       pad_on_batch, words_so_far, bpe_codes=bpe_codes, separator=separator)
        elif type == 'image-features':
            data = self.preprocessFeatures(path_list, id, set_name, feat_len)
        elif type == 'video-features':
            # Check if the chosen data augmentation types exists
            if data_augmentation_types is not None:
                for da in data_augmentation_types:
                    if da not in self.__available_augm_vid_feat:
                        raise NotImplementedError(
                            'The chosen data augmentation type ' + da +
                            ' is not implemented for the type "video-features".')
            self.inputs_data_augmentation_types[id] = data_augmentation_types
            data = self.preprocessVideoFeatures(path_list, id, set_name, max_video_len, img_size, img_size_crop,
                                                feat_len)
        elif type == 'categorical':
            self.setClasses(path_list, id)
            data = self.preprocessCategorical(path_list, id)
        elif type == 'categorical_raw':
            data = self.preprocessIDs(path_list, id, set_name)
        elif type == 'binary':
            data = self.preprocessBinary(path_list, id, sparse)
        elif type == 'id':
            data = self.preprocessIDs(path_list, id, set_name)
        elif type == 'ghost':
            data = []

        if isinstance(repeat_set, list) or isinstance(repeat_set, (np.ndarray, np.generic)) or repeat_set > 1:
            data = list(np.repeat(data, repeat_set))

        self.__setInput(data, set_name, type, id, overwrite_split, add_additional)

    def __setInput(self, set_data, set_name, data_type, data_id, overwrite_split, add_additional):
        if add_additional:
            # exec ('self.X_' + set_name + '[data_id] += set_data'
            aux_dict = getattr(self, 'X_' + set_name)
            aux_dict[data_id] += set_data
            setattr(self, 'X_' + set_name, aux_dict)
        else:
            # exec ('self.X_' + set_name + '[data_id] = set_data')
            aux_dict = getattr(self, 'X_' + set_name)
            aux_dict[data_id] = set_data
            setattr(self, 'X_' + set_name, aux_dict)
        del aux_dict

        # exec ('self.loaded_' + set_name + '[0] = True')
        aux_list = getattr(self, 'loaded_' + set_name)
        aux_list[0] = True
        setattr(self, 'loaded_' + set_name, aux_list)
        del aux_list

        if data_id not in self.optional_inputs:
            setattr(self, 'len_' + set_name, len(getattr(self, 'X_' + set_name)[data_id]))
            if not overwrite_split and not add_additional:
                self.__checkLengthSet(set_name)

        if not self.silence:
            logging.info(
                'Loaded "' + set_name + '" set inputs of data_type "' + data_type + '" with data_id "' + data_id + '" and length ' + str(getattr(self, 'len_' + set_name)) + '.')

    def replaceInput(self, data, set_name, data_type, data_id):
        '''
            Replaces the data in a certain set_name and for a given data_id
        '''
        self.__setInput(data, set_name, data_type, data_id, True, False)

    def removeInput(self, set_name, id='label', type='categorical'):
        # Ensure that the output exists before removing it
        keys_X_set = getattr(self, 'X_' + set_name)
        if id in self.ids_inputs:
            ind_remove = self.ids_inputs.index(id)
            del self.ids_inputs[ind_remove]
            del self.types_inputs[ind_remove]
            aux_dict = getattr(self, 'X_' + set_name)
            del aux_dict[id]
            setattr(self, 'X_' + set_name, aux_dict)
            del aux_dict

        elif id not in keys_X_set:
            raise Exception('An input with id "' + id + '" does not exist in the Database.')
        if not self.silence:
            logging.info('Removed "' + set_name + '" set input of type "' + type + '" with id "' + id + '.')

    def setLabels(self, labels_list, set_name, type='categorical', id='label'):
        """
            DEPRECATED
        """
        logging.info("WARNING: The method setLabels() is deprecated, consider using setOutput() instead.")
        self.setOutput(labels_list, set_name, type=type, id=id)

    def setRawOutput(self, path_list, set_name, type='file-name', id='raw-text', overwrite_split=False,
                     add_additional=False):
        """
        Loads a list which can contain all samples from either the 'train', 'val', or
        'test' set splits (specified by set_name).

        # General parameters
        :param overwrite_split:
        :param add_additional:
        :param path_list: can either be a path to a text file containing the paths to
                              the images or a python list of paths
        :param set_name: identifier of the set split loaded ('train', 'val' or 'test')
        :param type: identifier of the type of input we are loading
                         (accepted types can be seen in self.__accepted_types_inputs)
        :param id: identifier of the input data loaded
        """
        self.__checkSetName(set_name)

        # Insert type and id of input data
        # eval('list(self.Y_raw_' + set_name + ')')
        keys_Y_set = list(getattr(self, 'Y_raw_' + set_name))
        if id not in self.ids_inputs:
            self.ids_inputs.append(id)
            self.types_inputs.append(type)
            if id not in self.optional_inputs:
                self.optional_inputs.append(id)  # This is always optional

        elif id in keys_Y_set and (not overwrite_split or not add_additional):
            raise Exception('An input with id "' + id + '" is already loaded into the Database.')

        if type not in self.__accepted_types_inputs:
            raise NotImplementedError(
                'The input type "' + type + '" is not implemented. The list of valid types are the following: ' + str(
                    self.__accepted_types_inputs))

        # exec ('self.Y_raw_' + set_name + '[id] = path_list')
        # exec ('self.loaded_raw_' + set_name + '[1] = True')
        aux_dict = getattr(self, 'Y_raw_' + set_name)
        aux_dict[id] = path_list
        setattr(self, 'Y_raw_' + set_name, aux_dict)
        del aux_dict

        aux_list = getattr(self, 'loaded_raw_' + set_name)
        aux_list[1] = True
        setattr(self, 'loaded_raw_' + set_name, aux_list)
        del aux_list

        if not self.silence:
            logging.info('Loaded "' + set_name + '" set inputs of type "' + type + '" with id "' + id + '".')

    def setOutput(self, path_list, set_name, type='categorical', id='label', repeat_set=1, overwrite_split=False,
                  add_additional=False,
                  sample_weights=False,
                  label_smoothing=0.,
                  tokenization='tokenize_none',
                  max_text_len=0,
                  offset=0,
                  fill='end',
                  fill_char='end',
                  max_words=0,
                  max_word_len=0,
                  char_bpe=False,
                  min_occ=0,  # 'text'
                  pad_on_batch=True,
                  words_so_far=False,
                  build_vocabulary=False,
                  bpe_codes=None,
                  separator='@@', 
                  associated_id_in=None,
                  num_poolings=None,  # '3DLabel' or '3DSemanticLabel'
                  sparse=False,  # 'binary'
                  ):
        """
        Loads a set of output data, usually (type=='categorical') referencing values in self.classes (starting from 0)

        # General parameters

        :param path_list: can either be a path to a text file containing the labels or a python list of labels.
        :param set_name: identifier of the set split loaded ('train', 'val' or 'test').
        :param type: identifier of the type of input we are loading
                     (accepted types can be seen in self.__accepted_types_outputs).
        :param id: identifier of the input data loaded.
        :param repeat_set: repeats the outputs given
                           (useful when we have more inputs than outputs). Int or array of ints.
        :param overwrite_split: indicates that we want to overwrite
                                the data with id that was already declared in the dataset
        :param add_additional: adds additional data to an already existent output ID
        :param sample_weights: switch on/off sample weights usage for the current output
        :param label_smoothing: epsilon value for label smoothing. See arxiv.org/abs/1512.00567.
            # 'text'-related parameters

        :param tokenization: type of tokenization applied (must be declared as a method of this class)
                             (only applicable when type=='text').
        :param build_vocabulary: whether a new vocabulary will be built from the loaded data or not
                                (only applicable when type=='text').
        :param max_text_len: maximum text length, the rest of the data will be padded with 0s
                            (only applicable if the output data is of type 'text').
                             Set to 0 if the whole sentence will be used as an output class.
        :param max_words: a maximum of 'max_words' words from the whole vocabulary will
                          be chosen by number or occurrences
        :param offset: number of timesteps that the text is shifted to the right
                       (for sequential conditional models, which take as input the previous output)
        :param fill: select whether padding before or after the sequence
        :param min_occ: minimum number of occurrences allowed for the words in the vocabulary. (default = 0)
        :param pad_on_batch: the batch timesteps size will be set to the length of the largest sample +1
                             if True, max_len will be used as the fixed length otherwise
        :param words_so_far: if True, each sample will be represented as the complete set of words until the point
                             defined by the timestep dimension (e.g. t=0 'a', t=1 'a dog', t=2 'a dog is', etc.)
        :param bpe_codes: Codes used for applying BPE encoding.
        :param separator: BPE encoding separator.

            # '3DLabel' or '3DSemanticLabel'-related parameters

        :param associated_id_in: id of the input 'raw-image' associated to the inputted 3DLabels or 3DSemanticLabel
        :param num_poolings: number of pooling layers used in the model (used for calculating output dimensions)

            # 'binary'-related parameters

        :param sparse: indicates if the data is stored as a list of lists with class indices,
                       e.g. [[4, 234],[87, 222, 4568],[3],...]

        """
        self.__checkSetName(set_name)

        # Insert type and id of output data
        keys_Y_set = list(getattr(self, 'Y_' + set_name))
        if id not in self.ids_outputs:
            self.ids_outputs.append(id)
            self.types_outputs.append(type)
        elif id in keys_Y_set and not overwrite_split and not add_additional:
            raise Exception('An output with id "' + id + '" is already loaded into the Database.')

        if type not in self.__accepted_types_outputs:
            raise NotImplementedError(
                'The output type "' + type + '" is not implemented. The list of valid types are the following: ' + str(
                    self.__accepted_types_outputs))
        if hasattr(self, 'label_smoothing'):
            if self.label_smoothing.get(id) is None:
                self.label_smoothing[id] = dict()
            self.label_smoothing[id][set_name] = label_smoothing

        # Preprocess the output data depending on its type
        if type == 'categorical':
            self.setClasses(path_list, id)
            data = self.preprocessCategorical(path_list, id,
                                              sample_weights=True if sample_weights and set_name == 'train' else False)
        elif type == 'text' or type == 'dense_text':
            if self.max_text_len.get(id) is None:
                self.max_text_len[id] = dict()
                self.max_word_len[id] = dict()
            data = self.preprocessText(path_list, id, set_name, tokenization, build_vocabulary, max_text_len, max_word_len, char_bpe,
                                       max_words, offset, fill, fill_char, min_occ, pad_on_batch, words_so_far, bpe_codes=bpe_codes, separator=separator)
        elif type == 'binary':
            data = self.preprocessBinary(path_list, id, sparse)
        elif type == 'real':
            data = self.preprocessReal(path_list)
        elif type == 'id':
            data = self.preprocessIDs(path_list, id, set_name)
        elif type == '3DLabel':
            data = self.preprocess3DLabel(path_list, id, associated_id_in, num_poolings)
        elif type == '3DSemanticLabel':
            data = self.preprocess3DSemanticLabel(path_list, id, associated_id_in, num_poolings)

        if isinstance(repeat_set, list) or isinstance(repeat_set, (np.ndarray, np.generic)) or repeat_set > 1:
            data = list(np.repeat(data, repeat_set))
        if self.sample_weights.get(id) is None:
            self.sample_weights[id] = dict()
        self.sample_weights[id][set_name] = sample_weights
        self.__setOutput(data, set_name, type, id, overwrite_split, add_additional)

    def __setOutput(self, labels, set_name, data_type, data_id, overwrite_split, add_additional):
        if add_additional:
            # exec ('self.Y_' + set_name + '[data_id] += labels')
            aux_dict = getattr(self, 'Y_' + set_name)
            aux_dict[data_id] += labels
            setattr(self, 'Y_' + set_name, aux_dict)
        else:
            # exec ('self.Y_' + set_name + '[data_id] = labels')
            aux_dict = getattr(self, 'Y_' + set_name)
            aux_dict[data_id] = labels
            setattr(self, 'Y_' + set_name, aux_dict)
        del aux_dict

        # exec ('self.loaded_' + set_name + '[1] = True')
        # exec ('self.len_' + set_name + ' = len(self.Y_' + set_name + '[data_id])')
        aux_list = getattr(self, 'loaded_' + set_name)
        aux_list[1] = True
        del aux_list
        setattr(self, 'len_' + set_name, len(getattr(self, 'Y_' + set_name)[data_id]))
        if not overwrite_split and not add_additional:
            self.__checkLengthSet(set_name)

        if not self.silence:
            logging.info(
                'Loaded "' + set_name + '" set outputs of data_type "' + data_type + '" with data_id "' + data_id + '" and length ' + str(getattr(self, 'len_' + set_name)) + '.')

    def removeOutput(self, set_name, id='label', type='categorical'):
        # Ensure that the output exists before removing it
        keys_Y_set = list(getattr(self, 'Y_' + set_name))
        if id in self.ids_outputs:
            ind_remove = self.ids_outputs.index(id)
            del self.ids_outputs[ind_remove]
            del self.types_outputs[ind_remove]
            # exec ('del self.Y_' + set_name + '[id]')

            aux_dict = getattr(self, 'Y_' + set_name)
            del aux_dict[id]
            setattr(self, 'Y_' + set_name, aux_dict)
            del aux_dict

        elif id not in keys_Y_set:
            raise Exception('An output with id "' + id + '" does not exist in the Database.')
        if not self.silence:
            logging.info('Removed "' + set_name + '" set outputs of type "' + type + '" with id "' + id + '.')

    # ------------------------------------------------------- #
    #       TYPE 'categorical' SPECIFIC FUNCTIONS
    # ------------------------------------------------------- #

    def setClasses(self, path_classes, data_id):
        """
        Loads the list of classes of the dataset.
        Each line must contain a unique identifier of the class.

        :param path_classes: Path to a text file with the classes or an instance of the class list.
        :param data_id: Dataset id

        :return: None
        """

        if isinstance(path_classes, str) and os.path.isfile(path_classes):
            classes = []
            with codecs.open(path_classes, 'r', encoding='utf-8') as list_:
                for line in list_:
                    classes.append(line.rstrip('\n'))
            self.classes[data_id] = classes
        elif isinstance(path_classes, list):
            self.classes[data_id] = path_classes
        else:
            raise Exception('Wrong type for "path_classes".'
                            ' It must be a path to a text file with the classes or an instance of the class list.\n'
                            'It currently is: %s' % str(path_classes))

        self.dic_classes[data_id] = dict()
        for c in range(len(self.classes[data_id])):
            self.dic_classes[data_id][self.classes[data_id][c]] = c

        if not self.silence:
            logging.info('Loaded classes list with ' + str(len(self.dic_classes[data_id])) + " different labels.")

    def preprocessCategorical(self, labels_list, data_id, sample_weights=False):
        """
        Preprocesses categorical data.

        :param data_id:
        :param sample_weights:
        :param labels_list: Label list. Given as a path to a file or as an instance of the class list.

        :return: Preprocessed labels.
        """

        if isinstance(labels_list, str) and os.path.isfile(labels_list):
            labels = []
            with codecs.open(labels_list, 'r', encoding='utf-8') as list_:
                for line in list_:
                    labels.append(int(line.rstrip('\n')))
        elif isinstance(labels_list, list):
            labels = labels_list
        else:
            raise Exception('Wrong type for "labels_list". '
                            'It must be a path to a text file with the labels or an instance of the class list.\n'
                            'It currently is: %s' % str(labels_list))

        if sample_weights:
            n_classes = len(set(labels))
            counts_per_class = np.zeros((n_classes,))
            for lab in labels:
                counts_per_class[lab] += 1

            # Apply balanced weights per class
            inverse_counts_per_class = [sum(counts_per_class) - c_i for c_i in counts_per_class]
            weights_per_class = [float(c_i) / sum(inverse_counts_per_class) for c_i in inverse_counts_per_class]
            self.extra_variables['class_weights_' + data_id] = weights_per_class

        return labels

    @staticmethod
    def loadCategorical(y_raw, nClasses):
        y = to_categorical(y_raw, nClasses).astype(np.uint8)
        return y

    # ------------------------------------------------------- #
    #       TYPE 'binary' SPECIFIC FUNCTIONS
    # ------------------------------------------------------- #

    def preprocessBinary(self, labels_list, data_id, sparse):
        """
        Preprocesses binary classes.

        :param data_id:
        :param labels_list: Binary label list given as an instance of the class list.
        :param sparse: indicates if the data is stored as a list of lists with class indices,
                        e.g. [[4, 234],[87, 222, 4568],[3],...]

        :return: Preprocessed labels.
        """
        if not isinstance(labels_list, list):
            raise Exception('Wrong type for "path_list". It must be an instance of the class list.')

        if sparse:
            labels = labels_list
        else:  # convert to sparse representation
            labels = [[str(i) for i, x in list(enumerate(y)) if x == 1] for y in labels_list]
        self.sparse_binary[data_id] = True

        unique_label_set = []
        for sample in labels:
            if sample not in unique_label_set:
                unique_label_set.append(sample)
        y_vocab = ['::'.join(sample) for sample in unique_label_set]

        self.build_vocabulary(y_vocab, data_id, split_symbol='::', use_extra_words=False, is_val=True)

        return labels

    def loadBinary(self, y_raw, data_id):

        try:
            sparse = self.sparse_binary[data_id]
        except Exception:  # allows backwards compatibility
            sparse = False

        if sparse:  # convert sparse into numpy array
            n_samples = len(y_raw)
            voc = self.vocabulary[data_id]['words2idx']
            num_words = len(list(voc))
            y = np.zeros((n_samples, num_words), dtype=np.uint8)
            for i, y_ in list(enumerate(y_raw)):
                for elem in y_:
                    y[i, voc[elem]] = 1
        else:
            y = np.array(y_raw).astype(np.uint8)

        return y

    # ------------------------------------------------------- #
    #       TYPE 'real' SPECIFIC FUNCTIONS
    # ------------------------------------------------------- #

    @staticmethod
    def preprocessReal(labels_list):
        """
        Preprocesses real classes.

        :param labels_list: Label list. Given as a path to a file or as an instance of the class list.

        :return: Preprocessed labels.
        """
        if isinstance(labels_list, str) and os.path.isfile(labels_list):
            labels = []
            with codecs.open(labels_list, 'r', encoding='utf-8') as list_:
                for line in list_:
                    labels.append(int(line.rstrip('\n')))
        elif isinstance(labels_list, list):
            labels = labels_list
        else:
            raise Exception('Wrong type for "labels_list". '
                            'It must be a path to a text file with real values or an instance of the class list.\n'
                            'It currently is: %s' % str(labels_list))

        return labels

    # ------------------------------------------------------- #
    #       TYPE 'features' SPECIFIC FUNCTIONS
    # ------------------------------------------------------- #

    def preprocessFeatures(self, path_list, data_id, set_name, feat_len):
        """
        Preprocesses features. We should give a path to a text file where each line must contain a path to a .npy file
        storing a feature vector. Alternatively "path_list" can be an instance of the class list.

        :param path_list: Path to a text file where each line must contain a path to a .npy file
                          storing a feature vector. Alternatively, instance of the class list.
        :param data_id: Dataset id
        :param set_name: Used?
        :param feat_len: Length of features. If all features have the same length, given as a number. Otherwise, list.

        :return: Preprocessed features
        """
        # file with a list, each line being a path to a .npy file with a feature vector
        if isinstance(path_list, str) and os.path.isfile(path_list):
            data = []
            with open(path_list, 'r') as list_:
                for line in list_:
                    # data.append(np.fromstring(line.rstrip('\n'), sep=','))
                    data.append(line.rstrip('\n'))
        elif isinstance(path_list, list):
            data = path_list
        else:
            raise Exception(
                'Wrong type for "path_list". It must be a path to a text file. Each line must contain a path'
                ' to a .npy file storing a feature vector. Alternatively "path_list"'
                ' can be an instance of the class list.\n'
                'Currently it is: %s .' % str(path_list))

        if not isinstance(feat_len, list):
            feat_len = [feat_len]
        self.features_lengths[data_id] = feat_len

        return data

    def loadFeatures(self, X, feat_len, normalization_type='L2', normalization=False, loaded=False, external=False,
                     data_augmentation=True):
        """
        Loads and normalizes features.

        :param X: Features to load.
        :param feat_len: Length of the features.
        :param normalization_type: Normalization to perform to the features (see: self.__available_norm_feat)
        :param normalization: Whether to normalize or not the features.
        :param loaded: Flag that indicates if these features have been already loaded.
        :param external: Boolean indicating if the paths provided in 'X' are absolute paths to external images
        :param data_augmentation: Perform data augmentation (with mean=0.0, std_dev=0.01)

        :return: Loaded features as numpy array
        """
        if normalization and normalization_type not in self.__available_norm_feat:
            raise NotImplementedError(
                'The chosen normalization type ' + normalization_type +
                ' is not implemented for the type "image-features" and "video-features".')

        n_batch = len(X)
        features = np.zeros(tuple([n_batch] + feat_len))

        for i, feat in list(enumerate(X)):
            if not external:
                feat = self.path + '/' + feat

            feat = np.load(feat)

            if data_augmentation:
                noise_mean = 0.0
                noise_dev = 0.01
                noise = np.random.normal(noise_mean, noise_dev, feat.shape)
                feat += noise

            if normalization:
                if normalization_type == 'L2':
                    feat /= np.linalg.norm(feat, ord=2)

            features[i] = feat

        return np.array(features)

    # ------------------------------------------------------- #
    #       TYPE 'text' SPECIFIC FUNCTIONS
    # ------------------------------------------------------- #

<<<<<<< HEAD
    def preprocessText(self, annotations_list, id, set_name, tokenization, build_vocabulary, max_text_len, max_word_len, char_bpe,
                       max_words, offset, fill, fill_char, min_occ, pad_on_batch, words_so_far, bpe_codes=None, separator='@@'):
=======
    def preprocessText(self, annotations_list, data_id, set_name, tokenization, build_vocabulary, max_text_len,
                       max_words, offset, fill, min_occ, pad_on_batch, words_so_far, bpe_codes=None, separator='@@'):
>>>>>>> d236c41f
        """
        Preprocess 'text' data type: Builds vocabulary (if necessary) and preprocesses the sentences.
        Also sets Dataset parameters.

        :param annotations_list: Path to the sentences to process.
        :param data_id: Dataset id of the data.
        :param set_name: Name of the current set ('train', 'val', 'test')
        :param tokenization: Tokenization to perform.
        :param build_vocabulary: Whether we should build a vocabulary for this text or not.
        :param max_text_len: Maximum length of the text. If max_text_len == 0, we treat the full sentence as a class.
        :param max_word_len: Maximum length of each word of the text. Set to 0 to use whole words
        :param char_bpe: When using Character Encoder load the text like chars(FALSE) or BPE(TRUE).
        :param max_words: Maximum number of words to include in the dictionary.
        :param offset: Text shifting.
        :param fill: Whether we path with zeros at the beginning or at the end of the sentences.
        :param fill_char: Whether we path with zeros at the beginning or at the end of the sentences (Character level).
        :param min_occ: Minimum occurrences of each word to be included in the dictionary.
        :param pad_on_batch: Whether we get sentences with length of the maximum length of the
                             minibatch or sentences with a fixed (max_text_length) length.
        :param words_so_far: Experimental feature. Should be ignored.
        :param bpe_codes: Codes used for applying BPE encoding.
        :param separator: BPE encoding separator.

        :return: Preprocessed sentences.
        """
        sentences = []
        if isinstance(annotations_list, str) and os.path.isfile(annotations_list):
            with codecs.open(annotations_list, 'r', encoding='utf-8') as list_:
                for line in list_:
                    sentences.append(line.rstrip('\n'))
        elif isinstance(annotations_list, list):
            sentences = annotations_list
        else:
            raise Exception(
                'Wrong type for "annotations_list". '
                'It must be a path to a text file with the sentences or a list of sentences. '
                'It currently is: %s' % (str(annotations_list)))

        # Tokenize sentences
        if max_text_len != 0:  # will only tokenize if we are not using the whole sentence as a class
            # Check if tokenization method exists
            if hasattr(self, tokenization):
                if 'bpe' in tokenization.lower():
                    if bpe_codes is None:
                        raise AssertionError('bpe_codes must be specified when applying a BPE tokenization.')
                    self.build_bpe(bpe_codes, separator)
                tokfun = eval('self.' + tokenization)
                if not self.silence:
                    logging.info('\tApplying tokenization function: "' + tokenization + '".')
            else:
                raise Exception('Tokenization procedure "' + tokenization + '" is not implemented.')

            for i in range(len(sentences)):
                sentences[i] = tokfun(sentences[i])
        else:
            tokfun = None

        # Build vocabulary
        if build_vocabulary:
            self.build_vocabulary(sentences, data_id, tokfun, max_text_len != 0, min_occ=min_occ, n_words=max_words,
                                  use_extra_words=(max_text_len != 0))
        elif isinstance(build_vocabulary, str):
            if build_vocabulary in self.vocabulary:
                self.vocabulary[data_id] = self.vocabulary[build_vocabulary]
                self.vocabulary_len[data_id] = self.vocabulary_len[build_vocabulary]
                if not self.silence:
                    logging.info('\tReusing vocabulary named "' + build_vocabulary + '" for data with data_id "' + data_id + '".')
            else:
                raise Exception('The parameter "build_vocabulary" must be a boolean '
                                'or a str containing an data_id of the vocabulary we want to copy.\n'
                                'It currently is: %s' % str(build_vocabulary))

        elif isinstance(build_vocabulary, dict):
            self.vocabulary[data_id] = build_vocabulary
            if not self.silence:
                logging.info('\tReusing vocabulary from dictionary for data with data_id "' + data_id + '".')

        if data_id not in self.vocabulary:
            raise Exception('The dataset must include a vocabulary with data_id "' + data_id +
                            '" in order to process the type "text" data. Set "build_vocabulary" to True if you want to use the current data for building the vocabulary.')

<<<<<<< HEAD
        # Store max text len and max_word_len
        self.max_text_len[id][set_name] = max_text_len
        self.max_word_len[id][set_name] = max_word_len
        self.char_bpe = char_bpe  # Boolean to use BPE+CharacterEncoder
        self.text_offset[id] = offset
        self.fill_text[id] = fill
        self.fill_text_char[id] = fill_char
        self.pad_on_batch[id] = pad_on_batch
        self.words_so_far[id] = words_so_far
=======
        # Store max text len
        self.max_text_len[data_id][set_name] = max_text_len
        self.text_offset[data_id] = offset
        self.fill_text[data_id] = fill
        self.pad_on_batch[data_id] = pad_on_batch
        self.words_so_far[data_id] = words_so_far
>>>>>>> d236c41f

        return sentences

    def build_vocabulary(self, captions, data_id, tokfun=None, do_split=True, min_occ=0, n_words=0, split_symbol=' ',
                         use_extra_words=True, is_val=False):
        """
        Vocabulary builder for data of type 'text'

        :param use_extra_words:
        :param captions: Corpus sentences
        :param data_id: Dataset id of the text
        :param tokfun: Tokenization function. (used?)
        :param do_split: Split sentence by words or use the full sentence as a class.
        :param split_symbol: symbol used for separating the elements in each sentence
        :param min_occ: Minimum occurrences of each word to be included in the dictionary.
        :param n_words: Maximum number of words to include in the dictionary.
        :param is_val: Set to True if the input 'captions' are values and we want to keep them sorted
        :return: None.
        """
        if not self.silence:
            logging.info("Creating vocabulary for data with data_id '" + data_id + "'.")

        counters = []
        sentence_counts = []
        counter = Counter()
        sentence_count = 0
        for line in captions:
            if do_split:
                words = line.strip().split(split_symbol)
                counter.update(words)
            else:
                counter.update([line])
            sentence_count += 1

        if not do_split and not self.silence:
            logging.info('Using whole sentence as a single word.')

        counters.append(counter)
        sentence_counts.append(sentence_count)
        combined_counter = reduce(add, counters)
        if not self.silence:
            logging.info("\t Total: %d unique words in %d sentences with a total of %d words." %
                         (len(combined_counter), sum(sentence_counts), sum(list(combined_counter.values()))))

        # keep only words with less than 'min_occ' occurrences
        if min_occ > 1:
            removed = 0
            for k in list(combined_counter):
                if combined_counter[k] < min_occ:
                    del combined_counter[k]
                    removed += 1
            if not self.silence:
                logging.info("\t Removed %d words with less than %d occurrences. New total: %d." %
                             (removed, min_occ, len(combined_counter)))

        # keep only top 'n_words'
        if n_words > 0:
            if use_extra_words:
                vocab_count = combined_counter.most_common(n_words - len(self.extra_words))
            else:
                vocab_count = combined_counter.most_common(n_words)
            if not self.silence:
                logging.info("Creating dictionary of %s most common words, covering "
                             "%2.1f%% of the text."
                             % (n_words,
                                100.0 * sum([count for word, count in vocab_count]) /
                                sum(list(combined_counter.values()))))
        else:
            if not self.silence:
                logging.info("Creating dictionary of all words")
            vocab_count = counter.most_common()

        dictionary = {}
        for i, (word, count) in list(enumerate(vocab_count)):
            if is_val:
                dictionary[word] = int(word)
            else:
                dictionary[word] = i
            if use_extra_words:
                dictionary[word] += len(self.extra_words)

        if use_extra_words:
            for w, k in iteritems(self.extra_words):
                dictionary[w] = k

        # Store dictionary and append to previously existent if needed.
        if data_id not in self.vocabulary:
            self.vocabulary[data_id] = dict()
            self.vocabulary[data_id]['words2idx'] = dictionary
            inv_dictionary = {v: k for k, v in list(iteritems(dictionary))}
            self.vocabulary[data_id]['idx2words'] = inv_dictionary

            self.vocabulary_len[data_id] = len(vocab_count)
            if use_extra_words:
                self.vocabulary_len[data_id] += len(self.extra_words)

        else:
            old_keys = list(self.vocabulary[data_id]['words2idx'])
            new_keys = list(dictionary)
            added = 0
            for key in new_keys:
                if key not in old_keys:
                    self.vocabulary[data_id]['words2idx'][key] = self.vocabulary_len[data_id]
                    self.vocabulary_len[data_id] += 1
                    added += 1

            inv_dictionary = {v: k for k, v in list(iteritems(self.vocabulary[data_id]['words2idx']))}
            self.vocabulary[data_id]['idx2words'] = inv_dictionary

            if not self.silence:
                logging.info('Appending ' + str(added) + ' words to dictionary with data_id "' + data_id + '".')
                logging.info('\tThe new total is ' + str(self.vocabulary_len[data_id]) + '.')

    def merge_vocabularies(self, ids):
        """
        Merges the vocabularies from a set of text inputs/outputs into a single one.

        :param ids: identifiers of the inputs/outputs whose vocabularies will be merged
        :return: None
        """
        if not isinstance(ids, list):
            raise AssertionError('ids must be a list of inputs/outputs identifiers of type text')
        if not self.silence:
            logging.info('Merging vocabularies of the following ids: ' + str(ids))

        # Pick the first vocabulary as reference
        vocab_ref = self.vocabulary[ids[0]]['words2idx']
        next_idx = max(list(vocab_ref.values())) + 1

        # Merge all vocabularies to the reference
        for i in range(1, len(ids)):
            current_data_id = ids[i]
            vocab = self.vocabulary[current_data_id]['words2idx']
            for w in list(vocab):
                if w not in list(vocab_ref):
                    vocab_ref[w] = next_idx
                    next_idx += 1

        # Also build idx2words
        self.vocabulary[ids[0]]['words2idx'] = vocab_ref
        inv_dictionary = {v: k for k, v in list(iteritems(vocab_ref))}
        self.vocabulary[ids[0]]['idx2words'] = inv_dictionary
        self.vocabulary_len[ids[0]] = len(list(self.vocabulary[ids[0]]['words2idx']))

        # Insert in all ids
        for i in range(1, len(ids)):
            self.vocabulary[ids[i]]['words2idx'] = self.vocabulary[ids[0]]['words2idx']
            self.vocabulary[ids[i]]['idx2words'] = self.vocabulary[ids[0]]['idx2words']
            self.vocabulary_len[ids[i]] = self.vocabulary_len[ids[0]]

        if not self.silence:
            logging.info('\tThe new total is ' + str(self.vocabulary_len[ids[0]]) + '.')

    def build_bpe(self, codes, merges=-1, separator=u'@@', vocabulary=None, glossaries=None):
        """
        Constructs a BPE encoder instance. Currently, vocabulary and glossaries options are not implemented.
        :param codes: File with BPE codes (created by learn_bpe.py)
        :param separator: Separator between non-final subword units (default: '@@'))
        :param vocabulary: Vocabulary file. If provided, this script reverts any merge operations that produce an OOV.
        :param glossaries: The strings provided in glossaries will not be affected
                           by the BPE (i.e. they will neither be broken into subwords,
                           nor concatenated with other subwords.
        :return: None
        """
        from keras_wrapper.extra.external import BPE
        with codecs.open(codes, 'rb', encoding='utf-8') as cods:
            self.BPE = BPE(cods, merges=merges, separator=separator, vocab=vocabulary, glossaries=glossaries)
        self.BPE_separator = separator
        self.BPE_built = True

    def build_moses_tokenizer(self, language='en'):
        """
        Constructs a Moses tokenizer instance.
        :param language: Tokenizer language.
        :return: None
        """
        from sacremoses import MosesTokenizer
        self.moses_tokenizer = MosesTokenizer(lang=language)
        self.moses_tokenizer_built = True

    def build_moses_detokenizer(self, language='en'):
        """
        Constructs a BPE encoder instance. Currently, vocabulary and glossaries options are not implemented.
        :param codes: File with BPE codes (created by learn_bpe.py)
        :param separator: Separator between non-final subword units (default: '@@'))
        :param vocabulary: Vocabulary file. If provided, this script reverts any merge operations that produce an OOV.
        :param glossaries: The strings provided in glossaries will not be affected
                           by the BPE (i.e. they will neither be broken into subwords,
                           nor concatenated with other subwords.
        :return: None
        """
        from sacremoses import MosesDetokenizer
        self.moses_detokenizer = MosesDetokenizer(lang=language)
        self.moses_detokenizer_built = True

    @staticmethod
    def load3DLabels(bbox_list, nClasses, dataAugmentation, daRandomParams, img_size, size_crop, image_list):
        """
        Loads a set of outputs of the type 3DLabel (used for detection)

        :param bbox_list: list of bboxes, labels and original sizes
        :param nClasses: number of different classes to be detected
        :param dataAugmentation: are we applying data augmentation?
        :param daRandomParams: random parameters applied on data augmentation (vflip, hflip and random crop)
        :param img_size: resized applied to input images
        :param size_crop: crop size applied to input images
        :param image_list: list of input images used as identifiers to 'daRandomParams'
        :return: 3DLabels with shape (batch_size, width*height, classes)
        """
        from scipy import misc

        n_samples = len(bbox_list)
        h, w, d = img_size
        h_crop, w_crop, d_crop = size_crop
        labels = np.zeros((n_samples, nClasses, h_crop, w_crop), dtype=np.float32)

        for i in range(n_samples):
            line = bbox_list[i]
            arrayLine = line.split(';')
            arrayBndBox = arrayLine[:-1]
            w_original, h_original, d_original = eval(arrayLine[-1])

            label3D = np.zeros((nClasses, h_original, w_original), dtype=np.float32)

            for array in arrayBndBox:
                bndbox = eval(array)[0]
                idxclass = eval(array)[1]

                # bndbox_ones = np.ones((bndbox[3] - bndbox[1] + 1, bndbox[2] - bndbox[0] + 1))
                # label3D[idxclass, bndbox[1] - 1:bndbox[3], bndbox[0] - 1:bndbox[2]] = bndbox_ones

                bndbox_ones = np.ones((bndbox[2] - bndbox[0] + 1, bndbox[3] - bndbox[1] + 1))
                label3D[idxclass, bndbox[0] - 1:bndbox[2], bndbox[1] - 1:bndbox[3]] = bndbox_ones

            if not dataAugmentation or daRandomParams is None:
                # Resize 3DLabel to crop size.
                for j in range(nClasses):
                    label2D = misc.imresize(label3D[j], (h_crop, w_crop))
                    maxval = np.max(label2D)
                    if maxval > 0:
                        label2D /= maxval
                    labels[i, j] = label2D
            else:
                label3D_rs = np.zeros((nClasses, h_crop, w_crop), dtype=np.float32)
                # Crop the labels (random crop)
                for j in range(nClasses):
                    label2D = misc.imresize(label3D[j], (h, w))
                    maxval = np.max(label2D)
                    if maxval > 0:
                        label2D /= maxval
                    randomParams = daRandomParams[image_list[i]]
                    # Take random crop
                    left = randomParams["left"]
                    right = np.add(left, size_crop[0:2])

                    label2D = label2D[left[0]:right[0], left[1]:right[1]]

                    # Randomly flip (with a certain probability)
                    flip = randomParams["hflip"]
                    prob_flip_horizontal = randomParams["prob_flip_horizontal"]
                    if flip < prob_flip_horizontal:  # horizontal flip
                        label2D = np.fliplr(label2D)
                    flip = randomParams["vflip"]
                    prob_flip_vertical = randomParams["prob_flip_vertical"]
                    if flip < prob_flip_vertical:  # vertical flip
                        label2D = np.flipud(label2D)

                    label3D_rs[j] = label2D

                labels[i] = label3D_rs

        # Reshape labels to (batch_size, width*height, classes) before returning
        labels = np.reshape(labels, (n_samples, nClasses, w_crop * h_crop))
        labels = np.transpose(labels, (0, 2, 1))

        return labels

    def load3DSemanticLabels(self, labeled_images_list, nClasses, classes_to_colour, dataAugmentation, daRandomParams,
                             img_size, size_crop, image_list):
        """
        Loads a set of outputs of the type 3DSemanticLabel (used for semantic segmentation TRAINING)

        :param labeled_images_list: list of labeled images
        :param nClasses: number of different classes to be detected
        :param classes_to_colour: dictionary relating each class id to their corresponding colour in the labeled image
        :param dataAugmentation: are we applying data augmentation?
        :param daRandomParams: random parameters applied on data augmentation (vflip, hflip and random crop)
        :param img_size: resized applied to input images
        :param size_crop: crop size applied to input images
        :param image_list: list of input images used as identifiers to 'daRandomParams'
        :return: 3DSemanticLabels with shape (batch_size, width*height, classes)
        """
        from PIL import Image as pilimage
        from scipy import misc

        n_samples = len(labeled_images_list)
        h, w, d = img_size
        h_crop, w_crop, d_crop = size_crop
        labels = np.zeros((n_samples, nClasses, h_crop, w_crop), dtype=np.float32)

        for i in range(n_samples):
            line = labeled_images_list[i].rstrip('\n')

            # Load labeled GT image
            labeled_im = self.path + '/' + line
            # Check if the filename includes the extension
            [path, filename] = ntpath.split(labeled_im)
            [filename, ext] = os.path.splitext(filename)
            # If it doesn't then we find it
            if not ext:
                filename = fnmatch.filter(os.listdir(path), filename + '*')
                if not filename:
                    raise Exception('Non existent image ' + labeled_im)
                else:
                    labeled_im = path + '/' + filename[0]
            # Read image
            try:
                logging.disable(logging.CRITICAL)
                labeled_im = pilimage.open(labeled_im)
                labeled_im = np.asarray(labeled_im)
                logging.disable(logging.NOTSET)
                labeled_im = misc.imresize(labeled_im, (h, w))
            except Exception:
                logging.info(labeled_im)
                logging.warning("WARNING!")
                logging.warning("Can't load image " + labeled_im)
                labeled_im = np.zeros((h, w))

            label3D = np.zeros((nClasses, h, w), dtype=np.float32)

            # Insert 1s in the corresponding positions for each class
            for class_id, colour in iteritems(classes_to_colour):
                # indices = np.where(np.all(labeled_im == colour, axis=-1))
                indices = np.where(labeled_im == class_id)
                num_vals = len(indices[0])
                if num_vals > 0:
                    for idx_pos in range(num_vals):
                        x, y = indices[0][idx_pos], indices[1][idx_pos]
                        label3D[class_id, x, y] = 1.

            if not dataAugmentation or daRandomParams is None:
                # Resize 3DLabel to crop size.
                for j in range(nClasses):
                    label2D = misc.imresize(label3D[j], (h_crop, w_crop))
                    maxval = np.max(label2D)
                    if maxval > 0:
                        label2D /= maxval
                    labels[i, j] = label2D
            else:
                label3D_rs = np.zeros((nClasses, h_crop, w_crop), dtype=np.float32)
                # Crop the labels (random crop)
                for j in range(nClasses):
                    label2D = misc.imresize(label3D[j], (h, w))
                    maxval = np.max(label2D)
                    if maxval > 0:
                        label2D /= maxval
                    randomParams = daRandomParams[image_list[i]]
                    # Take random crop
                    left = randomParams["left"]
                    right = np.add(left, size_crop[0:2])

                    label2D = label2D[left[0]:right[0], left[1]:right[1]]

                    # Randomly flip (with a certain probability)
                    flip = randomParams["hflip"]
                    prob_flip_horizontal = randomParams["prob_flip_horizontal"]
                    if flip < prob_flip_horizontal:  # horizontal flip
                        label2D = np.fliplr(label2D)
                    flip = randomParams["vflip"]
                    prob_flip_vertical = randomParams["prob_flip_vertical"]
                    if flip < prob_flip_vertical:  # vertical flip
                        label2D = np.flipud(label2D)

                    label3D_rs[j] = label2D

                labels[i] = label3D_rs

        # Reshape labels to (batch_size, width*height, classes) before returning
        labels = np.reshape(labels, (n_samples, nClasses, w_crop * h_crop))
        labels = np.transpose(labels, (0, 2, 1))

        return labels

    def loadText(self, X, vocabularies, max_len, offset, fill, pad_on_batch, words_so_far, loading_X=False):
        """
        Text encoder: Transforms samples from a text representation into a numerical one. It also masks the text.

        :param X: Text to encode.
        :param vocabularies: Mapping word -> index
        :param max_len: Maximum length of the text.
        :param offset: Shifts the text to the right, adding null symbol at the start
        :param fill: 'start': the resulting vector will be filled with 0s at the beginning.
                     'end': it will be filled with 0s at the end.
                     'center': the vector will be surrounded by 0s, both at beginning and end.
        :param pad_on_batch: Whether we get sentences with length of the maximum length of the minibatch or
                             sentences with a fixed (max_text_length) length.
        :param words_so_far: Experimental feature. Use with caution.
        :param loading_X: Whether we are loading an input or an output of the model
        :return: Text as sequence of number. Mask for each sentence.
        """
        vocab = vocabularies['words2idx']
        n_batch = len(X)

        # Max values per uint type:
        # uint8.max: 255
        # uint16.max: 65535
        # uint32.max: 4294967295
        vocabulary_size = len(list(vocab))

        if vocabulary_size < 255:
            dtype_text = 'uint8'
        elif vocabulary_size < 65535:
            dtype_text = 'uint16'
        else:
            dtype_text = 'uint32'

        if max_len == 0:  # use whole sentence as class
            X_out = np.zeros(n_batch).astype(dtype_text)
            for i in range(n_batch):
                w = X[i]
                if '<unk>' in vocab:
                    X_out[i] = vocab.get(w, vocab['<unk>'])
                else:
                    X_out[i] = vocab[w]
            if loading_X:
                X_out = (X_out, None)  # This None simulates a mask
        else:  # process text as a sequence of words
            if pad_on_batch == 'adapt':
                X_tok = [self.tokenize_none_char(x) for x in X]
                max_len_batch = min(max([len(x.split(' ')) for x in X_tok]) + 1, max_len)
            elif pad_on_batch:
                max_len_batch = min(max([len(x.split(' ')) for x in X]) + 1, max_len)
            else:
                max_len_batch = max_len
            if words_so_far:
                X_out = np.ones((n_batch, max_len_batch, max_len_batch)).astype(dtype_text) * self.extra_words['<pad>']
                X_mask = np.zeros((n_batch, max_len_batch, max_len_batch)).astype('int8')
                null_row = np.ones((1, max_len_batch)).astype(dtype_text) * self.extra_words['<pad>']
                zero_row = np.zeros((1, max_len_batch)).astype('int8')
                if offset > 0:
                    null_row[0] = np.append([vocab['<null>']] * offset, null_row[0, :-offset])
            else:
                X_out = np.ones((n_batch, max_len_batch)).astype(dtype_text) * self.extra_words['<pad>']
                X_mask = np.zeros((n_batch, max_len_batch)).astype('int8')

            if max_len_batch == max_len:
                max_len_batch -= 1  # always leave space for <eos> symbol
            # fills text vectors with each word (fills with 0s or removes remaining words w.r.t. max_len)
            for i in range(n_batch):
                x = X[i].strip().split(' ')
                len_j = len(x)
                if fill == 'start':
                    offset_j = max_len_batch - len_j - 1
                elif fill == 'center':
                    offset_j = (max_len_batch - len_j) / 2
                    len_j += offset_j
                else:
                    offset_j = 0
                    len_j = min(len_j, max_len_batch)
                if offset_j < 0:
                    len_j += offset_j
                    offset_j = 0

                if words_so_far:
                    for j, w in list(zip(range(len_j), x[:len_j])):
                        next_w = vocab.get(w, next_w=vocab['<unk>'])
                        for k in range(j, len_j):
                            X_out[i, k + offset_j, j + offset_j] = next_w
                            X_mask[i, k + offset_j, j + offset_j] = 1  # fill mask
                        X_mask[i, j + offset_j, j + 1 + offset_j] = 1  # add additional 1 for the <eos> symbol

                else:
                    for j, w in list(zip(range(len_j), x[:len_j])):
                        X_out[i, j + offset_j] = vocab.get(w, vocab['<unk>'])
                        X_mask[i, j + offset_j] = 1  # fill mask
                    X_mask[i, len_j + offset_j] = 1  # add additional 1 for the <eos> symbol

                if offset > 0:  # Move the text to the right -> null symbol
                    if words_so_far:
                        for k in range(len_j):
                            X_out[i, k] = np.append([vocab['<null>']] * offset, X_out[i, k, :-offset])
                            X_mask[i, k] = np.append([0] * offset, X_mask[i, k, :-offset])
                        X_out[i] = np.append(null_row, X_out[i, :-offset], axis=0)
                        X_mask[i] = np.append(zero_row, X_mask[i, :-offset], axis=0)
                    else:
                        X_out[i] = np.append([vocab['<null>']] * offset, X_out[i, :-offset])
                        X_mask[i] = np.append([0] * offset, X_mask[i, :-offset])
            X_out = (np.asarray(X_out, dtype=dtype_text), np.asarray(X_mask, dtype='int8'))

        return X_out

    def loadTextCharacter(self, X, vocabularies, max_len, max_word_len, fill, fillChar, pad_on_batch, loading_X=False):
        """
        Text encoder: Transforms samples from a text representation into a numerical one. It also masks the text.
        Each sentence is a row in the matrix. Each row consists on a sequence of vectors. Each vector represents a word
        and each index of that vector represents the i-th character of the word.

        We have two levels of fill. Ordinary fill and fill_char.
            * The first one inserts vectors of 0s at the 'end'/'start' of each row to fill them when the sentence is too short.
            * The second one inserts 0s in the character vectors if the word is too short.

        :param X: Text to encode.
        :param vocabularies: Mapping word -> index
        :param max_len: Maximum length of the text.
        :param max_word_len: maximum length of the words when using character NMT.
        :param fill: If a matrix row will be filled with 0 vectors at the 'end', 'start' or 'center'.
        :param fillChar: 'start': the resulting vector will be filled with 0s at the beginning, 'end': it will be filled with 0s at the end, 'center': the vector will be surrounded by 0s, both at beginning and end
        :param pad_on_batch: Whether we get sentences with length of the maximum length of the minibatch or sentences with a fixed (max_text_length) length.
        :param loading_X: Whether we are loading an input or an output of the model
        :return: Text as sequence of number. Mask for each sentence.
        """
        vocab = vocabularies['words2idx']
        n_batch = len(X)  # Number of sentences
        detokenizedText = [self.detokenize_none_char(x) for x in X]

        # If pad on batch
        if pad_on_batch:
            max_len_batch = min(max([len(x.split(' ')) for x in detokenizedText]) + 1, max_len)
        else:
            max_len_batch = max_len

        # Add an extra dimension
        X_out = np.ones((n_batch, max_len_batch, max_word_len)).astype('int32') * self.extra_words['<pad>']
        X_mask = np.zeros((n_batch, max_len_batch, max_word_len)).astype('int8')

        for i in range(n_batch):  # For each sentence
            x = detokenizedText[i].strip().split(' ')
            len_j = len(x)  # How many words in the sentence
            if fillChar == 'start':
                offset_j = max_len_batch - len_j
            elif fillChar == 'center':
                offset_j = (max_len_batch - len_j) / 2
            else:
                offset_j = 0
                len_j = min(len_j, max_len_batch)

            if offset_j < 0:
                if fillChar == 'center': len_j = len_j + offset_j*2
                else: len_j = len_j + offset_j
                offset_j = 0
            # If we are using character level encoding
            for j, w in zip(range(len_j), x[:len_j]):  # For each word in the sentence
                ch = np.ones(max_word_len) * self.extra_words['<pad>']
                maskch = np.zeros(max_word_len).astype('int8')
                w = w.decode('utf-8')
                lw = list(w)
                len_c = len(w)
                if len_c >= max_word_len:
                    len_c = max_word_len-1  # Reserve last symbol to EOS
                if fillChar == 'start':
                    offset_c = max_word_len - len_c
                elif fillChar == 'center':
                    offset_c = (max_word_len - len_c) / 2
                else:
                    offset_c = 0
                    len_c = min(len_c, max_word_len)

                if offset_c < 0:
                    if fillChar == 'center': len_c = len_c + offset_c*2  # Offset_c is supposed to be negative
                    else: len_c = len_c + offset_c
                    offset_c = 0

                for idx, cha in enumerate(lw[:len_c]):  # For each character
                    if cha.encode('utf-8') in vocab:
                        ch[idx + offset_c] = vocab[cha.encode('utf-8')]
                    else:
                        ch[idx + offset_c] = vocab['<unk>']  # In theory no unknowns characters should exist.
                    maskch[idx + offset_c] = 1
                ch[len_c + offset_c] = self.extra_words['<null>']
                maskch[len_c + offset_c] = 1  # Additional mask for the EOS
                X_out[i, j + offset_j] = ch
                X_mask[i, j + offset_j] = maskch  # fill mask
        X_out = (X_out, X_mask)
        return X_out

    def loadTextBPE(self, X, vocabularies, max_len, max_word_len, fill, fillChar, pad_on_batch, loading_X=False):
        """
        Similar to loadTextcharacter but now the sentences are not tokenized in characters. They are tokenized using BPE:

            * Characters = 'I </s> l i k e </s> t o m a t o s </s>'
            * BPE        = 'I lik@@ e apple@@ s'

        The goal is the same load them into a matrix but now with a different tokenization.

        Text encoder: Transforms samples from a text representation into a numerical one. It also masks the text.
        Each sentence is a row in the matrix. Each row consists on a sequence of vectors. Each vector represents a word
        and each index of that vector represents the i-th character of the word.

        We have two levels of fill. Ordinary fill and fill_char.
            * The first one inserts vectors of 0s at the 'end'/'start' of each row to fill them when the sentence is too short.
            * The second one inserts 0s in the character vectors if the word is too short.

        :param X: Text to encode.
        :param vocabularies: Mapping word -> index
        :param max_len: Maximum length of the text.
        :param max_word_len: maximum length of the words when using character NMT.
        :param fill: If a matrix row will be filled with 0 vectors at the 'end', 'start' or 'center'.
        :param fillChar: 'start': the resulting vector will be filled with 0s at the beginning, 'end': it will be filled with 0s at the end, 'center': the vector will be surrounded by 0s, both at beginning and end
        :param pad_on_batch: Whether we get sentences with length of the maximum length of the minibatch or sentences with a fixed (max_text_length) length.
        :param loading_X: Whether we are loading an input or an output of the model
        :return: Text as sequence of number. Mask for each sentence.
        """

        vocab = vocabularies['words2idx']
        n_batch = len(X)  # Number of sentences
        # Add an extra dimension
        X = map(self.detokenize_none_char, X)
        X_out = np.ones((n_batch, max_len, max_word_len)).astype('int32') * self.extra_words['<pad>']
        X_mask = np.zeros((n_batch, max_len, max_word_len)).astype('int8')

        for i in range(n_batch):  # For each sentence
            x = X[i].strip().split()
            #len_j = sum([1 for j in x if not j[-1]=='@'])  # WORDS. We count all the words not ending with an '@'
            len_j = len(x) # All words are considered a word by themselves
            if fill == 'start':
                offset_j = max_len - len_j
            elif fill == 'center':
                offset_j = (max_len - len_j) / 2
            else:
                offset_j = 0
                len_j = min(len_j, max_len)

            if offset_j < 0:
                if fill == 'center': len_j = len_j + offset_j*2
                else: len_j = len_j + offset_j
                offset_j = 0

            # If we are using character level encoding
            #x_ori = "".join(x.strip() for x in X[i].strip().split('@@'))  # Reconstructed original sentence
            #st = 0
            for j, w in zip(range(len_j), x[:len_j]):  # For each word in the sentence
                ch = np.ones(max_word_len) * self.extra_words['<pad>']
                maskch = np.zeros(max_word_len).astype('int8')
                # Count BPE components for each word
                w = w.decode('utf-8')
                len_c = len(w)
                if fillChar == 'start':
                    offset_c = max_word_len - len_c
                elif fillChar == 'center':
                    offset_c = (max_word_len - len_c) / 2
                else:
                    offset_c = 0
                    len_c = min(len_c, max_word_len)

                if offset_c < 0:
                    if fillChar == 'center': len_c = len_c + offset_c*2  # Offset_c is supposed to be negative
                    else: len_c = len_c + offset_c
                    offset_c = 0

                endBpe = False
                for idx, chbpe in enumerate(w[:len_c]):  # For each BPE component
                    if chbpe == '@' and endBpe:
                        break;
                    if chbpe == '@':
                        endBpe = True
                    if chbpe in vocab:
                        ch[idx + offset_c] = vocab[chbpe] #w.decode('utf-8')
                    else:
                        ch[idx + offset_c] = vocab['<unk>']  # Unknown BPE components here.
                    maskch[idx + offset_c] = 1
                X_out[i, j + offset_j] = ch
                X_mask[i, j + offset_j] = maskch  # fill mask
        X_out = (X_out, X_mask)
        return X_out

    def loadTextOneHot(self, X, vocabularies, vocabulary_len, max_len, offset, fill, pad_on_batch, words_so_far,
                       sample_weights=False, loading_X=False):

        """
        Text encoder: Transforms samples from a text representation into a one-hot. It also masks the text.

        :param vocabulary_len:
        :param sample_weights:
        :param X: Text to encode.
        :param vocabularies: Mapping word -> index
        :param max_len: Maximum length of the text.
        :param offset: Shifts the text to the right, adding null symbol at the start
        :param fill: 'start': the resulting vector will be filled with 0s at the beginning.
                     'end': it will be filled with 0s at the end.
                     'center': the vector will be surrounded by 0s, both at beginning and end.
        :param pad_on_batch: Whether we get sentences with length of the maximum length of
                             the minibatch or sentences with a fixed (max_text_length) length.
        :param words_so_far: Experimental feature. Use with caution.
        :param loading_X: Whether we are loading an input or an output of the model
        :return: Text as sequence of number. Mask for each sentence.
        """

        y = self.loadText(X, vocabularies, max_len, max_word_len, offset, fill, fill_char, pad_on_batch,
                          words_so_far, loading_X=loading_X)
        # Use whole sentence as class (classifier model)
        if max_len == 0:
            y_aux = to_categorical(y, vocabulary_len).astype(np.uint8)
        # Use words separately (generator model)
        else:
            y_aux = np.zeros(list(y[0].shape) + [vocabulary_len]).astype(np.uint8)
            for idx in range(y[0].shape[0]):
                y_aux[idx] = to_categorical(y[0][idx], vocabulary_len).astype(np.uint8)
                if label_smoothing > 0.:
                    y_aux[idx] = ((1 - label_smoothing) * y_aux[idx] + (label_smoothing / vocabulary_len)).astype(np.float32)
            if sample_weights:
                y_aux = (y_aux, y[1])  # join data and mask
        return y_aux

    def loadMapping(self, path_list):
        """
        Loads a mapping of Source -- Target words.
        :param path_list: Pickle object with the mapping
        :return: None
        """
        if not self.silence:
            logging.info("Loading source -- target mapping.")
        if sys.version_info.major == 3:
            self.mapping = pk.load(open(path_list, 'rb'), encoding='utf-8')
        else:
            self.mapping = pk.load(open(path_list, 'rb'))
        if not self.silence:
            logging.info("Source -- target mapping loaded with a total of %d words." % len(list(self.mapping)))

    # ------------------------------------------------------- #
    #       Tokenizing functions
    # ------------------------------------------------------- #

    @staticmethod
    def tokenize_basic(caption, lowercase=True):
        """
        Basic tokenizer for the input/output data of type 'text':
           * Splits punctuation
           * Optional lowercasing

        :param caption: String to tokenize
        :param lowercase: Whether to lowercase the caption or not
        :return: Tokenized version of caption
        """
        return tokenize_basic(caption, lowercase=lowercase)

    @staticmethod
    def tokenize_aggressive(caption, lowercase=True):
        """
        Aggressive tokenizer for the input/output data of type 'text':
        * Removes punctuation
        * Optional lowercasing

        :param caption: String to tokenize
        :param lowercase: Whether to lowercase the caption or not
        :return: Tokenized version of caption
        """
        return tokenize_aggressive(caption, lowercase=lowercase)

    @staticmethod
    def tokenize_icann(caption):
        """
        Tokenization used for the icann paper:
        * Removes some punctuation (. , ")
        * Lowercasing

        :param caption: String to tokenize
        :return: Tokenized version of caption
        """
        return tokenize_icann(caption)

    @staticmethod
    def tokenize_montreal(caption):
        """
        Similar to tokenize_icann
            * Removes some punctuation
            * Lowercase

        :param caption: String to tokenize
        :return: Tokenized version of caption
        """
        return tokenize_montreal(caption)

    @staticmethod
    def tokenize_soft(caption, lowercase=True):
        """
        Tokenization used for the icann paper:
            * Removes very little punctuation
            * Lowercase
        :param caption: String to tokenize
        :param lowercase: Whether to lowercase the caption or not
        :return: Tokenized version of caption
        """
        return tokenize_soft(caption, lowercase=lowercase)

    @staticmethod
    def tokenize_none(caption):
        """
        Does not tokenizes the sentences. Only performs a stripping

        :param caption: String to tokenize
        :return: Tokenized version of caption
        """
        return tokenize_none(caption)

    @staticmethod
    def tokenize_none_char(caption):
        """
        Character-level tokenization. Respects all symbols. Separates chars. Inserts <space> sybmol for spaces.
        If found an escaped char, "&apos;" symbol, it is converted to the original one
        # List of escaped chars (by moses tokenizer)
        & ->  &amp;
        | ->  &#124;
        < ->  &lt;
        > ->  &gt;
        ' ->  &apos;
        " ->  &quot;
        [ ->  &#91;
        ] ->  &#93;
        :param caption: String to tokenize
        :return: Tokenized version of caption
        """
        return tokenize_none_char(caption)

    @staticmethod
    def tokenize_CNN_sentence(caption):
        """
        Tokenization employed in the CNN_sentence package
        (https://github.com/yoonkim/CNN_sentence/blob/master/process_data.py#L97).
        :param caption: String to tokenize
        :return: Tokenized version of caption
        """
        return tokenize_CNN_sentence(caption)

    @staticmethod
    def tokenize_questions(caption):
        """
        Basic tokenizer for VQA questions:
            * Lowercasing
            * Splits contractions
            * Removes punctuation
            * Numbers to digits

        :param caption: String to tokenize
        :return: Tokenized version of caption
        """
        return tokenize_questions(caption)

    def tokenize_bpe(self, caption):
        """
        Applies BPE segmentation (https://github.com/rsennrich/subword-nmt)
        :param caption: Caption to detokenize.
        :return: Encoded version of caption.
        """
        if not self.BPE_built:
            raise Exception('Prior to use the "tokenize_bpe" method, you should invoke "build_BPE"')
        if type(caption) == str:
            caption = caption.decode('utf-8')
        tokenized = re.sub(u'[\n\t]+', u'', caption)
        tokenized = self.BPE.segment(tokenized).strip()
        return tokenized

    @staticmethod
    def detokenize_none(caption):
        """
        Dummy function: Keeps the caption as it is.
        :param caption: String to de-tokenize.
        :return: Same caption.
        """
        return detokenize_none(caption)

    @staticmethod
    def detokenize_bpe(caption, separator=u'@@'):
        """
        Reverts BPE segmentation (https://github.com/rsennrich/subword-nmt)
        :param caption: Caption to detokenize.
        :param separator: BPE separator.
        :return: Detokenized version of caption.
        """
        return detokenize_bpe(caption, separator=separator)

    @staticmethod
    def detokenize_none_char(caption):
        """
        Character-level detokenization. Respects all symbols. Joins chars into words. Words are delimited by
        the <space> token. If found an special character is converted to the escaped char.
        # List of escaped chars (by moses tokenizer)
            & ->  &amp;
            | ->  &#124;
            < ->  &lt;
            > ->  &gt;
            ' ->  &apos;
            " ->  &quot;
            [ ->  &#91;
            ] ->  &#93;
        :param caption: String to de-tokenize.
            :return: Detokenized version of caption.
        """
        return detokenize_none_char(caption)

    def tokenize_moses(self, caption, language='en', lowercase=False, aggressive_dash_splits=False, return_str=True, escape=False):
        """
        Applies the Moses tokenization. Relying on sacremoses' implementation of the Moses tokenizer.

        :param caption: Sentence to tokenize
        :param language: Language (will build the tokenizer for this language)
        :param lowercase: Whether to lowercase or not the sentence
        :param agressive_dash_splits: Option to trigger dash split rules .
        :param return_str: Return string or list
        :param escape: Escape HTML special chars
        :return:
        """
        # Compatibility with old Datasets instances:
        if not hasattr(self, 'moses_tokenizer_built'):
            self.moses_tokenizer_built = False
        if not self.moses_tokenizer_built:
            self.build_moses_tokenizer(language=language)
        if isinstance(caption, str):
            caption = caption.decode('utf-8')
        tokenized = re.sub(u'[\n\t]+', u'', caption)
        if lowercase:
            tokenized = tokenized.lower()
        return self.moses_tokenizer.tokenize(tokenized, aggressive_dash_splits=aggressive_dash_splits,
                                             return_str=return_str, escape=escape)

    def detokenize_moses(self, caption, language='en', lowercase=False, return_str=True, unescape=True):
        """
        Applies the Moses detokenization. Relying on sacremoses' implementation of the Moses tokenizer.

        :param caption: Sentence to tokenize
        :param language: Language (will build the tokenizer for this language)
        :param lowercase: Whether to lowercase or not the sentence
        :param agressive_dash_splits: Option to trigger dash split rules .
        :param return_str: Return string or list
        :param escape: Escape HTML special chars
        :return:
        """
        # Compatibility with old Datasets instances:
        if not hasattr(self, 'moses_detokenizer_built'):
            self.moses_detokenizer_built = False
        if not self.moses_detokenizer_built:
            self.build_moses_detokenizer(language=language)
        if isinstance(caption, str):
            caption = caption.decode('utf-8')
        tokenized = re.sub(u'[\n\t]+', u'', caption)
        if lowercase:
            tokenized = tokenized.lower()
        return self.moses_detokenizer.detokenize(tokenized.split(), return_str=return_str, unescape=unescape)

    # ------------------------------------------------------- #
    #       TYPE 'video' and 'video-features' SPECIFIC FUNCTIONS
    # ------------------------------------------------------- #

    def preprocessVideos(self, path_list, data_id, set_name, max_video_len, img_size, img_size_crop):

        if isinstance(path_list, list) and len(path_list) == 2:
            # path to all images in all videos
            data = []
            with open(path_list[0], 'r') as list_:
                for line in list_:
                    data.append(line.rstrip('\n'))
            # frame counts
            counts_frames = []
            with open(path_list[1], 'r') as list_:
                for line in list_:
                    counts_frames.append(int(line.rstrip('\n')))

            if data_id not in self.paths_frames:
                self.paths_frames[data_id] = dict()
            self.paths_frames[data_id][set_name] = data
            self.max_video_len[data_id] = max_video_len
            self.img_size[data_id] = img_size
            self.img_size_crop[data_id] = img_size_crop
        else:
            raise Exception('Wrong type for "path_list". It must be a list containing two paths: '
                            'a path to a text file with the paths to all images in all videos in '
                            '[0] and a path to another text file with the number of frames of '
                            'each video in each line in [1] (which will index the paths in the first file).\n'
                            'It currently is: %s' % str(path_list))

        return counts_frames

    def preprocessVideoFeatures(self, path_list, data_id, set_name, max_video_len, img_size, img_size_crop, feat_len):

        if isinstance(path_list, list) and len(path_list) == 2:
            if isinstance(path_list[0], str):
                # path to all images in all videos
                paths_frames = []
                with open(path_list[0], 'r') as list_:
                    for line in list_:
                        paths_frames.append(line.rstrip('\n'))
            elif isinstance(path_list[0], list):
                paths_frames = path_list[0]
            else:
                raise Exception('Wrong type for "path_frames". It must be a path to a file containing a'
                                ' list of frames or directly a list of frames.\n'
                                'It currently is: %s' % str(path_list[0]))

            if isinstance(path_list[1], str):
                # frame counts
                counts_frames = []
                with open(path_list[1], 'r') as list_:
                    for line in list_:
                        counts_frames.append(int(line.rstrip('\n')))
            elif isinstance(path_list[1], list):
                counts_frames = path_list[1]
            else:
                raise Exception(
                    'Wrong type for "counts_frames".'
                    ' It must be a path to a file containing a list of counts or directly a list of counts.\n'
                    'It currently is: %s' % str(path_list[1]))

            # video indices
            video_indices = range(len(counts_frames))

            if data_id not in self.paths_frames:
                self.paths_frames[data_id] = dict()
            if data_id not in self.counts_frames:
                self.counts_frames[data_id] = dict()

            self.paths_frames[data_id][set_name] = paths_frames
            self.counts_frames[data_id][set_name] = counts_frames
            self.max_video_len[data_id] = max_video_len
            self.img_size[data_id] = img_size
            self.img_size_crop[data_id] = img_size_crop
        else:
            raise Exception('Wrong type for "path_list". '
                            'It must be a list containing two paths: a path to a text file with the paths to all '
                            'images in all videos in [0] and a path to another text file with the number of frames '
                            'of each video in each line in [1] (which will index the paths in the first file).'
                            'It currently is: %s' % str(path_list[1]))

        if feat_len is not None:
            if not isinstance(feat_len, list):
                feat_len = [feat_len]
            self.features_lengths[data_id] = feat_len

        return video_indices

    def loadVideos(self, n_frames, data_id, last, set_name, max_len, normalization_type, normalization, meanSubstraction,
                   dataAugmentation):
        """
         Loads a set of videos from disk. (Untested!)

        :param n_frames: Number of frames per video
        :param data_id: Id to load
        :param last: Last video loaded
        :param set_name:  'train', 'val', 'test'
        :param max_len: Maximum length of videos
        :param normalization_type:  Type of normalization applied
        :param normalization: Whether we apply a 0-1 normalization to the images
        :param meanSubstraction:  Whether we are removing the training mean
        :param dataAugmentation:  Whether we are applying dataAugmentatino (random cropping and horizontal flip)
        """

        n_videos = len(n_frames)
        V = np.zeros((n_videos, max_len * 3, self.img_size_crop[data_id][0], self.img_size_crop[data_id][1]))

        idx = [0 for i in range(n_videos)]
        # recover all indices from image's paths of all videos
        for v in range(n_videos):
            this_last = last + v
            if this_last >= n_videos:
                v = this_last % n_videos
                this_last = v
            # idx[v] = int(sum(eval('self.X_' + set_name + '[data_id][:this_last]')))
            idx[v] = int(sum(getattr(self, 'Y_' + set_name)[data_id][:this_last]))

        # load images from each video
        for enum, (n, i) in list(enumerate(zip(n_frames, idx))):
            paths = self.paths_frames[data_id][set_name][i:i + n]
            daRandomParams = None
            if dataAugmentation:
                daRandomParams = self.getDataAugmentationRandomParams(paths, data_id)
            # returns numpy array with dimensions (batch, channels, height, width)
            images = self.loadImages(paths, data_id, normalization_type, normalization, meanSubstraction, dataAugmentation,
                                     daRandomParams)
            # fills video matrix with each frame (fills with 0s or removes remaining frames w.r.t. max_len)
            len_j = images.shape[0]
            offset_j = max_len - len_j
            if offset_j < 0:
                len_j = len_j + offset_j
                offset_j = 0
            for j in range(len_j):
                V[enum, (j + offset_j) * 3:(j + offset_j + 1) * 3] = images[j]

        return V

    def loadVideoFeatures(self, idx_videos, data_id, set_name, max_len, normalization_type, normalization, feat_len,
                          external=False, data_augmentation=True):
        """

        :param idx_videos: indices of the videos in the complete list of the current set_name
        :param data_id: identifier of the input/output that we are loading
        :param set_name: 'train', 'val' or 'test'
        :param max_len: maximum video length (number of frames)
        :param normalization_type: type of data normalization applied
        :param normalization: Switch on/off data normalization
        :param feat_len: length of the features about to load
        :param external: Switch on/off data loading from external dataset (not sharing self.path)
        :param data_augmentation: Switch on/off data augmentation
        :return:
        """

        n_videos = len(idx_videos)
        if isinstance(feat_len, list):
            feat_len = feat_len[0]
        features = np.zeros((n_videos, max_len, feat_len))

        selected_frames = self.getFramesPaths(idx_videos, data_id, set_name, max_len, data_augmentation)
        data_augmentation_types = self.inputs_data_augmentation_types[data_id]

        # load features from selected paths
        for i, vid_paths in list(enumerate(selected_frames)):
            for j, feat in list(enumerate(vid_paths)):
                if not external:
                    feat = self.path + '/' + feat

                # Check if the filename includes the extension
                feat = np.load(feat)

                if data_augmentation and 'noise' in data_augmentation_types:
                    noise_mean = 0.0
                    noise_dev = 0.01
                    noise = np.random.normal(noise_mean, noise_dev, feat.shape)
                    feat += noise

                if normalization:
                    if normalization_type == 'L2':
                        feat /= np.linalg.norm(feat, ord=2)

                features[i, j] = feat

        return np.array(features)

    def getFramesPaths(self, idx_videos, data_id, set_name, max_len, data_augmentation):
        """
        Recovers the paths from the selected video frames.
        """

        # recover chosen data augmentation types
        data_augmentation_types = self.inputs_data_augmentation_types[data_id]
        if data_augmentation_types is None:
            data_augmentation_types = []

        n_frames = [self.counts_frames[data_id][set_name][i_idx_vid] for i_idx_vid in idx_videos]

        n_videos = len(idx_videos)
        idx = [0 for i_nvid in range(n_videos)]
        # recover all initial indices from image's paths of all videos
        for v in range(n_videos):
            last_idx = idx_videos[v]
            idx[v] = int(sum(self.counts_frames[data_id][set_name][:last_idx]))

        # select subset of max_len from n_frames[i]
        selected_frames = [0 for i_nvid in range(n_videos)]
        for enum, (n, i) in list(enumerate(zip(n_frames, idx))):
            paths = self.paths_frames[data_id][set_name][i:i + n]

            if data_augmentation and 'random_selection' in data_augmentation_types:  # apply random frames selection
                selected_idx = sorted(random.sample(range(n), min(max_len, n)))
            else:  # apply equidistant frames selection
                selected_idx = np.round(np.linspace(0, n - 1, min(max_len, n)))
                # splits = np.array_split(range(n), min(max_len, n))
                # selected_idx = [s[0] for s in splits]

            selected_paths = [paths[int(idx)] for idx in selected_idx]
            selected_frames[enum] = selected_paths

        return selected_frames

    def loadVideosByIndex(self, n_frames, data_id, indices, set_name, max_len, normalization_type, normalization,
                          meanSubstraction, dataAugmentation):
        n_videos = len(indices)
        V = np.zeros((n_videos, max_len * 3, self.img_size_crop[data_id][0], self.img_size_crop[data_id][1]))

        idx = [0 for i in range(n_videos)]
        # recover all indices from image's paths of all videos
        for v in range(n_videos):
            idx[v] = int(sum(eval('self.X_' + set_name + '[data_id][indices[v]]')))

        # load images from each video
        for enum, (n, i) in list(enumerate(zip(n_frames, idx))):
            paths = self.paths_frames[data_id][set_name][i:i + n]
            daRandomParams = None
            if dataAugmentation:
                daRandomParams = self.getDataAugmentationRandomParams(paths, data_id)
            # returns numpy array with dimensions (batch, channels, height, width)
            images = self.loadImages(paths, data_id, normalization_type, normalization, meanSubstraction, dataAugmentation,
                                     daRandomParams)
            # fills video matrix with each frame (fills with 0s or removes remaining frames w.r.t. max_len)
            len_j = images.shape[0]
            offset_j = max_len - len_j
            if offset_j < 0:
                len_j = len_j + offset_j
                offset_j = 0
            for j in range(len_j):
                V[enum, (j + offset_j) * 3:(j + offset_j + 1) * 3] = images[j]

        return V

    # ------------------------------------------------------- #
    #       TYPE 'id' SPECIFIC FUNCTIONS
    # ------------------------------------------------------- #

    @staticmethod
    def preprocessIDs(path_list, data_id, set_name):

        logging.info('WARNING: inputs or outputs with type "id" will not be treated in any way by the dataset.')
        if isinstance(path_list, str) and os.path.isfile(path_list):  # path to list of IDs
            data = []
            with codecs.open(path_list, 'r', encoding='utf-8') as list_:
                for line in list_:
                    data.append(line.rstrip('\n'))
        elif isinstance(path_list, list):
            data = path_list
        else:
            raise Exception('Wrong type for "path_list". '
                            'It must be a path to a text file with an data_id in each line'
                            ' or an instance of the class list with an data_id in each position.'
                            'It currently is: %s' % str(path_list))

        return data

    # ------------------------------------------------------- #
    #       TYPE '3DSemanticLabel' SPECIFIC FUNCTIONS
    # ------------------------------------------------------- #

    def getImageFromPrediction_3DSemanticLabel(self, img, n_classes):
        """
        Get the segmented image from the prediction of the model using the semantic classes of the dataset together with their corresponding colours.

        :param img: Prediction of the model.
        :param n_classes: Number of semantic classes.
        :return: out_img: The segmented image with the class colours.
        """

        h_crop, w_crop, d_crop = self.img_size_crop[self.id_in_3DLabel[self.ids_outputs[0]]]
        output_id = ''.join(self.ids_outputs)

        # prepare the segmented image
        pred_labels = np.reshape(img, (h_crop, w_crop, n_classes))
        # out_img = np.zeros((h_crop, w_crop, d_crop))
        out_img = np.zeros((h_crop, w_crop, 3))  # predictions saved as RGB images (3 channels)

        for ih in range(h_crop):
            for iw in range(w_crop):
                lab = np.argmax(pred_labels[ih, iw])
                out_img[ih, iw, :] = self.semantic_classes[output_id][lab]

        return out_img

    def preprocess3DSemanticLabel(self, path_list, data_id, associated_id_in, num_poolings):
        return self.preprocess3DLabel(path_list, data_id, associated_id_in, num_poolings)

    def setSemanticClasses(self, path_classes, data_id):
        """
        Loads the list of semantic classes of the dataset together with their corresponding colours in the GT image.
        Each line must contain a unique identifier of the class and its associated RGB colour representation
         separated by commas.

        :param path_classes: Path to a text file with the classes and their colours.
        :param data_id: input/output id

        :return: None
        """
        if isinstance(path_classes, str) and os.path.isfile(path_classes):
            semantic_classes = dict()
            with codecs.open(path_classes, 'r', encoding='utf-8') as list_:
                for line in list_:
                    line = line.rstrip('\n').split(',')
                    if len(line) != 4:
                        raise Exception('Wrong format for semantic classes.'
                                        ' Must contain a class name followed by the '
                                        'RGB colour values separated by commas.'
                                        'It currently has a line of length: %s' % str(len(line)))

                    class_id = self.dic_classes[data_id][line[0]]
                    semantic_classes[int(class_id)] = [int(line[1]), int(line[2]), int(line[3])]
            self.semantic_classes[data_id] = semantic_classes
        else:
            raise Exception('Wrong type for "path_classes".'
                            ' It must be a path to a text file with the classes '
                            'and their associated colour in the GT image.'
                            'It currently is: %s' % str(path_classes))

        if not self.silence:
            logging.info('Loaded semantic classes list for data with data_id: ' + data_id)

    def load_GT_3DSemanticLabels(self, gt, data_id):
        """
        Loads a GT list of 3DSemanticLabels in a 2D matrix and reshapes them to an Nx1 array (EVALUATION)

        :param gt: list of Dataset output of type 3DSemanticLabels
        :param data_id: id of the input/output we are processing
        :return: out_list: containing a list of label images reshaped as an Nx1 array
        """
        from PIL import Image as pilimage
        from scipy import misc

        out_list = []

        assoc_id_in = self.id_in_3DLabel[data_id]
        classes_to_colour = self.semantic_classes[data_id]
        nClasses = len(list(classes_to_colour))
        img_size = self.img_size[assoc_id_in]
        size_crop = self.img_size_crop[assoc_id_in]
        num_poolings = self.num_poolings_model[data_id]

        n_samples = len(gt)
        h, w, d = img_size
        h_crop, w_crop, d_crop = size_crop

        # Modify output dimensions depending on number of poolings applied
        if num_poolings is not None:
            h_crop = int(np.floor(h_crop / np.power(2, num_poolings)))
            w_crop = int(np.floor(w_crop / np.power(2, num_poolings)))

        for i in range(n_samples):
            pre_labels = np.zeros((nClasses, h_crop, w_crop), dtype=np.float32)
            # labels = np.zeros((h_crop, w_crop), dtype=np.uint8)
            line = gt[i]

            # Load labeled GT image
            labeled_im = self.path + '/' + line
            # Check if the filename includes the extension
            [path, filename] = ntpath.split(labeled_im)
            [filename, ext] = os.path.splitext(filename)
            # If it doesn't then we find it
            if not ext:
                filename = fnmatch.filter(os.listdir(path), filename + '*')
                if not filename:
                    raise Exception('Non existent image ' + labeled_im)
                else:
                    labeled_im = path + '/' + filename[0]
            # Read image
            try:
                logging.disable(logging.CRITICAL)
                labeled_im = pilimage.open(labeled_im)
                labeled_im = np.asarray(labeled_im)
                logging.disable(logging.NOTSET)
                labeled_im = misc.imresize(labeled_im, (h, w))
            except Exception:
                logging.warning("WARNING!")
                logging.warning("Can't load image " + labeled_im)
                labeled_im = np.zeros((h, w))

            label3D = np.zeros((nClasses, h, w), dtype=np.float32)

            # Insert 1s in the corresponding positions for each class
            for class_id, colour in iteritems(classes_to_colour):
                # indices = np.where(np.all(labeled_im == colour, axis=-1))
                indices = np.where(labeled_im == class_id)
                num_vals = len(indices[0])
                if num_vals > 0:
                    for idx_pos in range(num_vals):
                        x, y = indices[0][idx_pos], indices[1][idx_pos]
                        label3D[class_id, x, y] = 1.

            # Resize 3DLabel to crop size.
            for j in range(nClasses):
                label2D = misc.imresize(label3D[j], (h_crop, w_crop))
                maxval = np.max(label2D)
                if maxval > 0:
                    label2D /= maxval
                pre_labels[j] = label2D

            # Convert to single matrix with class IDs
            labels = np.argmax(pre_labels, axis=0)
            labels = np.reshape(labels, (w_crop * h_crop))

            out_list.append(labels)

        return out_list

    def resize_semantic_output(self, predictions, ids_out):
        from scipy import misc

        out_pred = []

        for pred, id_out in list(zip(predictions, ids_out)):

            assoc_id_in = self.id_in_3DLabel[id_out]
            in_size = self.img_size_crop[assoc_id_in]
            out_size = self.img_size[assoc_id_in]
            n_classes = len(self.classes[id_out])

            pred = np.transpose(pred, [1, 0])
            pred = np.reshape(pred, (-1, in_size[0], in_size[1]))

            new_pred = np.zeros(tuple([n_classes] + out_size[0:2]))
            for pos, p in list(enumerate(pred)):
                new_pred[pos] = misc.imresize(p, tuple(out_size[0:2]))

            new_pred = np.reshape(new_pred, (-1, out_size[0] * out_size[1]))
            new_pred = np.transpose(new_pred, [1, 0])

            out_pred.append(new_pred)

        return out_pred

    # ------------------------------------------------------- #
    #       TYPE '3DLabel' SPECIFIC FUNCTIONS
    # ------------------------------------------------------- #

    def preprocess3DLabel(self, path_list, label_id, associated_id_in, num_poolings):
        if isinstance(path_list, str) and os.path.isfile(path_list):
            path_list_3DLabel = []
            with codecs.open(path_list, 'r', encoding='utf-8') as list_:
                for line in list_:
                    path_list_3DLabel.append(line.strip())
        else:
            raise Exception('Wrong type for "path_list". '
                            'It must be a path to a text file with the path to 3DLabel files.'
                            'It currently is: %s' % str(path_list))

        self.num_poolings_model[label_id] = num_poolings
        self.id_in_3DLabel[label_id] = associated_id_in

        return path_list_3DLabel

    def convert_3DLabels_to_bboxes(self, predictions, original_sizes, threshold=0.5, idx_3DLabel=0,
                                   size_restriction=0.001):
        """
        Converts a set of predictions of type 3DLabel to their corresponding bounding boxes.

        :param idx_3DLabel:
        :param size_restriction:
        :param predictions: 3DLabels predicted by Model_Wrapper.
                            If type is list it will be assumed that position 0 corresponds to 3DLabels
        :param original_sizes: original sizes of the predicted images width and height
        :param threshold: minimum overlapping threshold for considering a prediction valid
        :return: predicted_bboxes, predicted_Y, predicted_scores for each image
        """
        from scipy import ndimage
        out_list = []

        # if type is list it will be assumed that position 0 corresponds to 3DLabels
        if isinstance(predictions, list):
            predict_3dLabels = predictions[idx_3DLabel]
        else:
            predict_3dLabels = predictions

        # Reshape from (n_samples, width*height, nClasses) to (n_samples, nClasses, width, height)
        n_samples, _, n_classes = predict_3dLabels.shape
        w, h, _ = self.img_size_crop[self.id_in_3DLabel[self.ids_outputs[idx_3DLabel]]]
        predict_3dLabels = np.transpose(predict_3dLabels, (0, 2, 1))
        predict_3dLabels = np.reshape(predict_3dLabels, (n_samples, n_classes, w, h))

        # list of hypotheses with the following info [predicted_bboxes, predicted_Y, predicted_scores]
        for s in range(n_samples):
            bboxes = []
            Y = []
            scores = []
            orig_h, orig_w = original_sizes[s]
            wratio = float(orig_w) / w
            hratio = float(orig_h) / h
            for c in range(n_classes):
                map = predict_3dLabels[s][c]

                # Compute binary selected region
                binary_heat = map
                binary_heat = np.where(binary_heat >= threshold, 255, 0)

                # Get biggest connected component
                min_size = map.shape[0] * map.shape[1] * size_restriction
                labeled, nr_objects = ndimage.label(binary_heat)  # get connected components
                [objects, counts] = np.unique(labeled, return_counts=True)  # count occurrences
                # biggest_components = np.argsort(counts[1:])[::-1]
                # selected_components = [1 if counts[i+1] >= min_size else 0
                # for i in biggest_components] # check minimum size restriction
                # selected_components = [1 for i in range(len(objects))]
                # biggest_components = biggest_components[:min([np.sum(selected_components), 9999])] # get all bboxes

                for obj in objects[1:]:
                    current_obj = np.where(labeled == obj, 255, 0)  # get the biggest

                    # Draw bounding box on original image
                    box = list(bbox(current_obj))
                    current_obj = np.nonzero(current_obj)
                    if len(current_obj) > min_size:  # filter too small bboxes

                        # expand box before final detection
                        # x_exp = box[2]# * box_expansion
                        # y_exp = box[3]# * box_expansion
                        # box[0] = max([0, box[0]-x_exp/2])
                        # box[1] = max([0, box[1]-y_exp/2])
                        # change width and height by xmax and ymax
                        # box[2] += box[0]
                        # box[3] += box[1]
                        # box[2] = min([new_reshape_size[1]-1, box[2] + x_exp])
                        # box[3] = min([new_reshape_size[0]-1, box[3] + y_exp])

                        # get score of the region
                        score = np.mean([map[point[0], point[1]] for point in current_obj])

                        # convert bbox to original size
                        box = np.array([box[0] * wratio, box[1] * hratio, box[2] * wratio, box[3] * hratio])
                        box = box.astype(int)

                        bboxes.append(box)
                        Y.append(c)
                        scores.append(score)

            out_list.append([bboxes, Y, scores])

        return out_list

    @staticmethod
    def convert_GT_3DLabels_to_bboxes(gt):
        """
        Converts a GT list of 3DLabels to a set of bboxes.

        :param gt: list of Dataset output of type 3DLabels
        :return: [out_list, original_sizes], where out_list contains a list of samples with the following info
                 [GT_bboxes, GT_Y], and original_sizes contains the original width and height for each image
        """
        out_list = []
        original_sizes = []
        # extra_vars[split]['references'] - list of samples with the following info [GT_bboxes, GT_Y]

        n_samples = len(gt)
        for i in range(n_samples):
            bboxes = []
            Y = []

            line = gt[i]
            arrayLine = line.split(';')
            arrayBndBox = arrayLine[:-1]
            w_original, h_original, d_original = eval(arrayLine[-1])
            original_sizes.append([h_original, w_original])

            for array in arrayBndBox:
                bndbox = eval(array)[0]
                # bndbox = [bndbox[1], bndbox[0], bndbox[3], bndbox[2]]
                idxclass = eval(array)[1]
                Y.append(idxclass)
                bboxes.append(bndbox)
                # bndbox_ones = np.ones((bndbox[2] - bndbox[0] + 1, bndbox[3] - bndbox[1] + 1))
                # label3D[idxclass, bndbox[0] - 1:bndbox[2], bndbox[1] - 1:bndbox[3]] = bndbox_ones

            out_list.append([bboxes, Y])

        return [out_list, original_sizes]

    # ------------------------------------------------------- #
    #       TYPE 'raw-image' SPECIFIC FUNCTIONS
    # ------------------------------------------------------- #

    def preprocessImages(self, path_list, data_id, set_name, img_size, img_size_crop, use_RGB):
        if isinstance(path_list, str) and os.path.isfile(path_list):  # path to list of images' paths
            data = []
            with open(path_list, 'r') as list_:
                for line in list_:
                    data.append(line.rstrip('\n'))
        elif isinstance(path_list, list):
            data = path_list
        else:
            raise Exception('Wrong type for "path_list". It must be a path to a text file with an image '
                            'path in each line or an instance of the class list with an image path in each position.'
                            'It currently is: %s' % str(path_list))

        self.img_size[data_id] = img_size
        self.img_size_crop[data_id] = img_size_crop
        self.use_RGB[data_id] = use_RGB

        # Tries to load a train_mean file from the dataset folder if exists
        mean_file_path = self.path + '/train_mean'
        for s in range(len(self.img_size[data_id])):
            mean_file_path += '_' + str(self.img_size[data_id][s])
        mean_file_path += '_' + data_id + '_.jpg'
        if os.path.isfile(mean_file_path):
            self.setTrainMean(mean_file_path, data_id)

        return data

    def setTrainMean(self, mean_image, data_id, normalization=False):
        """
            Loads a pre-calculated training mean image, 'mean_image' can either be:

            - numpy.array (complete image)
            - list with a value per channel
            - string with the path to the stored image.

        :param mean_image:
        :param normalization:
        :param data_id: identifier of the type of input whose train mean is being introduced.
        """
        from scipy import misc

        if isinstance(mean_image, str):
            if not self.silence:
                logging.info("Loading train mean image from file.")
            mean_image = misc.imread(mean_image)
        elif isinstance(mean_image, list):
            mean_image = np.array(mean_image, np.float64)
        self.train_mean[data_id] = mean_image.astype(np.float64)

        if normalization:
            self.train_mean[data_id] /= 255.0

        if self.train_mean[data_id].shape != tuple(self.img_size_crop[data_id]):
            """
            if not use_RGB:
                if len(self.train_mean[data_id].shape) == 1:
                    if not self.silence:
                        logging.info("Converting input train mean pixels into mean image.")
                    mean_image = np.zeros(tuple(self.img_size_crop[data_id]), np.float64)
                    mean_image[:, :] = self.train_mean[data_id]
                    self.train_mean[data_id] = mean_image
            else:
            """
            if len(self.train_mean[data_id].shape) == 1 and self.train_mean[data_id].shape[0] == self.img_size_crop[data_id][2]:
                if not self.silence:
                    logging.info("Converting input train mean pixels into mean image.")
                mean_image = np.zeros(tuple(self.img_size_crop[data_id]), np.float64)
                for c in range(self.img_size_crop[data_id][2]):
                    mean_image[:, :, c] = self.train_mean[data_id][c]
                self.train_mean[data_id] = mean_image
            else:
                logging.warning(
                    "The loaded training mean size does not match the desired images size.\n"
                    "Change the images size with setImageSize(size) or "
                    "recalculate the training mean with calculateTrainMean().")

    def calculateTrainMean(self, data_id):
        """
            Calculates the mean of the data belonging to the training set split in each channel.
        """
        from scipy import misc

        calculate = False
        if data_id not in self.train_mean or not isinstance(self.train_mean[data_id], np.ndarray):
            calculate = True
        elif self.train_mean[data_id].shape != tuple(self.img_size[data_id]):
            calculate = True
            if not self.silence:
                logging.warning(
                    "The loaded training mean size does not match the desired images size. Recalculating mean...")

        if calculate:
            if not self.silence:
                logging.info("Start training set mean calculation...")

            I_sum = np.zeros(self.img_size_crop[data_id], dtype=np.float64)

            # Load images in batches and sum all of them
            init = 0
            batch = 200
            for final in range(batch, self.len_train, batch):
                I = self.getX('train', init, final, meanSubstraction=False)[self.ids_inputs.index(data_id)]
                for im in I:
                    I_sum += im
                if not self.silence:
                    sys.stdout.write('\r')
                    sys.stdout.write("Processed %d/%d images..." % (final, self.len_train))
                    sys.stdout.flush()
                init = final
            I = self.getX('train', init, self.len_train, meanSubstraction=False)[self.ids_inputs.index(data_id)]
            for im in I:
                I_sum += im
            if not self.silence:
                sys.stdout.write('\r')
                sys.stdout.write("Processed %d/%d images..." % (final, self.len_train))
                sys.stdout.flush()

            # Mean calculation
            self.train_mean[data_id] = I_sum / self.len_train

            # Store the calculated mean
            mean_name = '/train_mean'
            for s in range(len(self.img_size[data_id])):
                mean_name += '_' + str(self.img_size[data_id][s])
            mean_name += '_' + data_id + '_.jpg'
            store_path = self.path + '/' + mean_name
            misc.imsave(store_path, self.train_mean[data_id])

            # self.train_mean[data_id] = self.train_mean[data_id].astype(np.float32)/255.0

            if not self.silence:
                logging.info("Image mean stored in " + store_path)

        # Return the mean
        return self.train_mean[data_id]

    def loadImages(self, images, data_id, normalization_type='(-1)-1',
                   normalization=True, meanSubstraction=False,
                   dataAugmentation=True, daRandomParams=None,
                   wo_da_patch_type='whole', da_patch_type='resize_and_rndcrop', da_enhance_list=None,
                   useBGR=False,
                   external=False, loaded=False):
        """
        Loads a set of images from disk.

        :param images : list of image string names or list of matrices representing images (only if loaded==True)
        :param data_id : identifier in the Dataset object of the data we are loading
        :param normalization_type: type of normalization applied
        :param normalization : whether we applying a '0-1' or '(-1)-1' normalization to the images
        :param meanSubstraction : whether we are removing the training mean
        :param dataAugmentation : whether we are applying dataAugmentatino (random cropping and horizontal flip)
        :param daRandomParams : dictionary with results of random data augmentation provided by
                                self.getDataAugmentationRandomParams()
        :param external : if True the images will be loaded from an external database, in this case the list of
                          images must be absolute paths
        :param loaded : set this option to True if images is a list of matricies instead of a list of strings
        """
        # Check if the chosen normalization type exists
        from PIL import Image as pilimage
        from scipy import misc
        import keras

        if normalization_type is None:
            normalization_type = '(-1)-1'
        if normalization and normalization_type not in self.__available_norm_im_vid:
            raise NotImplementedError(
                'The chosen normalization type ' + str(normalization_type) +
                ' is not implemented for the type "raw-image" and "video".')
        if da_enhance_list is None:
            da_enhance_list = []
        # Prepare the training mean image
        if meanSubstraction:  # remove mean

            if data_id not in self.train_mean:
                raise Exception('Training mean is not loaded or calculated yet for the input with data_id "' + data_id + '".')
            train_mean = copy.copy(self.train_mean[data_id])
            train_mean = misc.imresize(train_mean, self.img_size_crop[data_id][0:2])
            train_mean = train_mean.astype(np.float64)

            # Transpose dimensions
            if len(self.img_size[data_id]) == 3:  # if it is a 3D image
                # Convert RGB to BGR
                if useBGR:
                    if self.img_size[data_id][2] == 3:  # if has 3 channels
                        train_mean = train_mean[:, :, ::-1]
                if keras.backend.image_data_format() == 'channels_first':
                    train_mean = train_mean.transpose(2, 0, 1)

            # Also normalize training mean image if we are applying normalization to images
            if normalization:
                if normalization_type == '0-1':
                    train_mean /= 255.0
                elif normalization_type == '(-1)-1':
                    train_mean /= 127.5
                    train_mean -= 1.

        nImages = len(images)

        type_imgs = np.float64
        if len(self.img_size[data_id]) == 3:
            if keras.backend.image_data_format() == 'channels_first':
                I = np.zeros([nImages] + [self.img_size_crop[data_id][2]] + self.img_size_crop[data_id][0:2], dtype=type_imgs)
            else:
                I = np.zeros([nImages] + self.img_size_crop[data_id][0:2] + [self.img_size_crop[data_id][2]], dtype=type_imgs)
        else:
            I = np.zeros([nImages] + self.img_size_crop[data_id], dtype=type_imgs)

        ''' Process each image separately '''
        for i in range(nImages):
            im = images[i]

            if not loaded:
                if not external:
                    im = self.path + '/' + im

                # Check if the filename includes the extension
                [path, filename] = ntpath.split(im)
                [filename, ext] = os.path.splitext(filename)

                # If it doesn't then we find it
                if not ext:
                    filename = fnmatch.filter(os.listdir(path), filename + '*')
                    if not filename:
                        raise Exception('Non existent image ' + im)
                    else:
                        im = path + '/' + filename[0]
                imname = im

                # Read image
                try:
                    logging.disable(logging.CRITICAL)
                    im = pilimage.open(im)
                    logging.disable(logging.NOTSET)

                except Exception:
                    logging.warning("WARNING!")
                    logging.warning("Can't load image " + im)
                    im = np.zeros(tuple(self.img_size[data_id]))

            # Convert to RGB
            if not type(im).__module__ == np.__name__:
                if self.use_RGB[data_id]:
                    im = im.convert('RGB')
                else:
                    im = im.convert('L')
                im = np.asarray(im, dtype=type_imgs)

            # Data augmentation
            if not dataAugmentation:
                # TODO:
                # wo_da_patch_type = central_crop, whole.
                if wo_da_patch_type == 'central_crop':
                    # Use central crop.
                    im = self.getResizeImageWODistorsion(im, data_id)
                    im = np.asarray(im, dtype=type_imgs)

                    centerw, centerh = np.floor(np.shape(im)[0] * 0.5), np.floor(np.shape(im)[1] * 0.5)
                    halfw, halfh = np.floor(self.img_size_crop[data_id][0] * 0.5), np.floor(self.img_size_crop[data_id][1] * 0.5)

                    if self.img_size_crop[data_id][0] % 2 == 0:
                        im = im[centerw - halfw:centerw + halfw, centerh - halfh:centerh + halfh, :]
                    else:
                        im = im[centerw - halfw:centerw + halfw + 1, centerh - halfh:centerh + halfh + 1, :]
                elif wo_da_patch_type == 'whole':
                    # Use whole image
                    im = misc.imresize(im, (self.img_size_crop[data_id][0], self.img_size_crop[data_id][1]))
                    im = np.asarray(im, dtype=type_imgs)

                if not self.use_RGB[data_id]:
                    im = np.expand_dims(im, 2)

            else:
                # TODO:
                # da_patch_type: resize_and_rndcrop, rndcrop_and_resize, resizekp_and_rndcrop.
                # da_enhance_list: brightness, color, sharpness, contrast.
                min_value_enhance = 0.25
                im = pilimage.fromarray(im.astype(np.uint8))
                image_enhance_dict = {'brightness': 'ImageEnhance.Brightness(im)', 'color': 'ImageEnhance.Color(im)',
                                      'sharpness': 'ImageEnhance.Sharpness(im)',
                                      'contrast': 'ImageEnhance.Contrast(im)'}

                for da_enhance in da_enhance_list:
                    image_enhance = eval(image_enhance_dict[da_enhance])
                    im = image_enhance.enhance((1 - min_value_enhance) + np.random.rand() * min_value_enhance * 2)

                randomParams = daRandomParams[images[i]]

                if da_patch_type == "rndcrop_and_resize":
                    w, h, d = np.shape(im)
                    mins = w if w < h else h
                    mincropfactor = 0.5
                    maxcropfactor = 1.0

                    random_factor = (maxcropfactor - np.random.rand() * (maxcropfactor - mincropfactor))
                    nw = int(random_factor * mins)
                    random_factor = (maxcropfactor - np.random.rand() * (maxcropfactor - mincropfactor))
                    nh = int(random_factor * mins)

                    iw = int((w - nw) * np.random.rand())
                    ih = int((h - nh) * np.random.rand())

                    im = im.crop((ih, iw, ih + nh, iw + nw))
                    im = im.resize((self.img_size_crop[data_id][1], self.img_size_crop[data_id][0]))
                    im = np.asarray(im, dtype=type_imgs)
                elif da_patch_type == "resizekp_and_rndcrop":
                    im = self.getResizeImageWODistorsion(im, data_id)
                    # Take random crop
                    left = randomParams["left"]
                    right = np.add(left, self.img_size_crop[data_id][0:2])

                    iw, fw = 0, self.img_size_crop[data_id][0]
                    ih, fh = 0, self.img_size_crop[data_id][1]

                    if np.shape(im)[0] >= self.img_size[data_id][0] and np.shape(im)[1] >= self.img_size[data_id][1]:
                        iw, fw = left[0], right[0]
                        ih, fh = left[1], right[1]
                    elif np.shape(im)[0] >= self.img_size[data_id][0]:
                        iw, fw = left[0], right[0]
                    elif np.shape(im)[1] >= self.img_size[data_id][1]:
                        ih, fh = left[1], right[1]

                    offset_w = 0
                    offset_h = 0

                    w, h = np.shape(im)[0:2]
                    delta_w = np.floor((w - fw) * 0.5)
                    delta_h = np.floor((h - fh) * 0.5)

                    if delta_w > 0:
                        offset_w = int(np.random.rand() * delta_w)
                    if delta_h > 0:
                        offset_h = int(np.random.rand() * delta_h)

                    iw += offset_w
                    fw += offset_w
                    ih += offset_h
                    fh += offset_h

                    if self.use_RGB[data_id]:
                        im = im[iw:fw, ih:fh, :]
                    else:
                        im = im[iw:fw, ih:fh]
                elif da_patch_type == 'resize_and_rndcrop':
                    # Resize
                    im = misc.imresize(im, (self.img_size[data_id][0], self.img_size[data_id][1]))
                    im = np.asarray(im, dtype=type_imgs)
                    if not self.use_RGB[data_id]:
                        im = np.expand_dims(im, 2)

                    # Take random crop
                    left = randomParams["left"]
                    right = np.add(left, self.img_size_crop[data_id][0:2])

                    try:
                        im = im[left[0]:right[0], left[1]:right[1], :]
                    except Exception:
                        logging.error('------- ERROR -------')
                        logging.error(left)
                        logging.error(right)
                        logging.error(im.shape)
                        logging.error(imname)
                        raise Exception('Error with image ' + imname)

                # Randomly flip (with a certain probability)
                flip = randomParams["hflip"]
                prob_flip_horizontal = randomParams["prob_flip_horizontal"]
                if flip < prob_flip_horizontal:  # horizontal flip
                    im = np.fliplr(im)
                prob_flip_vertical = randomParams["prob_flip_vertical"]
                flip = randomParams["vflip"]
                if flip < prob_flip_vertical:  # vertical flip
                    im = np.flipud(im)

            # Normalize
            if normalization:
                if normalization_type == '0-1':
                    im /= 255.0
                elif normalization_type == '(-1)-1':
                    im /= 127.5
                    im -= 1.

            # Permute dimensions
            if len(self.img_size[data_id]) == 3:
                # Convert RGB to BGR
                if useBGR:
                    if self.img_size[data_id][2] == 3:  # if has 3 channels
                        im = im[:, :, ::-1]
                if keras.backend.image_data_format() == 'channels_first':
                    im = im.transpose(2, 0, 1)
            else:
                pass

            # Substract training images mean
            if meanSubstraction:  # remove mean
                im = im - train_mean

            I[i] = im

        return I

    def getResizeImageWODistorsion(self, image, data_id):
        w, h = np.shape(image)[0:2]
        if w < h and (w < self.img_size_crop[data_id][0] or h > self.img_size[data_id][1]):
            w_size = self.img_size_crop[data_id][0]
            w_ratio = (w_size / float(w))
            h_size = int(h * w_ratio)

            if h > self.img_size[data_id][1]:
                h_ratio = (self.img_size[data_id][1] / float(h))
                if h_ratio > w_ratio:
                    w_size = int(w * h_ratio)
                    h_size = self.img_size[data_id][1]
        elif h < w and (h < self.img_size_crop[data_id][1] or w > self.img_size[data_id][0]):
            h_size = self.img_size_crop[data_id][1]
            h_ratio = (h_size / float(h))
            w_size = int(w * h_ratio)

            if w > self.img_size[data_id][0]:
                w_ratio = (self.img_size[data_id][0] / float(w))
                if w_ratio > h_ratio:
                    h_size = int(h * w_ratio)
                    w_size = self.img_size[data_id][0]
        else:
            w_size, h_size = self.img_size[data_id][0], self.img_size[data_id][1]

        # Resize
        img = copy.copy(image)
        img = img.resize((h_size, w_size))
        return img

    def getDataAugmentationRandomParams(self, images, data_id, prob_flip_horizontal=0.5, prob_flip_vertical=0.0):
        daRandomParams = dict()
        for i in range(len(images)):
            # Random crop
            margin = [self.img_size[data_id][0] - self.img_size_crop[data_id][0],
                      self.img_size[data_id][1] - self.img_size_crop[data_id][1]]

            if margin[0] > 0:
                left = random.sample([k_ for k_ in range(margin[0])], 1)
            else:
                left = [0]
            if margin[1] > 0:
                left += random.sample([k for k in range(margin[1])], 1)
            else:
                left += [0]

            # Randomly flip (with a certain probability)
            hflip = np.random.rand()
            vflip = np.random.rand()

            randomParams = dict()
            randomParams["left"] = left
            randomParams["hflip"] = hflip
            randomParams["vflip"] = vflip
            randomParams["prob_flip_horizontal"] = prob_flip_horizontal
            randomParams["prob_flip_vertical"] = prob_flip_vertical

            daRandomParams[images[i]] = randomParams

        return daRandomParams

    def getClassID(self, class_name, data_id):
        """
            :return: the class data_id (int) for a given class string.
        """
        return self.dic_classes[data_id][class_name]

    # ------------------------------------------------------- #
    #       GETTERS
    #           [X,Y] pairs or X only
    # ------------------------------------------------------- #

    def getX(self, set_name, init, final, normalization_type='(-1)-1',
             normalization=True, meanSubstraction=False,
             dataAugmentation=True,
             wo_da_patch_type='whole', da_patch_type='resize_and_rndcrop', da_enhance_list=None,
             debug=False):
        """
        Gets all the data samples stored between the positions init to final

        :param set_name: 'train', 'val' or 'test' set
        :param init: initial position in the corresponding set split.
                     Must be bigger or equal than 0 and smaller than final.
        :param final: final position in the corresponding set split.
        :param debug: if True all data will be returned without preprocessing
        # 'raw-image', 'video', 'image-features' and 'video-features'-related parameters
        :param normalization: indicates if we want to normalize the data.
        # 'image-features' and 'video-features'-related parameters
        :param normalization_type: indicates the type of normalization applied.
                                   See available types in self.__available_norm_im_vid for 'raw-image' and 'video'
                                   and self.__available_norm_feat for 'image-features' and 'video-features'.
        # 'raw-image' and 'video'-related parameters
        :param meanSubstraction: indicates if we want to substract the training mean from the returned images
                                 (only applicable if normalization=True)
        :param dataAugmentation: indicates if we want to apply data augmentation to the loaded images
                                (random flip and cropping)
        :return: X, list of input data variables from sample 'init' to 'final' belonging to the chosen 'set_name'
        """
        self.__checkSetName(set_name)
        self.__isLoaded(set_name, 0)
        if da_enhance_list is None:
            da_enhance_list = []
        # if final > eval('self.len_' + set_name):
        if final > getattr(self, 'len_' + set_name):
            raise Exception('"final" index must be smaller than the number of samples in the set.')
        if init < 0:
            raise Exception('"init" index must be equal or greater than 0.')
        if init >= final:
            raise Exception('"init" index must be smaller than "final" index.')

        X = []
        for id_in, type_in in list(zip(self.ids_inputs, self.types_inputs)):
            ghost_x = False
            if id_in in self.optional_inputs:
                try:
                    # x = eval('self.X_' + set_name + '[id_in][init:final]')
                    x = getattr(self, 'X_' + set_name)[id_in][init:final]
                    if len(x) != (final - init):
                        raise AssertionError('Retrieved a wrong number of samples.')
                except Exception:
                    x = [[]] * (final - init)
                    ghost_x = True
            else:
                # x = eval('self.X_' + set_name + '[id_in][init:final]')
                x = getattr(self, 'X_' + set_name)[id_in][init:final]

            if not debug and not ghost_x:
                if type_in == 'raw-image':
                    daRandomParams = None
                    if dataAugmentation:
                        daRandomParams = self.getDataAugmentationRandomParams(x, id_in)
                    x = self.loadImages(x, id_in, normalization_type, normalization,
                                        meanSubstraction, dataAugmentation, daRandomParams,
                                        wo_da_patch_type, da_patch_type, da_enhance_list)
                elif type_in == 'video':
                    x = self.loadVideos(x, id_in, final, set_name, self.max_video_len[id_in],
                                        normalization_type, normalization, meanSubstraction, dataAugmentation)
                elif type_in == 'text' or type_in == 'dense_text':
                    # If we are using Character-Based MT (Convolutional character embedding)
                    if self.max_word_len[id_in][set_name] > 0 and 'source_text' == id_in:
                        if self.char_bpe:
                            x = self.loadTextBPE(x, self.vocabulary[id_in],
                                            self.max_text_len[id_in][set_name],
                                            self.max_word_len[id_in][set_name],
                                            fill=self.fill_text[id_in], fillChar=self.fill_text_char[id_in],
                                            pad_on_batch=self.pad_on_batch[id_in])[0]
                        else:
                            x = self.loadTextCharacter(x, self.vocabulary[id_in],
                                                   self.max_text_len[id_in][set_name],
                                                   self.max_word_len[id_in][set_name],
                                                   fill=self.fill_text[id_in], fillChar=self.fill_text_char[id_in],
                                                   pad_on_batch=self.pad_on_batch[id_in])[0]
                    else:
                        x = self.loadText(x, self.vocabulary[id_in],
                                      self.max_text_len[id_in][set_name], self.text_offset[id_in],
                                      fill=self.fill_text[id_in], pad_on_batch=self.pad_on_batch[id_in],
                                      words_so_far=self.words_so_far[id_in], loading_X=True)[0]
                elif type_in == 'image-features':
                    x = self.loadFeatures(x, self.features_lengths[id_in], normalization_type, normalization,
                                          data_augmentation=dataAugmentation)
                elif type_in == 'video-features':
                    x = self.loadVideoFeatures(x, id_in, set_name, self.max_video_len[id_in],
                                               normalization_type, normalization, self.features_lengths[id_in],
                                               data_augmentation=dataAugmentation)
                elif type_in == 'categorical':
                    nClasses = len(self.dic_classes[id_in])
                    # load_sample_weights = self.sample_weights[id_out][set_name]
                    x = self.loadCategorical(x, nClasses)
                elif type_in == 'categorical_raw':
                    x = np.array(x)
                elif type_in == 'binary':
                    x = self.loadBinary(x, id_in)
            X.append(x)

        return X

    def getXY(self, set_name, k, normalization_type='(-1)-1',
              normalization=True, meanSubstraction=False,
              dataAugmentation=True,
              wo_da_patch_type='whole', da_patch_type='resize_and_rndcrop', da_enhance_list=None,
              debug=False):
        """
        Gets the [X,Y] pairs for the next 'k' samples in the desired set.
        :param set_name: 'train', 'val' or 'test' set
        :param k: number of consecutive samples retrieved from the corresponding set.
        :param debug: if True all data will be returned without preprocessing
        # 'raw-image', 'video', 'image-features' and 'video-features'-related parameters
        :param normalization: indicates if we want to normalize the data.
        # 'image-features' and 'video-features'-related parameters
        :param normalization_type: indicates the type of normalization applied. See available types in
                                   self.__available_norm_im_vid for 'image' and 'video' and self.__available_norm_feat
                                   for 'image-features' and 'video-features'.
        # 'raw-image' and 'video'-related parameters
        :param meanSubstraction: indicates if we want to substract the training mean from the returned images
                                 (only applicable if normalization=True)
        :param dataAugmentation: indicates if we want to apply data augmentation to the loaded images
                                (random flip and cropping)
        :return: [X,Y], list of input and output data variables of the next 'k' consecutive samples belonging to
                 the chosen 'set_name'
        :return: [X, Y, [new_last, last, surpassed]] if debug==True
        """
        self.__checkSetName(set_name)
        self.__isLoaded(set_name, 0)
        self.__isLoaded(set_name, 1)
        if da_enhance_list is None:
            da_enhance_list = []

        [new_last, last, surpassed] = self.__getNextSamples(k, set_name)

        # Recover input samples
        X = []
        for id_in, type_in in list(zip(self.ids_inputs, self.types_inputs)):
            if id_in in self.optional_inputs:
                try:
                    if surpassed:
                        # x = eval('self.X_' + set_name + '[id_in][last:]') + eval('self.X_' + set_name + '[id_in][0:new_last]')
                        x = getattr(self, 'X_' + set_name)[id_in][last:] + getattr(self, 'X_' + set_name)[id_in][0:new_last]
                    else:
                        # x = eval('self.X_' + set_name + '[id_in][last:new_last]')
                        x = getattr(self, 'X_' + set_name)[id_in][last:new_last]
                except Exception:
                    x = []
            else:
                if surpassed:
                    # x = eval('self.X_' + set_name + '[id_in][last:]') + eval('self.X_' + set_name + '[id_in][0:new_last]')
                    x = getattr(self, 'X_' + set_name)[id_in][last:] + getattr(self, 'X_' + set_name)[id_in][0:new_last]
                else:
                    # x = eval('self.X_' + set_name + '[id_in][last:new_last]')
                    x = getattr(self, 'X_' + set_name)[id_in][last:new_last]

            # Pre-process inputs
            if not debug:
                if type_in == 'raw-image':
                    daRandomParams = None
                    if dataAugmentation:
                        daRandomParams = self.getDataAugmentationRandomParams(x, id_in)
                    x = self.loadImages(x, id_in, normalization_type, normalization, meanSubstraction, dataAugmentation,
                                        daRandomParams, wo_da_patch_type, da_patch_type, da_enhance_list)
                elif type_in == 'video':
                    x = self.loadVideos(x, id_in, last, set_name, self.max_video_len[id_in],
                                        normalization_type, normalization, meanSubstraction, dataAugmentation)
                elif type_in == 'text' or type_in == 'dense_text':
                    # If we are using Character-Based MT (Convolutional character embedding)
                    if self.max_word_len[id_in][set_name] > 0 and id_in == 'source_text':
                        if self.char_bpe:
                            x = self.loadTextBPE(x, self.vocabulary[id_in],
                                                 self.max_text_len[id_in][set_name],
                                                 self.max_word_len[id_in][set_name],
                                                 fill=self.fill_text[id_in], fillChar=self.fill_text_char[id_in],
                                                 pad_on_batch=self.pad_on_batch[id_in])[0]
                        else:
                            x = self.loadTextCharacter(x, self.vocabulary[id_in],
                                                       self.max_text_len[id_in][set_name],
                                                       self.max_word_len[id_in][set_name],
                                                       fill=self.fill_text[id_in], fillChar=self.fill_text_char[id_in],
                                                       pad_on_batch=self.pad_on_batch[id_in])[0]
                    else:
                        x = self.loadText(x, self.vocabulary[id_in],
                                          self.max_text_len[id_in][set_name],
                                          self.text_offset[id_in], fill=self.fill_text[id_in],
                                          pad_on_batch=self.pad_on_batch[id_in], words_so_far=self.words_so_far[id_in],
                                          loading_X=True)[0]
                elif type_in == 'image-features':
                    x = self.loadFeatures(x, self.features_lengths[id_in], normalization_type, normalization,
                                          data_augmentation=dataAugmentation)
                elif type_in == 'video-features':
                    x = self.loadVideoFeatures(x, id_in, set_name, self.max_video_len[id_in], normalization_type,
                                               normalization, self.features_lengths[id_in],
                                               data_augmentation=dataAugmentation)
                elif type_in == 'categorical':
                    nClasses = len(self.dic_classes[id_in])
                    # load_sample_weights = self.sample_weights[id_out][set_name]
                    x = self.loadCategorical(x, nClasses)
                elif type_in == 'categorical_raw':
                    x = np.array(x)
                elif type_in == 'binary':
                    x = self.loadBinary(x, id_in)
            X.append(x)

        # Recover output samples
        Y = []
        for id_out, type_out in list(zip(self.ids_outputs, self.types_outputs)):
            if surpassed:
                # y = eval('self.Y_' + set_name + '[id_out][last:]') + eval('self.Y_' + set_name + '[id_out][0:new_last]')
                y = getattr(self, 'Y_' + set_name)[id_out][last:] + getattr(self, 'Y_' + set_name)[id_out][0:new_last]

            else:
                # y = eval('self.Y_' + set_name + '[id_out][last:new_last]')
                y = getattr(self, 'Y_' + set_name)[id_out][last:new_last]

            # Pre-process outputs
            if not debug:
                if type_out == 'categorical':
                    nClasses = len(self.dic_classes[id_out])
                    # load_sample_weights = self.sample_weights[id_out][set_name]
                    y = self.loadCategorical(y, nClasses)
                elif type_out == 'binary':
                    y = self.loadBinary(y, id_out)
                elif type_out == 'real':
                    y = np.array(y).astype(np.float32)
                elif type_out == '3DLabel':
                    nClasses = len(self.classes[id_out])
                    assoc_id_in = self.id_in_3DLabel[id_out]
                    if surpassed:
                        # imlist = eval('self.X_' + set_name + '[assoc_id_in][last:]') + eval('self.X_' + set_name + '[assoc_id_in][0:new_last]')
                        imlist = getattr(self, 'X_' + set_name)[assoc_id_in][last:] + getattr(self, 'X_' + set_name)[assoc_id_in][0:new_last]

                    else:
                        # imlist = eval('self.X_' + set_name + '[assoc_id_in][last:new_last]')
                        imlist = getattr(self, 'X_' + set_name)[assoc_id_in][last:new_last]

                    y = self.load3DLabels(y, nClasses, dataAugmentation, daRandomParams,
                                          self.img_size[assoc_id_in], self.img_size_crop[assoc_id_in],
                                          imlist)
                elif type_out == '3DSemanticLabel':
                    nClasses = len(self.classes[id_out])
                    classes_to_colour = self.semantic_classes[id_out]
                    assoc_id_in = self.id_in_3DLabel[id_out]
                    if surpassed:
                        # imlist = eval('self.X_' + set_name + '[assoc_id_in][last:]') + eval('self.X_' + set_name + '[assoc_id_in][0:new_last]')
                        imlist = getattr(self, 'X_' + set_name)[assoc_id_in][last:] + getattr(self, 'X_' + set_name)[assoc_id_in][0:new_last]

                    else:
                        # imlist = eval('self.X_' + set_name + '[assoc_id_in][last:new_last]')
                        imlist = getattr(self, 'X_' + set_name)[assoc_id_in][last:new_last]

                    y = self.load3DSemanticLabels(y, nClasses, classes_to_colour, dataAugmentation, daRandomParams,
                                                  self.img_size[assoc_id_in], self.img_size_crop[assoc_id_in],
                                                  imlist)
                elif type_out == 'text' or type_out == 'dense_text':
                    y = self.loadText(y, self.vocabulary[id_out], self.max_text_len[id_out][set_name], self.text_offset[id_out],
                                      fill=self.fill_text[id_out], pad_on_batch=self.pad_on_batch[id_out],
                                      words_so_far=self.words_so_far[id_out], loading_X=False)
                    # Use whole sentence as class (classifier model)
                    if self.max_text_len[id_out][set_name] == 0:
                        y = to_categorical(y, self.vocabulary_len[id_out]).astype(np.uint8)
                    # Use words separately (generator model)
                    elif type_out == 'text':
                        if hasattr(self, 'label_smoothing') and self.label_smoothing[id_out][set_name] > 0.:
                            y_aux_type = np.float32
                        else:
                            y_aux_type = np.uint8
                        y_aux = np.zeros(list(y[0].shape) + [self.vocabulary_len[id_out]]).astype(y_aux_type)
                        for idx in range(y[0].shape[0]):
                            y_aux[idx] = to_categorical(y[0][idx], self.vocabulary_len[id_out]).astype(y_aux_type)
                            if hasattr(self, 'label_smoothing') and self.label_smoothing[id_out][set_name] > 0.:
                                y_aux[idx] = ((1. - self.label_smoothing[id_out][set_name]) * y_aux[idx] + (self.label_smoothing[id_out][set_name] / self.vocabulary_len[id_out]))
                        if self.sample_weights[id_out][set_name]:
                            y_aux = (y_aux, y[1])  # join data and mask
                        y = y_aux

                if type_out == 'dense_text':
                    y = (y[0][:, :, None], y[1])

            Y.append(y)

        return [X, Y]

    def getXY_FromIndices(self, set_name, k, normalization_type='(-1)-1',
                          normalization=True, meanSubstraction=False,
                          dataAugmentation=True,
                          wo_da_patch_type='whole', da_patch_type='resize_and_rndcrop', da_enhance_list=None,
                          debug=False):
        """
        Gets the [X,Y] pairs for the samples in positions 'k' in the desired set.
        :param set_name: 'train', 'val' or 'test' set
        :param k: positions of the desired samples
        :param debug: if True all data will be returned without preprocessing
        # 'raw-image', 'video', 'image-features' and 'video-features'-related parameters
        :param normalization: indicates if we want to normalize the data.
        # 'image-features' and 'video-features'-related parameters
        :param normalization_type: indicates the type of normalization applied. See available types in
                                    self.__available_norm_im_vid for 'raw-image' and 'video' and
                                    self.__available_norm_feat for 'image-features' and 'video-features'.
        # 'raw-image' and 'video'-related parameters
        :param meanSubstraction: indicates if we want to substract the training mean from the returned images
                                 (only applicable if normalization=True)
        :param dataAugmentation: indicates if we want to apply data augmentation to the loaded images
                                 (random flip and cropping)
        :return: [X,Y], list of input and output data variables of the samples identified by the indices in 'k'
                 samples belonging to the chosen 'set_name'
        """

        self.__checkSetName(set_name)
        self.__isLoaded(set_name, 0)
        self.__isLoaded(set_name, 1)
        if da_enhance_list is None:
            da_enhance_list = []

        # Recover input samples
        X = []
        k = list(k)
        for id_in, type_in in list(zip(self.ids_inputs, self.types_inputs)):
            ghost_x = False
            if id_in in self.optional_inputs:
                try:
                    # x = [eval('self.X_' + set_name + '[id_in][index]') for index in k]
                    x = [getattr(self, 'X_' + set_name)[id_in][index] for index in k]

                except Exception:
                    x = [[]] * len(k)
                    ghost_x = True
            else:
                # x = [eval('self.X_' + set_name + '[id_in][index]') for index in k]
                x = [getattr(self, 'X_' + set_name)[id_in][index] for index in k]

            # if(set_name=='val'):
            #    logging.info(x)

            # Pre-process inputs
            if not debug and not ghost_x:
                if type_in == 'raw-image':
                    daRandomParams = None
                    if dataAugmentation:
                        daRandomParams = self.getDataAugmentationRandomParams(x, id_in)
                    x = self.loadImages(x, id_in, normalization_type, normalization, meanSubstraction, dataAugmentation,
                                        daRandomParams, wo_da_patch_type, da_patch_type, da_enhance_list)
                elif type_in == 'video':
                    x = self.loadVideosByIndex(x, id_in, k, set_name, self.max_video_len[id_in],
                                               normalization_type, normalization, meanSubstraction, dataAugmentation)
                elif type_in == 'text':
                    # If we are using Character-Based MT (Convolutional character embedding)
                    if self.max_word_len[id_in][set_name] > 0 and id_in == 'source_text':
                        if self.char_bpe:
                            x = self.loadTextBPE(x, self.vocabulary[id_in],
                                                 self.max_text_len[id_in][set_name],
                                                 self.max_word_len[id_in][set_name],
                                                 fill=self.fill_text[id_in], fillChar=self.fill_text_char[id_in],
                                                 pad_on_batch=self.pad_on_batch[id_in])[0]
                        else:
                            x = self.loadTextCharacter(x, self.vocabulary[id_in],
                                                       self.max_text_len[id_in][set_name],
                                                       self.max_word_len[id_in][set_name],
                                                       fill=self.fill_text[id_in], fillChar=self.fill_text_char[id_in],
                                                       pad_on_batch=self.pad_on_batch[id_in])[0]
                    else:
                        x = self.loadText(x, self.vocabulary[id_in],
                                          self.max_text_len[id_in][set_name], #self.max_word_len[id_in][set_name],
                                          self.text_offset[id_in],
                                          fill=self.fill_text[id_in],
                                          pad_on_batch=self.pad_on_batch[id_in],
                                          words_so_far=self.words_so_far[id_in], loading_X=True)[0]
                elif type_in == 'image-features':
                    x = self.loadFeatures(x, self.features_lengths[id_in], normalization_type, normalization,
                                          data_augmentation=dataAugmentation)
                elif type_in == 'video-features':
                    x = self.loadVideoFeatures(x, id_in, set_name, self.max_video_len[id_in],
                                               normalization_type, normalization, self.features_lengths[id_in],
                                               data_augmentation=dataAugmentation)
                elif type_in == 'categorical':
                    nClasses = len(self.dic_classes[id_in])
                    # load_sample_weights = self.sample_weights[id_out][set_name]
                    x = self.loadCategorical(x, nClasses)
                elif type_in == 'categorical_raw':
                    x = np.array(x)
                elif type_in == 'binary':
                    x = self.loadBinary(x, id_in)
            X.append(x)

        # Recover output samples
        Y = []
        for id_out, type_out in list(zip(self.ids_outputs, self.types_outputs)):
            # y = [eval('self.Y_' + set_name + '[id_out][index]') for index in k]
            y = [getattr(self, 'Y_' + set_name)[id_out][index] for index in k]

            # if(set_name=='val'):
            #    logging.info(y)

            # Pre-process outputs
            if not debug:
                if type_out == 'categorical':
                    nClasses = len(self.dic_classes[id_out])
                    y = self.loadCategorical(y, nClasses)
                elif type_out == 'binary':
                    y = self.loadBinary(y, id_out)
                elif type_out == 'real':
                    y = np.array(y).astype(np.float32)
                elif type_out == '3DLabel':
                    nClasses = len(self.classes[id_out])
                    assoc_id_in = self.id_in_3DLabel[id_out]
                    # imlist = [eval('self.X_' + set_name + '[assoc_id_in][index]') for index in k]
                    imlist = [getattr(self, 'X_' + set_name)[assoc_id_in][index] for index in k]

                    y = self.load3DLabels(y, nClasses, dataAugmentation, daRandomParams,
                                          self.img_size[assoc_id_in], self.img_size_crop[assoc_id_in],
                                          imlist)
                elif type_out == '3DSemanticLabel':
                    nClasses = len(self.classes[id_out])
                    classes_to_colour = self.semantic_classes[id_out]
                    assoc_id_in = self.id_in_3DLabel[id_out]
                    # imlist = [eval('self.X_' + set_name + '[assoc_id_in][index]') for index in k]
                    imlist = [getattr(self, 'X_' + set_name)[assoc_id_in][index] for index in k]
                    y = self.load3DSemanticLabels(y, nClasses, classes_to_colour, dataAugmentation, daRandomParams,
                                                  self.img_size[assoc_id_in], self.img_size_crop[assoc_id_in],
                                                  imlist)
                elif type_out == 'text' or type_out == 'dense_text':
                    y = self.loadText(y, self.vocabulary[id_out],
                                      self.max_text_len[id_out][set_name], self.text_offset[id_out],
                                      fill=self.fill_text[id_out], pad_on_batch=self.pad_on_batch[id_out],
                                      words_so_far=self.words_so_far[id_out], loading_X=False)

                    # Use whole sentence as class (classifier model)
                    if self.max_text_len[id_out][set_name] == 0:
                        y = to_categorical(y, self.vocabulary_len[id_out]).astype(np.uint8)
                    # Use words separately (generator model)
                    elif type_out == 'text':
                        if hasattr(self, 'label_smoothing') and self.label_smoothing[id_out][set_name] > 0.:
                            y_aux_type = np.float32
                        else:
                            y_aux_type = np.uint8
                        y_aux = np.zeros(list(y[0].shape) + [self.vocabulary_len[id_out]]).astype(y_aux_type)
                        for idx in range(y[0].shape[0]):
                            y_aux[idx] = to_categorical(y[0][idx], self.vocabulary_len[id_out]).astype(y_aux_type)
                            if hasattr(self, 'label_smoothing') and self.label_smoothing[id_out][set_name] > 0.:
                                y_aux[idx] = ((1. - self.label_smoothing[id_out][set_name]) * y_aux[idx] + (self.label_smoothing[id_out][set_name] / self.vocabulary_len[id_out]))
                        if self.sample_weights[id_out][set_name]:
                            y_aux = (y_aux, y[1])  # join data and mask
                        y = y_aux

                if type_out == 'dense_text':
                    y = (y[0][:, :, None], y[1])

            Y.append(y)

        return [X, Y]

    def getX_FromIndices(self, set_name, k, normalization_type='(-1)-1',
                         normalization=True, meanSubstraction=False,
                         dataAugmentation=True,
                         wo_da_patch_type='whole', da_patch_type='resize_and_rndcrop', da_enhance_list=None,
                         debug=False):
        """
        Gets the [X,Y] pairs for the samples in positions 'k' in the desired set.
        :param set_name: 'train', 'val' or 'test' set
        :param k: positions of the desired samples
        :param debug: if True all data will be returned without preprocessing
        # 'raw-image', 'video', 'image-features' and 'video-features'-related parameters
        :param normalization: indicates if we want to normalize the data.
        # 'image-features' and 'video-features'-related parameters
        :param normalization_type: indicates the type of normalization applied. See available types in
                                   self.__available_norm_im_vid for 'raw-image' and 'video' and
                                   self.__available_norm_feat for 'image-features' and 'video-features'.
        # 'raw-image' and 'video'-related parameters
        :param meanSubstraction: indicates if we want to substract the training mean from the returned images
                                (only applicable if normalization=True)
        :param dataAugmentation: indicates if we want to apply data augmentation to the loaded images
                                (random flip and cropping)
        :return: [X,Y], list of input and output data variables of the samples identified by the indices in 'k'
                 samples belonging to the chosen 'set_name'
        """

        self.__checkSetName(set_name)
        self.__isLoaded(set_name, 0)
        if da_enhance_list is None:
            da_enhance_list = []
        # Recover input samples
        X = []
        for id_in, type_in in list(zip(self.ids_inputs, self.types_inputs)):
            ghost_x = False
            if id_in in self.optional_inputs:
                try:
                    # x = [eval('self.X_' + set_name + '[id_in][index]') for index in k]
                    x = [getattr(self, 'X_' + set_name)[id_in][index] for index in k]
                except Exception:
                    x = [[]] * len(k)
                    ghost_x = True
            else:
                # x = [eval('self.X_' + set_name + '[id_in][index]') for index in k]
                x = [getattr(self, 'X_' + set_name)[id_in][index] for index in k]

            # if(set_name=='val'):
            #    logging.info(x)

            # Pre-process inputs
            if not debug and not ghost_x:
                if type_in == 'raw-image':
                    daRandomParams = None
                    if dataAugmentation:
                        daRandomParams = self.getDataAugmentationRandomParams(x, id_in)
                    x = self.loadImages(x, id_in, normalization_type, normalization, meanSubstraction, dataAugmentation,
                                        daRandomParams, wo_da_patch_type, da_patch_type, da_enhance_list)
                elif type_in == 'video':
                    x = self.loadVideosByIndex(x, id_in, k, set_name, self.max_video_len[id_in],
                                               normalization_type, normalization, meanSubstraction, dataAugmentation)
                elif type_in == 'text':
                    # If we are using Character-Based MT (Convolutional character embedding)
                    if self.max_word_len[id_in][set_name] > 0 and id_in == 'source_text':
                        if self.char_bpe:
                            x = self.loadTextBPE(x, self.vocabulary[id_in],
                                                 self.max_text_len[id_in][set_name],
                                                 self.max_word_len[id_in][set_name],
                                                 fill=self.fill_text[id_in], fillChar=self.fill_text_char[id_in],
                                                 pad_on_batch=self.pad_on_batch[id_in])[0]
                        else:
                            x = self.loadTextCharacter(x, self.vocabulary[id_in],
                                                       self.max_text_len[id_in][set_name],
                                                       self.max_word_len[id_in][set_name],
                                                       fill=self.fill_text[id_in], fillChar=self.fill_text_char[id_in],
                                                       pad_on_batch=self.pad_on_batch[id_in])[0]
                    else:
                        x = self.loadText(x, self.vocabulary[id_in],
                                          self.max_text_len[id_in][set_name], #self.max_word_len[id_in][set_name],
                                          self.text_offset[id_in],
                                          fill=self.fill_text[id_in],
                                          pad_on_batch=self.pad_on_batch[id_in],
                                          words_so_far=self.words_so_far[id_in], loading_X=True)[0]
                    x = self.loadText(x, self.vocabulary[id_in],
                                      self.max_text_len[id_in][set_name], self.text_offset[id_in],
                                      fill=self.fill_text[id_in], pad_on_batch=self.pad_on_batch[id_in],
                                      words_so_far=self.words_so_far[id_in], loading_X=True)[0]
                elif type_in == 'image-features':
                    x = self.loadFeatures(x, self.features_lengths[id_in], normalization_type, normalization,
                                          data_augmentation=dataAugmentation)
                elif type_in == 'video-features':
                    x = self.loadVideoFeatures(x, id_in, set_name, self.max_video_len[id_in],
                                               normalization_type, normalization, self.features_lengths[id_in],
                                               data_augmentation=dataAugmentation)
                elif type_in == 'categorical':
                    nClasses = len(self.dic_classes[id_in])
                    # load_sample_weights = self.sample_weights[id_out][set_name]
                    x = self.loadCategorical(x, nClasses)
                elif type_in == 'categorical_raw':
                    x = np.array(x)
                elif type_in == 'binary':
                    x = self.loadBinary(x, id_in)
            X.append(x)

        return X

    def getY(self, set_name, init, final, normalization_type='0-1', normalization=False, meanSubstraction=True,
             dataAugmentation=True, debug=False):
        """
        Gets the [Y] samples for the FULL dataset
        :param set_name: 'train', 'val' or 'test' set
        :param init: initial position in the corresponding set split. Must be bigger or equal than 0 and smaller than
                     final.
        :param final: final position in the corresponding set split.
        :param debug: if True all data will be returned without preprocessing
        # 'raw-image', 'video', 'image-features' and 'video-features'-related parameters
        :param normalization: indicates if we want to normalize the data.
        :param normalization_type: indicates the type of normalization applied. See available types in
                                   self.__available_norm_im_vid for 'raw-image' and 'video' and
                                   self.__available_norm_feat for 'image-features' and 'video-features'.
        # 'raw-image' and 'video'-related parameters
        :param meanSubstraction: indicates if we want to substract the training mean from the returned images
                                 (only applicable if normalization=True)
        :param dataAugmentation: indicates if we want to apply data augmentation to the loaded images
                                 (random flip and cropping)
        :return: Y, list of output data variables from sample 'init' to 'final' belonging to the chosen 'set_name'
        """
        self.__checkSetName(set_name)
        self.__isLoaded(set_name, 1)

        # if final > eval('self.len_' + set_name):
        if final > getattr(self, 'len_' + set_name):
            raise Exception('"final" index must be smaller than the number of samples in the set.')
        if init < 0:
            raise Exception('"init" index must be equal or greater than 0.')
        if init >= final:
            raise Exception('"init" index must be smaller than "final" index.')

        # Recover output samples
        Y = []
        for id_out, type_out in list(zip(self.ids_outputs, self.types_outputs)):
            # y = eval('self.Y_' + set_name + '[id_out][init:final]')
            y = getattr(self, 'Y_' + set_name)[id_out][init:final]
            # Pre-process outputs
            if not debug:
                if type_out == 'categorical':
                    nClasses = len(self.dic_classes[id_out])
                    y = self.loadCategorical(y, nClasses)
                elif type_out == 'binary':
                    y = self.loadBinary(y, id_out)
                elif type_out == 'real':
                    y = np.array(y).astype(np.float32)
                elif type_out == '3DLabel':
                    nClasses = len(self.classes[id_out])
                    assoc_id_in = self.id_in_3DLabel[id_out]
                    # imlist = eval('self.X_' + set_name + '[assoc_id_in][init:final]')
                    imlist = getattr(self, 'Y_' + set_name)[assoc_id_in][init:final]

                    y = self.load3DLabels(y, nClasses, dataAugmentation, None,
                                          self.img_size[assoc_id_in], self.img_size_crop[assoc_id_in],
                                          imlist)
                elif type_out == '3DSemanticLabel':
                    nClasses = len(self.classes[id_out])
                    classes_to_colour = self.semantic_classes[id_out]
                    assoc_id_in = self.id_in_3DLabel[id_out]
                    # imlist = eval('self.X_' + set_name + '[assoc_id_in][init:final]')
                    imlist = getattr(self, 'Y_' + set_name)[assoc_id_in][init:final]
                    y = self.load3DSemanticLabels(y, nClasses, classes_to_colour, dataAugmentation, None,
                                                  self.img_size[assoc_id_in], self.img_size_crop[assoc_id_in],
                                                  imlist)
                elif type_out == 'text' or type_out == 'dense_text':
                    y = self.loadText(y, self.vocabulary[id_out],
                                      self.max_text_len[id_out][set_name], self.text_offset[id_out],
                                      fill=self.fill_text[id_out], pad_on_batch=self.pad_on_batch[id_out],
                                      words_so_far=self.words_so_far[id_out], loading_X=False)

                    # Use whole sentence as class (classifier model)
                    if self.max_text_len[id_out][set_name] == 0:
                        y = to_categorical(y, self.vocabulary_len[id_out]).astype(np.uint8)
                    # Use words separately (generator model)
                    elif type_out == 'text':
                        if hasattr(self, 'label_smoothing') and self.label_smoothing[id_out][set_name] > 0.:
                            y_aux_type = np.float32
                        else:
                            y_aux_type = np.uint8
                        y_aux = np.zeros(list(y[0].shape) + [self.vocabulary_len[id_out]]).astype(y_aux_type)
                        for idx in range(y[0].shape[0]):
                            y_aux[idx] = to_categorical(y[0][idx], self.vocabulary_len[id_out]).astype(np.uint8)
                            if hasattr(self, 'label_smoothing') and self.label_smoothing[id_out][set_name] > 0.:
                                y_aux[idx] = ((1. - self.label_smoothing[id_out][set_name]) * y_aux[idx] + (self.label_smoothing[id_out][set_name] / self.vocabulary_len[id_out]))
                        if self.sample_weights[id_out][set_name]:
                            y_aux = (y_aux, y[1])  # join data and mask

                        y = y_aux

                if type_out == 'dense_text':
                    y = (y[0][:, :, None], y[1])

            Y.append(y)

        return Y

    # ------------------------------------------------------- #
    #       AUXILIARY FUNCTIONS
    #
    # ------------------------------------------------------- #

    def __str__(self):
        """
        Prints the basic input-output information of the Dataset instance.

        :return: String representation of the Dataset.
        """

        str_ = '---------------------------------------------\n'
        str_ += '\tDataset ' + self.name + '\n'
        str_ += '---------------------------------------------\n'
        str_ += 'store path: ' + self.path + '\n'
        str_ += 'data length: ' + '\n'
        str_ += '\ttrain - ' + str(self.len_train) + '\n'
        str_ += '\tval   - ' + str(self.len_val) + '\n'
        str_ += '\ttest  - ' + str(self.len_test) + '\n'

        str_ += '\n'
        str_ += '[ INPUTS ]\n'
        for id_in, type_in in list(zip(self.ids_inputs, self.types_inputs)):
            str_ += type_in + ': ' + id_in + '\n'

        str_ += '\n'
        str_ += '[ OUTPUTS ]\n'
        for id_out, type_out in list(zip(self.ids_outputs, self.types_outputs)):
            str_ += type_out + ': ' + id_out + '\n'

        str_ += '---------------------------------------------\n'
        return str_

    def __isLoaded(self, set_name, pos):
        """
        Checks if the data from set_name at pos is already loaded
        :param set_name:
        :param pos:
        :return:
        """
        # if eval('not self.loaded_' + set_name + '[pos]'):
        if not getattr(self, 'loaded_' + set_name)[pos]:
            if pos == 0:
                raise Exception('Set ' + set_name + ' samples are not loaded yet.')
            elif pos == 1:
                raise Exception('Set ' + set_name + ' labels are not loaded yet.')
        return

    @staticmethod
    def __checkSetName(set_name):
        """
        Checks name of a split.
        Only "train", "val" or "test" are valid set names.
        :param set_name: Split name
        :return: Boolean specifying the validity of the name
        """
        if set_name != 'train' and set_name != 'val' and set_name != 'test':
            raise Exception(
                'Incorrect set_name specified "' + set_name + '"\nOnly "train", "val" or "test" are valid set names.')
        return

    def __checkLengthSet(self, set_name):
        """
        Check that the length of the inputs and outputs match. Only checked if the input is not optional.
        :param set_name:
        :return:
        """
        # if eval('self.loaded_' + set_name + '[0] and self.loaded_' + set_name + '[1]'):
        if getattr(self, 'loaded_' + set_name)[0] and getattr(self, 'loaded_' + set_name)[1]:
            lengths = []
            plot_ids_in = []
            for id_in in self.ids_inputs:
                if id_in not in self.optional_inputs:
                    plot_ids_in.append(id_in)
                    # exec ('lengths.append(len(self.X_' + set_name + '[id_in]))')
                    lengths.append(len(getattr(self, 'X_' + set_name)[id_in]))
            for id_out in self.ids_outputs:
                # exec ('lengths.append(len(self.Y_' + set_name + '[id_out]))')
                lengths.append(len(getattr(self, 'Y_' + set_name)[id_out]))

            if lengths[1:] != lengths[:-1]:
                raise Exception('Inputs and outputs size '
                                '(' + str(lengths) + ') for "' +
                                set_name + '" set do not match.\n \t Inputs:' +
                                str(plot_ids_in) + '\t Outputs:' + str(self.ids_outputs))

    def __getNextSamples(self, k, set_name):
        """
            Gets the indices to the next K samples we are going to read.
        """
        # self.__lock_read.acquire()  # LOCK (for avoiding reading the same samples by different threads)

        # new_last = eval('self.last_' + set_name + '+k')
        # last = eval('self.last_' + set_name)
        # length = eval('self.len_' + set_name)
        new_last = getattr(self, 'last_' + set_name) + k
        last = getattr(self, 'last_' + set_name)
        length = getattr(self, 'len_' + set_name)
        if new_last > length:
            new_last = new_last - length
            surpassed = True
        else:
            surpassed = False
        # exec ('self.last_' + set_name + '= new_last')
        setattr(self, 'last_' + set_name, new_last)

        # self.__lock_read.release()  # UNLOCK

        return [new_last, last, surpassed]

    def __getstate__(self):
        """
            Behaviour applied when pickling a Dataset instance.
        """
        obj_dict = self.__dict__.copy()
        # del obj_dict['_Dataset__lock_read']
        return obj_dict

    def __setstate__(self, new_state):
        """
            Behaviour applied when unpickling a Dataset instance.
        """
        # dict['_Dataset__lock_read'] = threading.Lock()
        self.__dict__ = new_state<|MERGE_RESOLUTION|>--- conflicted
+++ resolved
@@ -199,6 +199,8 @@
         Gets and processes the data
         :return: generator with the data
         """
+
+        self.terminateThreads()
 
         if self.set_split == 'train' and not self.predict:
             data_augmentation = self.params['data_augmentation']
@@ -1203,7 +1205,7 @@
                   words_so_far=False,
                   build_vocabulary=False,
                   bpe_codes=None,
-                  separator='@@', 
+                  separator='@@',
                   associated_id_in=None,
                   num_poolings=None,  # '3DLabel' or '3DSemanticLabel'
                   sparse=False,  # 'binary'
@@ -1594,13 +1596,8 @@
     #       TYPE 'text' SPECIFIC FUNCTIONS
     # ------------------------------------------------------- #
 
-<<<<<<< HEAD
-    def preprocessText(self, annotations_list, id, set_name, tokenization, build_vocabulary, max_text_len, max_word_len, char_bpe,
+    def preprocessText(self, annotations_list, data_id, set_name, tokenization, build_vocabulary, max_text_len, max_word_len, char_bpe,
                        max_words, offset, fill, fill_char, min_occ, pad_on_batch, words_so_far, bpe_codes=None, separator='@@'):
-=======
-    def preprocessText(self, annotations_list, data_id, set_name, tokenization, build_vocabulary, max_text_len,
-                       max_words, offset, fill, min_occ, pad_on_batch, words_so_far, bpe_codes=None, separator='@@'):
->>>>>>> d236c41f
         """
         Preprocess 'text' data type: Builds vocabulary (if necessary) and preprocesses the sentences.
         Also sets Dataset parameters.
@@ -1682,24 +1679,15 @@
             raise Exception('The dataset must include a vocabulary with data_id "' + data_id +
                             '" in order to process the type "text" data. Set "build_vocabulary" to True if you want to use the current data for building the vocabulary.')
 
-<<<<<<< HEAD
         # Store max text len and max_word_len
-        self.max_text_len[id][set_name] = max_text_len
-        self.max_word_len[id][set_name] = max_word_len
+        self.max_text_len[data_id][set_name] = max_text_len
+        self.max_word_len[data_id][set_name] = max_word_len
         self.char_bpe = char_bpe  # Boolean to use BPE+CharacterEncoder
-        self.text_offset[id] = offset
-        self.fill_text[id] = fill
-        self.fill_text_char[id] = fill_char
-        self.pad_on_batch[id] = pad_on_batch
-        self.words_so_far[id] = words_so_far
-=======
-        # Store max text len
-        self.max_text_len[data_id][set_name] = max_text_len
         self.text_offset[data_id] = offset
         self.fill_text[data_id] = fill
+        self.fill_text_char[data_id] = fill_char
         self.pad_on_batch[data_id] = pad_on_batch
         self.words_so_far[data_id] = words_so_far
->>>>>>> d236c41f
 
         return sentences
 
@@ -2134,6 +2122,7 @@
                 max_len_batch = min(max([len(x.split(' ')) for x in X]) + 1, max_len)
             else:
                 max_len_batch = max_len
+
             if words_so_far:
                 X_out = np.ones((n_batch, max_len_batch, max_len_batch)).astype(dtype_text) * self.extra_words['<pad>']
                 X_mask = np.zeros((n_batch, max_len_batch, max_len_batch)).astype('int8')
