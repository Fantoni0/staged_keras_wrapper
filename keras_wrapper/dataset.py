--- conflicted
+++ resolved
@@ -27,8 +27,8 @@
 from keras_wrapper.extra.tokenizers import *
 from .utils import bbox, to_categorical
 
-#from .utils import MultiprocessQueue
-#import multiprocessing
+from .utils import MultiprocessQueue
+import multiprocessing
 
 
 # ------------------------------------------------------- #
@@ -77,7 +77,6 @@
 #       DATA BATCH GENERATOR CLASS
 # ------------------------------------------------------- #
 
-"""
 def dataLoad(process_name, net, dataset, max_queue_len, queues):
     logging.info("Starting " + process_name + "...")
     in_queue, out_queue = queues
@@ -120,7 +119,7 @@
             data = net.prepareData(X_batch, Y_batch)
 
         out_queue.put(data)
-"""
+
 
 class Parallel_Data_Batch_Generator(object):
     """
@@ -143,7 +142,7 @@
                  temporally_linked=False,
                  init_sample=-1,
                  final_sample=-1,
-                 n_parallel_loaders=None):
+                 n_parallel_loaders=1):
         """
         Initializes the Data_Batch_Generator
         :param set_split: Split (train, val, test) to retrieve data
@@ -158,6 +157,7 @@
         :param random_samples: Retrieves this number of training samples
         :param shuffle: Shuffle the training dataset
         :param temporally_linked: Indicates if we are using a temporally-linked model
+        :param n_parallel_loaders: Number of parallel loaders that will be used.
         """
         self.set_split = set_split
         self.dataset = dataset
@@ -168,6 +168,7 @@
         self.init_sample = init_sample
         self.final_sample = final_sample
         self.next_idx = None
+        self.thread_list = []
 
         # Several parameters
         self.params = {'batch_size': batch_size,
@@ -177,7 +178,15 @@
                        'normalization_type': normalization_type,
                        'num_iterations': num_iterations,
                        'random_samples': random_samples,
-                       'shuffle': shuffle}
+                       'shuffle': shuffle,
+                       'n_parallel_loaders': n_parallel_loaders}
+
+    def __del__(self):
+        self.terminateThreads()
+
+    def terminateThreads(self):
+        for t in self.thread_list:
+            t.terminate()
 
     def generator(self):
         """
@@ -190,8 +199,6 @@
         else:
             data_augmentation = False
 
-<<<<<<< HEAD
-=======
         # Initialize list of parallel data loaders
         thread_mngr = multiprocessing.Manager()
         in_queue = MultiprocessQueue(thread_mngr, type='Queue')  # if self.params['n_parallel_loaders'] > 1 else 'Pipe')
@@ -205,9 +212,8 @@
             self.thread_list.append(new_process)  # store processes for terminating later
             new_process.start()
 
->>>>>>> 4be22fdb
         it = 0
-        while 1:
+        while True:
             if self.set_split == 'train' and it % self.params['num_iterations'] == 0 and \
                     not self.predict and self.params['random_samples'] == -1 and self.params['shuffle']:
                 silence = self.dataset.silence
@@ -230,10 +236,7 @@
                 it = 0
 
             # Recovers a batch of data
-<<<<<<< HEAD
-=======
             # random data selection
->>>>>>> 4be22fdb
             if self.params['random_samples'] > 0:
                 num_retrieve = min(self.params['random_samples'], self.params['batch_size'])
                 if self.temporally_linked:
@@ -246,72 +249,23 @@
                     indices = np.random.randint(0, n_samples_split, num_retrieve)
                 self.params['random_samples'] -= num_retrieve
 
-<<<<<<< HEAD
-                # At sampling from train/val, we always have Y
-                if self.predict:
-                    X_batch = self.dataset.getX_FromIndices(self.set_split,
-                                                            indices,
-                                                            normalization=self.params['normalization'],
-                                                            normalization_type=self.params['normalization_type'],
-                                                            meanSubstraction=self.params['mean_substraction'],
-                                                            dataAugmentation=data_augmentation)
-                    data = self.net.prepareData(X_batch, None)[0]
-
-                else:
-                    X_batch, Y_batch = self.dataset.getXY_FromIndices(self.set_split,
-                                                                      indices,
-                                                                      normalization=self.params['normalization'],
-                                                                      normalization_type=self.params['normalization_type'],
-                                                                      meanSubstraction=self.params['mean_substraction'],
-                                                                      dataAugmentation=data_augmentation)
-                    data = self.net.prepareData(X_batch, Y_batch)
-=======
                 # Prepare query data for parallel data loaders
                 query_data = ['indices', self.predict, self.set_split, [indices],
                               self.params['normalization'], self.params['normalization_type'],
                               self.params['mean_substraction'], data_augmentation]
->>>>>>> 4be22fdb
-
+
+            # specific data selection
             elif self.init_sample > -1 and self.final_sample > -1:
                 indices = range(self.init_sample, self.final_sample)
-                if self.predict:
-                    X_batch = self.dataset.getX_FromIndices(self.set_split,
-                                                            indices,
-                                                            normalization=self.params['normalization'],
-                                                            normalization_type=self.params['normalization_type'],
-                                                            meanSubstraction=self.params['mean_substraction'],
-                                                            dataAugmentation=data_augmentation)
-                    data = self.net.prepareData(X_batch, None)[0]
-
-<<<<<<< HEAD
-                else:
-                    X_batch, Y_batch = self.dataset.getXY_FromIndices(self.set_split,
-                                                                      indices,
-                                                                      normalization=self.params['normalization'],
-                                                                      normalization_type=self.params['normalization_type'],
-                                                                      meanSubstraction=self.params['mean_substraction'],
-                                                                      dataAugmentation=data_augmentation)
-                    data = self.net.prepareData(X_batch, Y_batch)
-=======
+
                 # Prepare query data for parallel data loaders
                 query_data = ['indices', self.predict, self.set_split, [indices],
                               self.params['normalization'], self.params['normalization_type'],
                               self.params['mean_substraction'], data_augmentation]
->>>>>>> 4be22fdb
-
+
+            # consecutive data selection
             else:
                 if self.predict:
-<<<<<<< HEAD
-                    X_batch = self.dataset.getX(self.set_split,
-                                                init_sample,
-                                                final_sample,
-                                                normalization=self.params['normalization'],
-                                                normalization_type=self.params['normalization_type'],
-                                                meanSubstraction=self.params['mean_substraction'],
-                                                dataAugmentation=False)
-                    data = self.net.prepareData(X_batch, None)[0]
-                else:
-=======
                     query_data = ['consecutive', self.predict, self.set_split, [init_sample, final_sample],
                                   self.params['normalization'], self.params['normalization_type'],
                                   self.params['mean_substraction'], data_augmentation]
@@ -483,7 +437,6 @@
                                                 dataAugmentation=False)
                     data = self.net.prepareData(X_batch, None)[0]
                 else:
->>>>>>> 4be22fdb
                     X_batch, Y_batch = self.dataset.getXY(self.set_split,
                                                           batch_size,
                                                           normalization=self.params['normalization'],
@@ -731,11 +684,8 @@
         self.vocabulary_len = dict()  # number of words in the vocabulary
         self.text_offset = dict()  # number of timesteps that the text is shifted (to the right)
         self.fill_text = dict()  # text padding mode
-<<<<<<< HEAD
         self.fill_text_char = dict()  # text padding mode
-=======
         self.label_smoothing = dict()  # Epsilon value for label smoothing. See arxiv.org/abs/1512.00567.
->>>>>>> 4be22fdb
         self.pad_on_batch = dict()  # text padding mode: If pad_on_batch, the sample will have the maximum length
         # of the current batch. Else, it will have a fixed length (max_text_len)
         self.words_so_far = dict()  # if True, each sample will be represented as the complete set of words until
@@ -1199,20 +1149,27 @@
             logging.info('Loaded "' + set_name + '" set inputs of type "' + type + '" with id "' + id + '".')
 
     def setOutput(self, path_list, set_name, type='categorical', id='label', repeat_set=1, overwrite_split=False,
-<<<<<<< HEAD
-                  add_additional=False, sample_weights=False, tokenization='tokenize_none', max_text_len=0, offset=0, fill='end',
-                  fill_char='end', min_occ=0, pad_on_batch=True, words_so_far=False, build_vocabulary=False,
-                  bpe_codes=None, separator='@@', max_words=0, max_word_len=0, char_bpe=False, associated_id_in=None,
-                  num_poolings=None, sparse=False):
-=======
-                  add_additional=False, sample_weights=False, label_smoothing=0.,
-                  tokenization='tokenize_none', max_text_len=0, offset=0, fill='end', min_occ=0,  # 'text'
-                  pad_on_batch=True, words_so_far=False, build_vocabulary=False, max_words=0,  # 'text'
-                  bpe_codes=None, separator='@@',  # 'text'
-                  associated_id_in=None, num_poolings=None,  # '3DLabel' or '3DSemanticLabel'
+                  add_additional=False,
+                  sample_weights=False,
+                  tokenization='tokenize_none',
+                  max_text_len=0,
+                  offset=0,
+                  fill='end',
+                  fill_char='end',
+                  max_words=0,
+                  max_word_len=0,
+                  char_bpe=False,
+                  min_occ=0,  # 'text'
+                  pad_on_batch=True,
+                  words_so_far=False,
+                  build_vocabulary=False,
+                  max_words=0,                  
+                  bpe_codes=None,
+                  separator='@@', 
+                  associated_id_in=None,
+                  num_poolings=None,  # '3DLabel' or '3DSemanticLabel'
                   sparse=False,  # 'binary'
                   ):
->>>>>>> 4be22fdb
         """
         Loads a set of output data, usually (type=='categorical') referencing values in self.classes (starting from 0)
 
@@ -2189,6 +2146,7 @@
                         X_out[i, j + offset_j] = vocab.get(w, vocab['<unk>'])
                         X_mask[i, j + offset_j] = 1  # fill mask
                     X_mask[i, len_j + offset_j] = 1  # add additional 1 for the <eos> symbol
+
                 if offset > 0:  # Move the text to the right -> null symbol
                     if words_so_far:
                         for k in range(len_j):
@@ -2200,6 +2158,7 @@
                         X_out[i] = np.append([vocab['<null>']] * offset, X_out[i, :-offset])
                         X_mask[i] = np.append([0] * offset, X_mask[i, :-offset])
             X_out = (np.asarray(X_out, dtype=dtype_text), np.asarray(X_mask, dtype='int8'))
+
         return X_out
 
     def loadTextCharacter(self, X, vocabularies, max_len, max_word_len, fill, fillChar, pad_on_batch, loading_X=False):
@@ -2376,13 +2335,8 @@
         X_out = (X_out, X_mask)
         return X_out
 
-<<<<<<< HEAD
-    def loadTextOneHot(self, X, vocabularies, vocabulary_len, max_len, max_word_len, offset, fill, fill_char, pad_on_batch, words_so_far,
+    def loadTextOneHot(self, X, vocabularies, vocabulary_len, max_len, offset, fill, pad_on_batch, words_so_far,
                        sample_weights=False, loading_X=False):
-=======
-    def loadTextOneHot(self, X, vocabularies, vocabulary_len, max_len, offset, fill, pad_on_batch, words_so_far,
-                       sample_weights=False, loading_X=False, label_smoothing=0.):
->>>>>>> 4be22fdb
 
         """
         Text encoder: Transforms samples from a text representation into a one-hot. It also masks the text.
@@ -3806,10 +3760,6 @@
                     nClasses = len(self.dic_classes[id_in])
                     # load_sample_weights = self.sample_weights[id_out][set_name]
                     x = self.loadCategorical(x, nClasses)
-<<<<<<< HEAD
-                    print x.shape
-=======
->>>>>>> 4be22fdb
                 elif type_in == 'categorical_raw':
                     x = np.array(x)
                 elif type_in == 'binary':
@@ -3867,15 +3817,9 @@
                                                   self.img_size[assoc_id_in], self.img_size_crop[assoc_id_in],
                                                   imlist)
                 elif type_out == 'text' or type_out == 'dense_text':
-<<<<<<< HEAD
-                    y = self.loadText(y, self.vocabulary[id_out], self.max_text_len[id_out][set_name], #0 maxwordlen?
-                                      self.text_offset[id_out], fill=self.fill_text[id_out],
-                                      pad_on_batch=self.pad_on_batch[id_out], words_so_far=self.words_so_far[id_out], loading_X=False)
-=======
                     y = self.loadText(y, self.vocabulary[id_out], self.max_text_len[id_out][set_name], self.text_offset[id_out],
                                       fill=self.fill_text[id_out], pad_on_batch=self.pad_on_batch[id_out],
                                       words_so_far=self.words_so_far[id_out], loading_X=False)
->>>>>>> 4be22fdb
                     # Use whole sentence as class (classifier model)
                     if self.max_text_len[id_out][set_name] == 0:
                         y = to_categorical(y, self.vocabulary_len[id_out]).astype(np.uint8)
@@ -4036,7 +3980,7 @@
                                                   imlist)
                 elif type_out == 'text' or type_out == 'dense_text':
                     y = self.loadText(y, self.vocabulary[id_out],
-                                      self.max_text_len[id_out][set_name], self.text_offset[id_out], # self.max_word_len[id_out][set_name],
+                                      self.max_text_len[id_out][set_name], self.text_offset[id_out],
                                       fill=self.fill_text[id_out], pad_on_batch=self.pad_on_batch[id_out],
                                       words_so_far=self.words_so_far[id_out], loading_X=False)
 
