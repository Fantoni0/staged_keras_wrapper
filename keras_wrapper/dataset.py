# -*- coding: utf-8 -*-
import cPickle as pk
import copy
import fnmatch
import logging
import math
import ntpath
import os
import random
import re
import sys
import threading
from collections import Counter
from operator import add

import numpy as np
from PIL import Image as pilimage
from scipy import misc
from scipy import ndimage

from extra.read_write import create_dir_if_not_exists
from keras.utils import np_utils
from .utils import bbox


# ------------------------------------------------------- #
#       SAVE/LOAD
#           External functions for saving and loading Dataset instances
# ------------------------------------------------------- #

def saveDataset(dataset, store_path):
    """
    Saves a backup of the current Dataset object.

    :param dataset: Dataset object to save
    :param store_path: Saving path
    :return: None
    """
    create_dir_if_not_exists(store_path)
    store_path = store_path + '/Dataset_' + dataset.name + '.pkl'
    if not dataset.silence:
        logging.info("<<< Saving Dataset instance to " + store_path + " ... >>>")

    pk.dump(dataset, open(store_path, 'wb'), protocol=pk.HIGHEST_PROTOCOL)

    if not dataset.silence:
        logging.info("<<< Dataset instance saved >>>")


def loadDataset(dataset_path):
    """
    Loads a previously saved Dataset object.

    :param dataset_path: Path to the stored Dataset to load
    :return: Loaded Dataset object
    """

    logging.info("<<< Loading Dataset instance from " + dataset_path + " ... >>>")

    dataset = pk.load(open(dataset_path, 'rb'))

    logging.info("<<< Dataset instance loaded >>>")
    return dataset


# ------------------------------------------------------- #
#       DATA BATCH GENERATOR CLASS
# ------------------------------------------------------- #


class Data_Batch_Generator(object):
    """
    Batch generator class. Retrieves batches of data.
    """

    def __init__(self, set_split, net, dataset, num_iterations,
                 batch_size=50,
                 normalization=False,
                 data_augmentation=True,
                 mean_substraction=True,
                 predict=False,
                 random_samples=-1,
                 shuffle=True,
                 temporally_linked=False,
                 init_sample=-1,
                 final_sample=-1):
        """
        Initializes the Data_Batch_Generator
        :param set_split: Split (train, val, test) to retrieve data
        :param net: Net which use the data
        :param dataset: Dataset instance
        :param num_iterations: Maximum number of iterations
        :param batch_size: Size of the minibatch
        :param normalization: Switches on/off the normalization of images
        :param data_augmentation: Switches on/off the data augmentation of the input
        :param mean_substraction: Switches on/off the mean substraction for images
        :param predict: Whether we are predicting or training
        :param random_samples: Retrieves this number of training samples
        :param shuffle: Shuffle the training dataset
        :param temporally_linked: Indicates if we are using a temporally-linked model
        """
        self.set_split = set_split
        self.dataset = dataset
        self.net = net
        self.predict = predict
        self.temporally_linked = temporally_linked
        self.first_idx = -1
        self.init_sample = init_sample
        self.final_sample = final_sample

        # Several parameters
        self.params = {'batch_size': batch_size,
                       'data_augmentation': data_augmentation,
                       'mean_substraction': mean_substraction,
                       'normalization': normalization,
                       'num_iterations': num_iterations,
                       'random_samples': random_samples,
                       'shuffle': shuffle}

    def generator(self):
        """
        Gets and processes the data
        :return: generator with the data
        """

        if self.set_split == 'train' and not self.predict:
            data_augmentation = self.params['data_augmentation']
        else:
            data_augmentation = False

        it = 0
        while 1:
            if self.set_split == 'train' and it % self.params['num_iterations'] == 0 and \
                    not self.predict and self.params['random_samples'] == -1 and self.params['shuffle']:
                silence = self.dataset.silence
                self.dataset.silence = True
                self.dataset.shuffleTraining()
                self.dataset.silence = silence
            if it % self.params['num_iterations'] == 0 and self.params['random_samples'] == -1:
                self.dataset.resetCounters(set_name=self.set_split)
            it += 1

            # Checks if we are finishing processing the data split
            init_sample = (it - 1) * self.params['batch_size']
            final_sample = it * self.params['batch_size']
            batch_size = self.params['batch_size']
            n_samples_split = eval("self.dataset.len_" + self.set_split)
            if final_sample >= n_samples_split:
                final_sample = n_samples_split
                batch_size = final_sample - init_sample
                it = 0

            # Recovers a batch of data
            if self.params['random_samples'] > 0:
                num_retrieve = min(self.params['random_samples'], self.params['batch_size'])
                if self.temporally_linked:
                    if self.first_idx == -1:
                        self.first_idx = np.random.randint(0, n_samples_split - self.params['random_samples'], 1)[0]
                        self.next_idx = self.first_idx
                    indices = range(self.next_idx, self.next_idx + num_retrieve)
                    self.next_idx += num_retrieve
                else:
                    indices = np.random.randint(0, n_samples_split, num_retrieve)
                self.params['random_samples'] -= num_retrieve

                # At sampling from train/val, we always have Y
                if self.predict:
                    X_batch = self.dataset.getX_FromIndices(self.set_split,
                                                            indices,
                                                            normalization=self.params['normalization'],
                                                            meanSubstraction=self.params['mean_substraction'],
                                                            dataAugmentation=data_augmentation)
                    data = self.net.prepareData(X_batch, None)[0]

                else:
                    X_batch, Y_batch = self.dataset.getXY_FromIndices(self.set_split,
                                                                      indices,
                                                                      normalization=self.params['normalization'],
                                                                      meanSubstraction=self.params['mean_substraction'],
                                                                      dataAugmentation=data_augmentation)
                    data = self.net.prepareData(X_batch, Y_batch)

            elif self.init_sample > -1 and self.final_sample > -1:
                indices = range(self.init_sample, self.final_sample)
                if self.predict:
                    X_batch = self.dataset.getX_FromIndices(self.set_split,
                                                            indices,
                                                            normalization=self.params['normalization'],
                                                            meanSubstraction=self.params['mean_substraction'],
                                                            dataAugmentation=data_augmentation)
                    data = self.net.prepareData(X_batch, None)[0]

                else:
                    X_batch, Y_batch = self.dataset.getXY_FromIndices(self.set_split,
                                                                      indices,
                                                                      normalization=self.params['normalization'],
                                                                      meanSubstraction=self.params['mean_substraction'],
                                                                      dataAugmentation=data_augmentation)
                    data = self.net.prepareData(X_batch, Y_batch)


            else:
                if self.predict:

                    X_batch = self.dataset.getX(self.set_split,
                                                init_sample,
                                                final_sample,
                                                normalization=self.params['normalization'],
                                                meanSubstraction=self.params['mean_substraction'],
                                                dataAugmentation=False)
                    """
                    if init_sample < 10:

                        Y_batch = self.dataset.getY(self.set_split,
                                                    init_sample,
                                                    final_sample,
                                                    normalization=self.params['normalization'],
                                                    meanSubstraction=self.params['mean_substraction'],
                                                    dataAugmentation=False)

                        for e,i in enumerate(range(init_sample, final_sample)):
                            np.save(self.set_split + '_im_in_%d.npy' % (i), X_batch[0][e])
                            np.save(self.set_split + '_lab_in_%d.npy' % (i), Y_batch[0][e])
                    """
                    data = self.net.prepareData(X_batch, None)[0]
                else:
                    X_batch, Y_batch = self.dataset.getXY(self.set_split,
                                                          batch_size,
                                                          normalization=self.params['normalization'],
                                                          meanSubstraction=self.params['mean_substraction'],
                                                          dataAugmentation=data_augmentation)
                    data = self.net.prepareData(X_batch, Y_batch)
            yield (data)


class Homogeneous_Data_Batch_Generator(object):
    """
    Batch generator class. Retrieves batches of data.
    """

    def __init__(self,
                 set_split,
                 net,
                 dataset,
                 num_iterations,
                 batch_size=50,
                 joint_batches=20,
                 normalization=False,
                 data_augmentation=True,
                 mean_substraction=True,
                 predict=False,
                 random_samples=-1,
                 shuffle=True):
        """
        Initializes the Data_Batch_Generator
        :param set_split: Split (train, val, test) to retrieve data
        :param net: Net which use the data
        :param dataset: Dataset instance
        :param num_iterations: Maximum number of iterations
        :param batch_size: Size of the minibatch
        :param normalization: Switches on/off the normalization of images
        :param data_augmentation: Switches on/off the data augmentation of the input
        :param mean_substraction: Switches on/off the mean substraction for images
        :param predict: Whether we are predicting or training
        :param random_samples: Retrieves this number of training samples
        :param shuffle: Shuffle the training dataset
        :param temporally_linked: Indicates if we are using a temporally-linked model
        """
        self.set_split = set_split
        self.dataset = dataset
        self.net = net
        self.predict = predict
        self.first_idx = -1
        self.batch_size = batch_size
        self.it = 0

        # Several parameters
        self.params = {'data_augmentation': data_augmentation,
                       'mean_substraction': mean_substraction,
                       'normalization': normalization,
                       'num_iterations': num_iterations,
                       'random_samples': random_samples,
                       'shuffle': shuffle,
                       'joint_batches': joint_batches}
        self.reset()

    def retrieve_batch(self):

        if self.set_split == 'train' and not self.predict:
            data_augmentation = self.params['data_augmentation']
        else:
            data_augmentation = False

        if self.set_split == 'train' and self.it % self.params['num_iterations'] == 0 and \
                not self.predict and self.params['random_samples'] == -1 and self.params['shuffle']:
            silence = self.dataset.silence
            self.dataset.silence = True
            self.dataset.shuffleTraining()
            self.dataset.silence = silence
        if self.it % self.params['num_iterations'] == 0 and self.params['random_samples'] == -1:
            self.dataset.resetCounters(set_name=self.set_split)
        self.it += 1

        # Checks if we are finishing processing the data split
        init_sample = (self.it - 1) * self.batch_size
        final_sample = self.it * self.batch_size
        batch_size = self.batch_size
        joint_batches = self.params['joint_batches']
        n_samples_split = eval("self.dataset.len_" + self.set_split)
        if final_sample >= n_samples_split:
            final_sample = n_samples_split
            batch_size = final_sample - init_sample
            self.it = 0

        X_batch, Y_batch = self.dataset.getXY(self.set_split,
                                              batch_size * joint_batches,
                                              normalization=self.params['normalization'],
                                              meanSubstraction=self.params['mean_substraction'],
                                              dataAugmentation=data_augmentation)

        self.X_batch = X_batch
        self.Y_batch = Y_batch

    def reset(self):
        self.retrieve_batch()
        text_Y_batch = self.Y_batch[0][1]  # just use mask
        batch_lengths = np.asarray([int(np.sum(cc)) for cc in text_Y_batch])
        self.tidx = batch_lengths.argsort()
        self.curr_idx = 0

    def get_data(self):
        new_X = []
        new_Y = []
        next_idx = min(self.curr_idx + self.batch_size, len(self.tidx))
        self.batch_tidx = self.tidx[self.curr_idx:next_idx]

        for x_input_idx in range(len(self.X_batch)):
            x_to_add = [self.X_batch[x_input_idx][i] for i in self.batch_tidx]
            new_X.append(np.asarray(x_to_add))
        for y_input_idx in range(len(self.Y_batch)):
            Y_batch_ = []
            for data_mask_idx in range(len(self.Y_batch[y_input_idx])):
                y_to_add = np.asarray([self.Y_batch[y_input_idx][data_mask_idx][i] for i in self.batch_tidx])
                Y_batch_.append(y_to_add)
            new_Y.append(tuple(Y_batch_))

        data = self.net.prepareData(new_X, new_Y)
        self.curr_idx = next_idx
        if self.curr_idx >= len(self.tidx):
            self.reset()
        return data

    def generator(self):
        """
        Gets and processes the data
        :return: generator with the data
        """
        while True:
            yield self.get_data()


# ------------------------------------------------------- #
#       MAIN CLASS
# ------------------------------------------------------- #
class Dataset(object):
    """
    Class for defining instances of databases adapted for Keras. It includes several utility functions for easily managing
    data splits, image loading, mean calculation, etc.
    """

    def __init__(self, name, path, silence=False):
        """
        Dataset initializer
        :param name: Dataset name
        :param path: Path to the folder where the images are stored
        :param silence: Verbosity
        """
        # Dataset name
        self.name = name
        # Path to the folder where the images are stored
        self.path = path

        # If silence = False, some informative sentences will be printed while using the "Dataset" object instance
        self.silence = silence

        # Variable for storing external extra variables
        self.extra_variables = dict()

        ############################ Data loading parameters
        # Lock for threads synchronization
        self.__lock_read = threading.Lock()

        # Indicators for knowing if the data [X, Y] has been loaded for each data split
        self.loaded_train = [False, False]
        self.loaded_val = [False, False]
        self.loaded_test = [False, False]
        self.len_train = 0
        self.len_val = 0
        self.len_test = 0

        # Initialize dictionaries of samples
        self.X_train = dict()
        self.X_val = dict()
        self.X_test = dict()
        self.Y_train = dict()
        self.Y_val = dict()
        self.Y_test = dict()

        # Optionally, we point to the raw files. Note that these are not inputs/outputs of the dataset.
        # That means, we won't pre/post process the content of these files in the Dataset class.
        self.loaded_raw_train = [False, False]
        self.loaded_raw_val = [False, False]
        self.loaded_raw_test = [False, False]

        self.X_raw_train = dict()
        self.X_raw_val = dict()
        self.X_raw_test = dict()
        self.Y_raw_train = dict()
        self.Y_raw_val = dict()
        self.Y_raw_test = dict()

        #################################################

        ############################ Parameters for managing all the inputs and outputs
        # List of identifiers for the inputs and outputs and their respective types 
        # (which will define the preprocessing applied)
        self.ids_inputs = []
        self.types_inputs = []  # see accepted types in self.__accepted_types_inputs
        self.inputs_data_augmentation_types = dict()  # see accepted types in self._available_augm_<input_type>
        self.optional_inputs = []

        self.ids_outputs = []
        self.types_outputs = []  # see accepted types in self.__accepted_types_outputs
        self.sample_weights = dict()  # Choose whether we should compute output masks or not

        # List of implemented input and output data types
        self.__accepted_types_inputs = ['raw-image', 'image-features',
                                        'video', 'video-features',
                                        'text',
                                        'id', 'ghost', 'file-name']
        self.__accepted_types_outputs = ['categorical', 'binary',
                                         'real',
                                         'text',
                                         '3DLabel', '3DSemanticLabel',
                                         'id', 'file-name']
        #    inputs/outputs with type 'id' are only used for storing external identifiers for your data
        #    they will not be used in any way. IDs must be stored in text files with a single id per line

        # List of implemented input normalization functions
        self.__available_norm_im_vid = ['0-1']  # 'image' and 'video' only
        self.__available_norm_feat = ['L2']  # 'image-features' and 'video-features' only

        # List of implemented input data augmentation functions
        self.__available_augm_vid_feat = ['random_selection', 'noise']  # 'video-features' only
        #################################################

        ############################ Parameters used for inputs/outputs of type 'text'
        self.extra_words = {'<pad>': 0, '<unk>': 1, '<null>': 2}  # extra words introduced in all vocabularies
        self.vocabulary = dict()  # vocabularies (words2idx and idx2words)
        self.max_text_len = dict()  # number of words accepted in a 'text' sample
        self.vocabulary_len = dict()  # number of words in the vocabulary
        self.text_offset = dict()  # number of timesteps that the text is shifted (to the right)
        self.fill_text = dict()  # text padding mode
        self.pad_on_batch = dict()  # text padding mode: If pad_on_batch, the sample will have the maximum length
        # of the current batch. Else, it will have a fixed length (max_text_len)
        self.words_so_far = dict()  # if True, each sample will be represented as the complete set of words until
        # the point defined by the timestep dimension
        # (e.g. t=0 'a', t=1 'a dog', t=2 'a dog is', etc.)
        self.mapping = dict()  # Source -- Target predefined word mapping
        #################################################

        ############################ Parameters used for inputs of type 'video' or 'video-features'
        self.counts_frames = dict()
        self.paths_frames = dict()
        self.max_video_len = dict()
        #################################################

        ############################ Parameters used for inputs of type 'image-features' or 'video-features'
        self.features_lengths = dict()
        #################################################

        ############################ Parameters used for inputs of type 'raw-image'
        # Image resize dimensions used for all the returned images
        self.img_size = dict()
        # Image crop dimensions for the returned images
        self.img_size_crop = dict()
        # Training mean image
        self.train_mean = dict()
        # Whether they are RGB images (or grayscale)
        self.use_RGB = dict()
        #################################################

        ############################ Parameters used for outputs of type 'categorical', '3DLabels' or '3DSemanticLabel'
        self.classes = dict()
        self.dic_classes = dict()
        #################################################

        ############################ Parameters used for outputs of type '3DLabels' or '3DSemanticLabel'
        self.id_in_3DLabel = dict()
        self.num_poolings_model = dict()
        #################################################

        ############################ Parameters used for outputs of type '3DSemanticLabel'
        self.semantic_classes = dict()
        #################################################

        ############################ Parameters used for outputs of type 'sparse'
        self.sparse_binary = dict()
        #################################################

        # Reset counters to start loading data in batches
        self.resetCounters()

    def shuffleTraining(self):
        """
        Applies a random shuffling to the training samples.
        """
        if not self.silence:
            logging.info("Shuffling training samples.")

        # Shuffle
        num = self.len_train
        shuffled_order = random.sample([i for i in range(num)], num)

        # Process each input sample
        for id in self.X_train.keys():
            self.X_train[id] = [self.X_train[id][s] for s in shuffled_order]
        # Process each output sample
        for id in self.Y_train.keys():
            self.Y_train[id] = [self.Y_train[id][s] for s in shuffled_order]

        if not self.silence:
            logging.info("Shuffling training done.")

    def keepTopOutputs(self, set_name, id_out, n_top):
        self.__checkSetName(set_name)

        if id_out not in self.ids_outputs:
            raise Exception("The parameter 'id_out' must specify a valid id for an output of the dataset.\n"
                            "Error produced because parameter %s was not in %s" % (id_out, self.ids_outputs))

        # type_out = self.types_outputs(self.ids_outputs.index(id_out))
        # if type_out != 'text':
        #    raise Exception("This method is only applicable to outputs of type 'text'.")

        logging.info('Keeping top ' + str(n_top) + ' outputs from the ' + set_name + ' set and removing the rest.')

        # Sort outputs by number of occurrences
        samples = None
        exec ('samples = self.Y_' + set_name)
        count = Counter(samples[id_out])
        most_frequent = sorted(count.items(), key=lambda x: x[1], reverse=True)[:n_top]
        most_frequent = [m[0] for m in most_frequent]

        # Select top samples
        kept = []
        for i, s in enumerate(samples[id_out]):
            if s in most_frequent:
                kept.append(i)

        # Remove non-top samples    
        # Inputs
        ids = None
        exec ('ids = self.X_' + set_name + '.keys()')
        for id in ids:
            exec ('self.X_' + set_name + '[id] = [self.X_' + set_name + '[id][k] for k in kept]')
        # Outputs
        exec ('ids = self.Y_' + set_name + '.keys()')
        for id in ids:
            exec ('self.Y_' + set_name + '[id] = [self.Y_' + set_name + '[id][k] for k in kept]')
        new_len = len(samples[id_out])
        exec ('self.len_' + set_name + ' = new_len')

        self.__checkLengthSet(set_name)

        logging.info(str(new_len) + ' samples remaining after removal.')

    # ------------------------------------------------------- #
    #       GENERAL SETTERS
    #           classes list, train, val and test set, etc.
    # ------------------------------------------------------- #

    def resetCounters(self, set_name="all"):
        """
        Resets some basic counter indices for the next samples to read.
        """
        if set_name == "all":
            self.last_train = 0
            self.last_val = 0
            self.last_test = 0
        else:
            self.__checkSetName(set_name)
            exec ('self.last_' + set_name + '=0')

    def setSilence(self, silence):
        """
        Changes the silence mode of the 'Dataset' instance.
        """
        self.silence = silence

    def setListGeneral(self, path_list, split=[0.8, 0.1, 0.1], shuffle=True, type='raw-image', id='image'):
        """
            Deprecated
        """
        logging.info("WARNING: The method setListGeneral() is deprecated, consider using setInput() instead.")
        self.setInput(path_list, split, type=type, id=id)

    def setList(self, path_list, set_name, type='raw-image', id='image'):
        """
            DEPRECATED
        """
        logging.info("WARNING: The method setList() is deprecated, consider using setInput() instead.")
        self.setInput(path_list, set_name, type, id)

    def setRawInput(self, path_list, set_name, type='file-name', id='raw-text', overwrite_split=False):
        """
            Loads a list which can contain all samples from either the 'train', 'val', or
            'test' set splits (specified by set_name).

            # General parameters

            :param path_list: can either be a path to a text file containing the paths to the images or a python list of paths
            :param set_name: identifier of the set split loaded ('train', 'val' or 'test')
            :param type: identifier of the type of input we are loading (accepted types can be seen in self.__accepted_types_inputs)
            :param id: identifier of the input data loaded
            :param repeat_set: repeats the inputs given (useful when we have more outputs than inputs). Int or array of ints.
            :param required: flag for optional inputs
        """
        self.__checkSetName(set_name)

        # Insert type and id of input data
        keys_X_set = eval('self.X_raw_' + set_name + '.keys()')
        if id not in self.ids_inputs or overwrite_split:
            self.ids_inputs.append(id)
            self.types_inputs.append(type)
            if id not in self.optional_inputs:
                self.optional_inputs.append(id)  # This is always optional
        elif id in keys_X_set and not overwrite_split:
            raise Exception('An input with id "' + id + '" is already loaded into the Database.')

        if type not in self.__accepted_types_inputs:
            raise NotImplementedError(
                'The input type "' + type + '" is not implemented. The list of valid types are the following: ' + str(
                    self.__accepted_types_inputs))

        exec ('self.X_raw_' + set_name + '[id] = path_list')
        exec ('self.loaded_raw_' + set_name + '[0] = True')
        if not self.silence:
            logging.info('Loaded "' + set_name + '" set inputs of type "' + type + '" with id "' + id + '".')

    def setInput(self, path_list, set_name, type='raw-image', id='image', repeat_set=1, required=True,
                 overwrite_split=False, normalization_types=None, data_augmentation_types=None,
                 img_size=[256, 256, 3], img_size_crop=[227, 227, 3], use_RGB=True,
                 # 'raw-image' / 'video'   (height, width, depth)
                 max_text_len=35, tokenization='tokenize_basic', offset=0, fill='end', min_occ=0,  # 'text'
                 pad_on_batch=True, build_vocabulary=False, max_words=0, words_so_far=False,  # 'text'
                 feat_len=1024,  # 'image-features' / 'video-features'
                 max_video_len=26  # 'video'
                 ):
        """
            Loads a list which can contain all samples from either the 'train', 'val', or
            'test' set splits (specified by set_name).
            
            # General parameters
            
            :param path_list: can either be a path to a text file containing the paths to the images or a python list of paths
            :param set_name: identifier of the set split loaded ('train', 'val' or 'test')
            :param type: identifier of the type of input we are loading (accepted types can be seen in self.__accepted_types_inputs)
            :param id: identifier of the input data loaded
            :param repeat_set: repeats the inputs given (useful when we have more outputs than inputs). Int or array of ints.
            :param required: flag for optional inputs
            :param overwrite_split: indicates that we want to overwrite the data with id that was already declared in the dataset
            :param normalization_types: type of normalization applied to the current input if we activate the data normalization while loading
            :param data_augmentation_types: type of data augmentation applied to the current input if we activate the data augmentation while loading

            
            # 'raw-image'-related parameters
            
            :param img_size: size of the input images (any input image will be resized to this)
            :param img_size_crop: size of the cropped zone (when dataAugmentation=False the central crop will be used)
            
            
            # 'text'-related parameters
            
            :param tokenization: type of tokenization applied (must be declared as a method of this class) (only applicable when type=='text').
            :param build_vocabulary: whether a new vocabulary will be built from the loaded data or not (only applicable when type=='text'). A previously calculated vocabulary will be used if build_vocabulary is an 'id' from a previously loaded input/output
            :param max_text_len: maximum text length, the rest of the data will be padded with 0s (only applicable if the output data is of type 'text').
            :param max_words: a maximum of 'max_words' words from the whole vocabulary will be chosen by number or occurrences
            :param offset: number of timesteps that the text is shifted to the right (for sequential conditional models, which take as input the previous output)
            :param fill: select whether padding before or after the sequence
            :param min_occ: minimum number of occurrences allowed for the words in the vocabulary. (default = 0)
            :param pad_on_batch: the batch timesteps size will be set to the length of the largest sample +1 if True, max_len will be used as the fixed length otherwise
            :param words_so_far: if True, each sample will be represented as the complete set of words until the point defined by the timestep dimension (e.g. t=0 'a', t=1 'a dog', t=2 'a dog is', etc.)

            # 'image-features' and 'video-features'- related parameters
            
            :param feat_len: size of the feature vectors for each dimension. We must provide a list if the features are not vectors.
            
            
            # 'video'-related parameters
            
            :param max_video_len: maximum video length, the rest of the data will be padded with 0s (only applicable if the input data is of type 'video' or video-features').
        """
        self.__checkSetName(set_name)

        # Insert type and id of input data
        keys_X_set = eval('self.X_' + set_name + '.keys()')
        if id not in self.ids_inputs:
            self.ids_inputs.append(id)
            self.types_inputs.append(type)
        elif id in keys_X_set and not overwrite_split:
            raise Exception('An input with id "' + id + '" is already loaded into the Database.')

        if not required and id not in self.optional_inputs:
            self.optional_inputs.append(id)

        if type not in self.__accepted_types_inputs:
            raise NotImplementedError(
                'The input type "' + type + '" is not implemented. The list of valid types are the following: ' + str(
                    self.__accepted_types_inputs))

        # Proprocess the input data depending on its type
        if type == 'raw-image':
            data = self.preprocessImages(path_list, id, set_name, img_size, img_size_crop, use_RGB)
        elif type == 'video':
            data = self.preprocessVideos(path_list, id, set_name, max_video_len, img_size, img_size_crop)
        elif type == 'text':
            if self.max_text_len.get(id) is None:
                self.max_text_len[id] = dict()
            data = self.preprocessText(path_list, id, set_name, tokenization, build_vocabulary, max_text_len,
                                       max_words, offset, fill, min_occ, pad_on_batch, words_so_far)
        elif type == 'image-features':
            data = self.preprocessFeatures(path_list, id, set_name, feat_len)
        elif type == 'video-features':
            # Check if the chosen data augmentation types exists
            if data_augmentation_types is not None:
                for da in data_augmentation_types:
                    if da not in self.__available_augm_vid_feat:
                        raise NotImplementedError(
                            'The chosen data augmentation type ' + da + ' is not implemented for the type "video-features".')
            self.inputs_data_augmentation_types[id] = data_augmentation_types
            data = self.preprocessVideoFeatures(path_list, id, set_name, max_video_len, img_size, img_size_crop,
                                                feat_len)
        elif type == 'id':
            data = self.preprocessIDs(path_list, id, set_name)
        elif type == 'ghost':
            data = []

        if isinstance(repeat_set, list) or isinstance(repeat_set, (np.ndarray, np.generic)) or repeat_set > 1:
            data = list(np.repeat(data, repeat_set))

        self.__setInput(data, set_name, type, id, overwrite_split)

    def __setInput(self, set, set_name, type, id, overwrite_split):
        exec ('self.X_' + set_name + '[id] = set')
        exec ('self.loaded_' + set_name + '[0] = True')
        if id not in self.optional_inputs:
            exec ('self.len_' + set_name + ' = len(set)')
            if not overwrite_split:
                self.__checkLengthSet(set_name)

        if not self.silence:
            logging.info(
                'Loaded "' + set_name + '" set inputs of type "' + type + '" with id "' + id + '" and length ' + str(
                    eval('self.len_' + set_name)) + '.')

    def removeInput(self, set_name, id='label', type='categorical'):
        # Ensure that the output exists before removing it
        keys_X_set = eval('self.X_' + set_name + '.keys()')
        if id in self.ids_inputs:
            ind_remove = self.ids_inputs.index(id)
            del self.ids_inputs[ind_remove]
            del self.types_inputs[ind_remove]
            exec ('del self.X_' + set_name + '[id]')
        elif id not in keys_X_set:
            raise Exception('An input with id "' + id + '" does not exist in the Database.')
        if not self.silence:
            logging.info('Removed "' + set_name + '" set input of type "' + type + '" with id "' + id + '.')

    def setLabels(self, labels_list, set_name, type='categorical', id='label'):
        """
            DEPRECATED
        """
        logging.info("WARNING: The method setLabels() is deprecated, consider using setOutput() instead.")
        self.setOutput(labels_list, set_name, type=type, id=id)

    def setRawOutput(self, path_list, set_name, type='file-name', id='raw-text', overwrite_split=False):
        """
            Loads a list which can contain all samples from either the 'train', 'val', or
            'test' set splits (specified by set_name).

            # General parameters

            :param path_list: can either be a path to a text file containing the paths to the images or a python list of paths
            :param set_name: identifier of the set split loaded ('train', 'val' or 'test')
            :param type: identifier of the type of input we are loading (accepted types can be seen in self.__accepted_types_inputs)
            :param id: identifier of the input data loaded
            :param repeat_set: repeats the inputs given (useful when we have more outputs than inputs). Int or array of ints.
            :param required: flag for optional inputs
        """
        self.__checkSetName(set_name)

        # Insert type and id of input data
        keys_Y_set = eval('self.Y_raw_' + set_name + '.keys()')
        if id not in self.ids_inputs or overwrite_split:
            self.ids_inputs.append(id)
            self.types_inputs.append(type)
            if id not in self.optional_inputs:
                self.optional_inputs.append(id)  # This is always optional

        elif id in keys_Y_set and not overwrite_split:
            raise Exception('An input with id "' + id + '" is already loaded into the Database.')

        if type not in self.__accepted_types_inputs:
            raise NotImplementedError(
                'The input type "' + type + '" is not implemented. The list of valid types are the following: ' + str(
                    self.__accepted_types_inputs))

        exec ('self.Y_raw_' + set_name + '[id] = path_list')
        exec ('self.loaded_raw_' + set_name + '[1] = True')

        if not self.silence:
            logging.info('Loaded "' + set_name + '" set inputs of type "' + type + '" with id "' + id + '".')

    def setOutput(self, path_list, set_name, type='categorical', id='label', repeat_set=1, overwrite_split=False,
                  sample_weights=False,
                  tokenization='tokenize_basic', max_text_len=0, offset=0, fill='end', min_occ=0,  # 'text'
                  pad_on_batch=True, words_so_far=False, build_vocabulary=False, max_words=0,  # 'text'
                  associated_id_in=None, num_poolings=None,  # '3DLabel' or '3DSemanticLabel'
                  sparse=False, # 'binary'
                  ):
        """
            Loads a set of output data, usually (type=='categorical') referencing values in self.classes (starting from 0)
            
            # General parameters
            
            :param path_list: can either be a path to a text file containing the labels or a python list of labels.
            :param set_name: identifier of the set split loaded ('train', 'val' or 'test').
            :param type: identifier of the type of input we are loading (accepted types can be seen in self.__accepted_types_outputs).
            :param id: identifier of the input data loaded.
            :param repeat_set: repeats the outputs given (useful when we have more inputs than outputs). Int or array of ints.
            :param overwrite_split: indicates that we want to overwrite the data with id that was already declared in the dataset
            :param sample_weights: switch on/off sample weights usage for the current output
            
            # 'text'-related parameters
            
            :param tokenization: type of tokenization applied (must be declared as a method of this class) (only applicable when type=='text').
            :param build_vocabulary: whether a new vocabulary will be built from the loaded data or not (only applicable when type=='text').
            :param max_text_len: maximum text length, the rest of the data will be padded with 0s (only applicable if the output data is of type 'text') Set to 0 if the whole sentence will be used as an output class.
            :param max_words: a maximum of 'max_words' words from the whole vocabulary will be chosen by number or occurrences
            :param offset: number of timesteps that the text is shifted to the right (for sequential conditional models, which take as input the previous output)
            :param fill: select whether padding before or after the sequence
            :param min_occ: minimum number of occurrences allowed for the words in the vocabulary. (default = 0)
            :param pad_on_batch: the batch timesteps size will be set to the length of the largest sample +1 if True, max_len will be used as the fixed length otherwise
            :param words_so_far: if True, each sample will be represented as the complete set of words until the point defined by the timestep dimension (e.g. t=0 'a', t=1 'a dog', t=2 'a dog is', etc.)
            
            # '3DLabel' or '3DSemanticLabel'-related parameters
            
            :param associated_id_in: id of the input 'raw-image' associated to the inputted 3DLabels or 3DSemanticLabel
            :param num_poolings: number of pooling layers used in the model (used for calculating output dimensions)

            # 'binary'-related parameters

            :param sparse: indicates if the data is stored as a list of lists with class indices, e.g. [[4, 234],[87, 222, 4568],[3],...]

        """
        self.__checkSetName(set_name)

        # Insert type and id of output data
        keys_Y_set = eval('self.Y_' + set_name + '.keys()')
        if id not in self.ids_outputs:
            self.ids_outputs.append(id)
            self.types_outputs.append(type)
        elif id in keys_Y_set and not overwrite_split:
            raise Exception('An output with id "' + id + '" is already loaded into the Database.')

        if type not in self.__accepted_types_outputs:
            raise NotImplementedError(
                'The output type "' + type + '" is not implemented. The list of valid types are the following: ' + str(
                    self.__accepted_types_outputs))

        # Preprocess the output data depending on its type
        if type == 'categorical':
            self.setClasses(path_list, id)
            data = self.preprocessCategorical(path_list, id,
                                              sample_weights=True if sample_weights and set_name == 'train' else False)
        elif type == 'text':
            if self.max_text_len.get(id) is None:
                self.max_text_len[id] = dict()
            data = self.preprocessText(path_list, id, set_name, tokenization, build_vocabulary, max_text_len,
                                       max_words, offset, fill, min_occ, pad_on_batch, words_so_far)
        elif type == 'binary':
            data = self.preprocessBinary(path_list, id, sparse)
        elif type == 'real':
            data = self.preprocessReal(path_list)
        elif type == 'id':
            data = self.preprocessIDs(path_list, id)
        elif (type == '3DLabel'):
            data = self.preprocess3DLabel(path_list, id, associated_id_in, num_poolings)
        elif (type == '3DSemanticLabel'):
            data = self.preprocess3DSemanticLabel(path_list, id, associated_id_in, num_poolings)

        if isinstance(repeat_set, list) or isinstance(repeat_set, (np.ndarray, np.generic)) or repeat_set > 1:
            data = list(np.repeat(data, repeat_set))
        if self.sample_weights.get(id) is None:
            self.sample_weights[id] = dict()
        self.sample_weights[id][set_name] = sample_weights
        self.__setOutput(data, set_name, type, id, overwrite_split)

    def __setOutput(self, labels, set_name, type, id, overwrite_split):
        exec ('self.Y_' + set_name + '[id] = labels')
        exec ('self.loaded_' + set_name + '[1] = True')
        exec ('self.len_' + set_name + ' = len(labels)')
        if not overwrite_split:
            self.__checkLengthSet(set_name)

        if not self.silence:
            logging.info(
                'Loaded "' + set_name + '" set outputs of type "' + type + '" with id "' + id + '" and length ' + str(
                    eval('self.len_' + set_name)) + '.')

    def removeOutput(self, set_name, id='label', type='categorical'):
        # Ensure that the output exists before removing it
        keys_Y_set = eval('self.Y_' + set_name + '.keys()')
        if id in self.ids_outputs:
            ind_remove = self.ids_outputs.index(id)
            del self.ids_outputs[ind_remove]
            del self.types_outputs[ind_remove]
            exec ('del self.Y_' + set_name + '[id]')
        elif id not in keys_Y_set:
            raise Exception('An output with id "' + id + '" does not exist in the Database.')
        if not self.silence:
            logging.info('Removed "' + set_name + '" set outputs of type "' + type + '" with id "' + id + '.')

    # ------------------------------------------------------- #
    #       TYPE 'categorical' SPECIFIC FUNCTIONS
    # ------------------------------------------------------- #

    def setClasses(self, path_classes, id):
        """
        Loads the list of classes of the dataset.
        Each line must contain a unique identifier of the class.

        :param path_classes: Path to a text file with the classes or an instance of the class list.
        :param id: Dataset id

        :return: None
        """

        if isinstance(path_classes, str) and os.path.isfile(path_classes):
            classes = []
            with open(path_classes, 'r') as list_:
                for line in list_:
                    classes.append(line.rstrip('\n'))
            self.classes[id] = classes
        elif isinstance(path_classes, list):
            self.classes[id] = path_classes
        else:
            raise Exception('Wrong type for "path_classes".'
                            ' It must be a path to a text file with the classes or an instance of the class list.\n'
                            'It currently is: %s' % str(path_classes))

        self.dic_classes[id] = dict()
        for c in range(len(self.classes[id])):
            self.dic_classes[id][self.classes[id][c]] = c

        if not self.silence:
            logging.info('Loaded classes list with ' + str(len(self.dic_classes[id])) + " different labels.")

    def preprocessCategorical(self, labels_list, id, sample_weights=False):
        """
        Preprocesses categorical data.

        :param labels_list: Label list. Given as a path to a file or as an instance of the class list.

        :return: Preprocessed labels.
        """

        if isinstance(labels_list, str) and os.path.isfile(labels_list):
            labels = []
            with open(labels_list, 'r') as list_:
                for line in list_:
                    labels.append(int(line.rstrip('\n')))
        elif isinstance(labels_list, list):
            labels = labels_list
        else:
            raise Exception('Wrong type for "labels_list". '
                            'It must be a path to a text file with the labels or an instance of the class list.\n'
                            'It currently is: %s' % str(labels_list))

        if sample_weights:
            n_classes = len(set(labels))
            counts_per_class = np.zeros((n_classes,))
            for lab in labels:
                counts_per_class[lab] += 1

            # Apply balanced weights per class
            inverse_counts_per_class = [sum(counts_per_class) - c_i for c_i in counts_per_class]
            weights_per_class = [float(c_i) / sum(inverse_counts_per_class) for c_i in inverse_counts_per_class]
            self.extra_variables['class_weights_' + id] = weights_per_class

        return labels

    def loadCategorical(self, y_raw, nClasses):
        y = np_utils.to_categorical(y_raw, nClasses).astype(np.uint8)
        return y

    # ------------------------------------------------------- #
    #       TYPE 'binary' SPECIFIC FUNCTIONS
    # ------------------------------------------------------- #

    def preprocessBinary(self, labels_list, id, sparse):
        """
        Preprocesses binary classes.

        :param labels_list: Binary label list given as an instance of the class list.
        :param sparse: indicates if the data is stored as a list of lists with class indices, e.g. [[4, 234],[87, 222, 4568],[3],...]

        :return: Preprocessed labels.
        """
        if not isinstance(labels_list, list):
<<<<<<< HEAD
            raise Exception('Wrong type for "path_list". It must be an instance of the class list.')
        import pdb; pdb.set_trace()
=======
            raise Exception('Wrong type for "labels_list". It must be an instance of the class list.\n'
                            'It currently is: %s' % str(labels_list))

>>>>>>> d14665b3
        if sparse:
            labels = labels_list
        else: # convert to sparse representation
            labels = [[i for i, x in enumerate(y) if x == 1] for y in labels_list]
        self.sparse_binary[id] = True

        y_vocab = [':::'.join(y) for sample in labels for y in sample]
        import pdb; pdb.set_trace()
        self.build_vocabulary(y_vocab, id, split_symbol=':::')

        return labels

    def loadBinary(self, y_raw, id):

        try:
            sparse = self.sparse_binary[id]
        except: # allows retrocompatibility
            sparse = False

        if sparse: # convert sparse into numpy array
            n_samples = len(y_raw)
            voc = self.vocabulary[id]['words2idx']
            num_words = len(voc.keys())
            y = np.zeros((n_samples, num_words), dtype=np.uint8)
            for i, y_ in enumerate(y_raw):
                for elem in y_:
                    y[i,voc[elem]] = 1
        else:
            y = np.array(y_raw).astype(np.uint8)

        return y

    # ------------------------------------------------------- #
    #       TYPE 'real' SPECIFIC FUNCTIONS
    # ------------------------------------------------------- #

    def preprocessReal(self, labels_list):
        """
        Preprocesses real classes.

        :param labels_list: Label list. Given as a path to a file or as an instance of the class list.

        :return: Preprocessed labels.
        """
        if isinstance(labels_list, str) and os.path.isfile(labels_list):
            labels = []
            with open(labels_list, 'r') as list_:
                for line in list_:
                    labels.append(int(line.rstrip('\n')))
        elif isinstance(labels_list, list):
            labels = labels_list
        else:
            raise Exception('Wrong type for "labels_list". '
                            'It must be a path to a text file with real values or an instance of the class list.\n'
                            'It currently is: %s' % str(labels_list))


        return labels

    # ------------------------------------------------------- #
    #       TYPE 'features' SPECIFIC FUNCTIONS
    # ------------------------------------------------------- #

    def preprocessFeatures(self, path_list, id, set_name, feat_len):
        """
        Preprocesses features. We should give a path to a text file where each line must contain a path to a .npy file storing a feature vector.
        Alternatively "path_list" can be an instance of the class list.

        :param path_list: Path to a text file where each line must contain a path to a .npy file storing a feature vector. Alternatively, instance of the class list.
        :param id: Dataset id
        :param set_name: Used?
        :param feat_len: Length of features. If all features have the same length, given as a number. Otherwise, list.

        :return: Preprocessed features
        """
        # file with a list, each line being a path to a .npy file with a feature vector
        if isinstance(path_list, str) and os.path.isfile(path_list):
            data = []
            with open(path_list, 'r') as list_:
                for line in list_:
                    # data.append(np.fromstring(line.rstrip('\n'), sep=','))
                    data.append(line.rstrip('\n'))
        elif isinstance(path_list, list):
            data = path_list
        else:
            raise Exception('Wrong type for "path_list". It must be a path to a text file. Each line must contain a path'
                ' to a .npy file storing a feature vector. Alternatively "path_list"'
                ' can be an instance of the class list.\n'
                'Currently it is: %s .' % str(path_list))

        if not isinstance(feat_len, list):
            feat_len = [feat_len]
        self.features_lengths[id] = feat_len

        return data

    def loadFeatures(self, X, feat_len, normalization_type='L2', normalization=False, loaded=False, external=False,
                     data_augmentation=True):
        """
        Loads and normalizes features.

        :param X: Features to load.
        :param feat_len: Length of the features.
        :param normalization_type: Normalization to perform to the features (see: self.__available_norm_feat)
        :param normalization: Whether to normalize or not the features.
        :param loaded: Flag that indicates if these features have been already loaded.
        :param external: Boolean indicating if the paths provided in 'X' are absolute paths to external images
        :param data_augmentation: Perform data augmentation (with mean=0.0, std_dev=0.01)

        :return: Loaded features as numpy array
        """
        if normalization and normalization_type not in self.__available_norm_feat:
            raise NotImplementedError(
                'The chosen normalization type ' + normalization_type + ' is not implemented for the type "image-features" and "video-features".')

        n_batch = len(X)
        features = np.zeros(tuple([n_batch] + feat_len))

        for i, feat in enumerate(X):
            if not external:
                feat = self.path + '/' + feat

            feat = np.load(feat)

            if data_augmentation:
                noise_mean = 0.0
                noise_dev = 0.01
                noise = np.random.normal(noise_mean, noise_dev, feat.shape)
                feat += noise

            if normalization:
                if normalization_type == 'L2':
                    feat = feat / np.linalg.norm(feat, ord=2)

            features[i] = feat

        return np.array(features)

    # ------------------------------------------------------- #
    #       TYPE 'text' SPECIFIC FUNCTIONS
    # ------------------------------------------------------- #

    def preprocessText(self, annotations_list, id, set_name, tokenization, build_vocabulary, max_text_len,
                       max_words, offset, fill, min_occ, pad_on_batch, words_so_far):
        """
        Preprocess 'text' data type: Builds vocabulary (if necessary) and preprocesses the sentences.
        Also sets Dataset parameters.

        :param annotations_list: Path to the sentences to process.
        :param id: Dataset id of the data.
        :param set_name: Name of the current set ('train', 'val', 'test')
        :param tokenization: Tokenization to perform.
        :param build_vocabulary: Whether we should build a vocabulary for this text or not.
        :param max_text_len: Maximum length of the text. If max_text_len == 0, we treat the full sentence as a class.
        :param max_words: Maximum number of words to include in the dictionary.
        :param offset: Text shifting.
        :param fill: Whether we path with zeros at the beginning or at the end of the sentences.
        :param min_occ: Minimum occurrences of each word to be included in the dictionary.
        :param pad_on_batch: Whether we get sentences with length of the maximum length of the minibatch or sentences with a fixed (max_text_length) length.
        :param words_so_far: Experimental feature. Should be ignored.

        :return: Preprocessed sentences.
        """
        sentences = []
        if isinstance(annotations_list, str) and os.path.isfile(annotations_list):
            with open(annotations_list, 'r') as list_:
                for line in list_:
                    sentences.append(line.rstrip('\n'))
        elif isinstance(annotations_list, list):
            sentences = annotations_list
        else:
            raise Exception(
                'Wrong type for "annotations_list". It must be a path to a text file with the sentences or a list of sentences. '
                'It currently is: %s' % (str(annotations_list)))

        # Check if tokenization method exists
        if hasattr(self, tokenization):
            tokfun = eval('self.' + tokenization)
        else:
            raise Exception('Tokenization procedure "' + tokenization + '" is not implemented.')

        # Tokenize sentences
        if max_text_len != 0:  # will only tokenize if we are not using the whole sentence as a class
            for i in range(len(sentences)):
                sentences[i] = tokfun(sentences[i])

        # Build vocabulary
        error_vocab = False
        if build_vocabulary == True:
            self.build_vocabulary(sentences, id, max_text_len != 0, min_occ=min_occ, n_words=max_words)
        elif isinstance(build_vocabulary, str):
            if build_vocabulary in self.vocabulary:
                self.vocabulary[id] = self.vocabulary[build_vocabulary]
                if not self.silence:
                    logging.info('\tReusing vocabulary named "' + build_vocabulary + '" for data with id "' + id + '".')
            else:
                raise Exception('The parameter "build_vocabulary" must be a boolean '
                                'or a str containing an id of the vocabulary we want to copy.\n'
                                'It currently is: %s' % str(build_vocabulary))

        elif isinstance(build_vocabulary, dict):
            self.vocabulary[id] = build_vocabulary
            if not self.silence:
                logging.info('\tReusing vocabulary from dictionary for data with id "' + id + '".')

        if not id in self.vocabulary:
            raise Exception('The dataset must include a vocabulary with'
                            ' id "' + id + '" in order to process the type "text" data. '
                            'Set "build_vocabulary" to True if you want '
                            'to use the current data for building the vocabulary.')

        # Store max text len
        self.max_text_len[id][set_name] = max_text_len
        self.text_offset[id] = offset
        self.fill_text[id] = fill
        self.pad_on_batch[id] = pad_on_batch
        self.words_so_far[id] = words_so_far

        return sentences

    def build_vocabulary(self, captions, id, tokfun=None, do_split=True, min_occ=0, n_words=0, split_symbol=' '):
        """
        Vocabulary builder for data of type 'text'

        :param captions: Corpus sentences
        :param id: Dataset id of the text
        :param tokfun: Tokenization function. (used?)
        :param do_split: Split sentence by words or use the full sentence as a class.
        :param split_symbol: symbol used for separating the elements in each sentence
        :param min_occ: Minimum occurrences of each word to be included in the dictionary.
        :param n_words: Maximum number of words to include in the dictionary.
        :return: None.
        """
        if not self.silence:
            logging.info("Creating vocabulary for data with id '" + id + "'.")

        counters = []
        sentence_counts = []
        counter = Counter()
        sentence_count = 0
        for line in captions:
            if do_split:
                words = line.strip().split(split_symbol)
                counter.update(words)
            else:
                counter.update([line])
            sentence_count += 1

        if not do_split and not self.silence:
            logging.info('Using whole sentence as a single word.')

        counters.append(counter)
        sentence_counts.append(sentence_count)
        # logging.info("\t %d unique words in %d sentences with a total of %d words." %
        #      (len(counter), sentence_count, sum(counter.values())))

        combined_counter = reduce(add, counters)
        if not self.silence:
            logging.info("\t Total: %d unique words in %d sentences with a total of %d words." %
                         (len(combined_counter), sum(sentence_counts), sum(combined_counter.values())))

        # keep only words with less than 'min_occ' occurrences
        if min_occ > 1:
            removed = 0
            for k in combined_counter.keys():
                if combined_counter[k] < min_occ:
                    del combined_counter[k]
                    removed += 1
            if not self.silence:
                logging.info("\t Removed %d words with less than %d occurrences. New total: %d." %
                             (removed, min_occ, len(combined_counter)))

        # keep only top 'n_words'
        if n_words > 0:
            vocab_count = combined_counter.most_common(n_words - len(self.extra_words))
            if not self.silence:
                logging.info("Creating dictionary of %s most common words, covering "
                             "%2.1f%% of the text."
                             % (n_words,
                                100.0 * sum([count for word, count in vocab_count]) /
                                sum(combined_counter.values())))
        else:
            if not self.silence:
                logging.info("Creating dictionary of all words")
            vocab_count = counter.most_common()

        dictionary = {}
        for i, (word, count) in enumerate(vocab_count):
            dictionary[word] = i + len(self.extra_words)

        for w, k in self.extra_words.iteritems():
            dictionary[w] = k


        # Store dictionary and append to previously existent if needed.
        if id not in self.vocabulary:
            self.vocabulary[id] = dict()
            self.vocabulary[id]['words2idx'] = dictionary
            inv_dictionary = {v: k for k, v in dictionary.items()}
            self.vocabulary[id]['idx2words'] = inv_dictionary

            self.vocabulary_len[id] = len(vocab_count) + len(self.extra_words)

        else:
            old_keys = self.vocabulary[id]['words2idx'].keys()
            new_keys = dictionary.keys()
            added = 0
            for key in new_keys:
                if key not in old_keys:
                    self.vocabulary[id]['words2idx'][key] = self.vocabulary_len[id]
                    self.vocabulary_len[id] += 1
                    added += 1

            inv_dictionary = {v: k for k, v in self.vocabulary[id]['words2idx'].items()}
            self.vocabulary[id]['idx2words'] = inv_dictionary

            if not self.silence:
                logging.info('Appending ' + str(added) + ' words to dictionary with id "' + id + '".')
                logging.info('\tThe new total is ' + str(self.vocabulary_len[id]) + '.')

    def merge_vocabularies(self, ids):
        '''
        Merges the vocabularies from a set of text inputs/outputs into a single one.

        :param ids: identifiers of the inputs/outputs whose vocabularies will be merged
        :return: None
        '''
        assert isinstance(ids, list), 'ids must be a list of inputs/outputs identifiers of type text'
        if not self.silence:
            logging.info('Merging vocabularies of the following ids: ' + str(ids))

        # Pick the first vocabulary as reference
        vocab_ref = self.vocabulary[ids[0]]['words2idx']
        next_idx = max(vocab_ref.values()) + 1

        # Merge all vocabularies to the reference
        for i in range(1, len(ids)):
            id = ids[i]
            vocab = self.vocabulary[id]['words2idx']
            for w in vocab.keys():
                if w not in vocab_ref.keys():
                    vocab_ref[w] = next_idx
                    next_idx += 1

        # Also build idx2words
        self.vocabulary[ids[0]]['words2idx'] = vocab_ref
        inv_dictionary = {v: k for k, v in vocab_ref.items()}
        self.vocabulary[ids[0]]['idx2words'] = inv_dictionary
        self.vocabulary_len[ids[0]] = len(self.vocabulary[ids[0]]['words2idx'].keys())

        # Insert in all ids
        for i in range(1, len(ids)):
            self.vocabulary[ids[i]]['words2idx'] = self.vocabulary[ids[0]]['words2idx']
            self.vocabulary[ids[i]]['idx2words'] = self.vocabulary[ids[0]]['idx2words']
            self.vocabulary_len[ids[i]] = self.vocabulary_len[ids[0]]

        if not self.silence:
            logging.info('\tThe new total is ' + str(self.vocabulary_len[ids[0]]) + '.')

    def load3DLabels(self, bbox_list, nClasses, dataAugmentation, daRandomParams, img_size, size_crop, image_list):
        '''
        Loads a set of outputs of the type 3DLabel (used for detection)

        :param bbox_list: list of bboxes, labels and original sizes
        :param nClasses: number of different classes to be detected
        :param dataAugmentation: are we applying data augmentation?
        :param daRandomParams: random parameters applied on data augmentation (vflip, hflip and random crop)
        :param img_size: resized applied to input images
        :param size_crop: crop size applied to input images
        :param image_list: list of input images used as identifiers to 'daRandomParams'
        :return: 3DLabels with shape (batch_size, width*height, classes)
        '''

        n_samples = len(bbox_list)
        h, w, d = img_size
        h_crop, w_crop, d_crop = size_crop
        labels = np.zeros((n_samples, nClasses, h_crop, w_crop), dtype=np.float32)

        for i in range(n_samples):
            line = bbox_list[i]
            arrayLine = line.split(';')
            arrayBndBox = arrayLine[:-1]
            w_original, h_original, d_original = eval(arrayLine[-1])

            label3D = np.zeros((nClasses, h_original, w_original), dtype=np.float32)

            for array in arrayBndBox:
                bndbox = eval(array)[0]
                idxclass = eval(array)[1]

                # bndbox_ones = np.ones((bndbox[3] - bndbox[1] + 1, bndbox[2] - bndbox[0] + 1))
                # label3D[idxclass, bndbox[1] - 1:bndbox[3], bndbox[0] - 1:bndbox[2]] = bndbox_ones

                bndbox_ones = np.ones((bndbox[2] - bndbox[0] + 1, bndbox[3] - bndbox[1] + 1))
                label3D[idxclass, bndbox[0] - 1:bndbox[2], bndbox[1] - 1:bndbox[3]] = bndbox_ones

            if not dataAugmentation or daRandomParams == None:
                # Resize 3DLabel to crop size.
                for j in range(nClasses):
                    label2D = misc.imresize(label3D[j], (h_crop, w_crop))
                    maxval = np.max(label2D)
                    if maxval > 0: label2D /= maxval
                    labels[i, j] = label2D
            else:
                label3D_rs = np.zeros((nClasses, h_crop, w_crop), dtype=np.float32)
                # Crop the labels (random crop)
                for j in range(nClasses):
                    label2D = misc.imresize(label3D[j], (h, w))
                    maxval = np.max(label2D)
                    if maxval > 0: label2D /= maxval
                    randomParams = daRandomParams[image_list[i]]
                    # Take random crop
                    left = randomParams["left"]
                    right = np.add(left, size_crop[0:2])

                    label2D = label2D[left[0]:right[0], left[1]:right[1]]

                    # Randomly flip (with a certain probability)
                    flip = randomParams["hflip"]
                    prob_flip_horizontal = randomParams["prob_flip_horizontal"]
                    if flip < prob_flip_horizontal:  # horizontal flip
                        label2D = np.fliplr(label2D)
                    flip = randomParams["vflip"]
                    prob_flip_vertical = randomParams["prob_flip_vertical"]
                    if flip < prob_flip_vertical:  # vertical flip
                        label2D = np.flipud(label2D)

                    label3D_rs[j] = label2D

                labels[i] = label3D_rs

        # Reshape labels to (batch_size, width*height, classes) before returning
        labels = np.reshape(labels, (n_samples, nClasses, w_crop * h_crop))
        labels = np.transpose(labels, (0, 2, 1))

        return labels

    def load3DSemanticLabels(self, labeled_images_list, nClasses, classes_to_colour, dataAugmentation, daRandomParams,
                             img_size, size_crop, image_list):
        '''
        Loads a set of outputs of the type 3DSemanticLabel (used for semantic segmentation)

        :param labeled_images_list: list of labeled images
        :param nClasses: number of different classes to be detected
        :param classes_to_colour: dictionary relating each class id to their corresponding colour in the labeled image
        :param dataAugmentation: are we applying data augmentation?
        :param daRandomParams: random parameters applied on data augmentation (vflip, hflip and random crop)
        :param img_size: resized applied to input images
        :param size_crop: crop size applied to input images
        :param image_list: list of input images used as identifiers to 'daRandomParams'
        :return: 3DSemanticLabels with shape (batch_size, width*height, classes)
        '''

        n_samples = len(labeled_images_list)
        h, w, d = img_size
        h_crop, w_crop, d_crop = size_crop
        labels = np.zeros((n_samples, nClasses, h_crop, w_crop), dtype=np.float32)

        for i in range(n_samples):
            line = labeled_images_list[i].rstrip('\n')

            ### Load labeled GT image
            labeled_im = self.path + '/' + line
            # Check if the filename includes the extension
            [path, filename] = ntpath.split(labeled_im)
            [filename, ext] = os.path.splitext(filename)
            # If it doesn't then we find it
            if not ext:
                filename = fnmatch.filter(os.listdir(path), filename + '*')
                if not filename:
                    raise Exception('Non existent image ' + labeled_im)
                else:
                    labeled_im = path + '/' + filename[0]
            # Read image
            try:
                logging.disable(logging.CRITICAL)
                labeled_im = pilimage.open(labeled_im)
                labeled_im = np.asarray(labeled_im)
                logging.disable(logging.NOTSET)
                labeled_im = misc.imresize(labeled_im, (h, w))
            except:
                logging.warning("WARNING!")
                logging.warning("Can't load image " + labeled_im)
                labeled_im = np.zeros((h, w))

            label3D = np.zeros((nClasses, h, w), dtype=np.float32)

            # Insert 1s in the corresponding positions for each class
            for class_id, colour in classes_to_colour.iteritems():
                # indices = np.where(np.all(labeled_im == colour, axis=-1))
                indices = np.where(labeled_im == class_id)
                num_vals = len(indices[0])
                if num_vals > 0:
                    for idx_pos in range(num_vals):
                        x, y = indices[0][idx_pos], indices[1][idx_pos]
                        label3D[class_id, x, y] = 1.

            if not dataAugmentation or daRandomParams == None:
                # Resize 3DLabel to crop size.
                for j in range(nClasses):
                    label2D = misc.imresize(label3D[j], (h_crop, w_crop))
                    maxval = np.max(label2D)
                    if maxval > 0: label2D /= maxval
                    labels[i, j] = label2D
            else:
                label3D_rs = np.zeros((nClasses, h_crop, w_crop), dtype=np.float32)
                # Crop the labels (random crop)
                for j in range(nClasses):
                    label2D = misc.imresize(label3D[j], (h, w))
                    maxval = np.max(label2D)
                    if maxval > 0: label2D /= maxval
                    randomParams = daRandomParams[image_list[i]]
                    # Take random crop
                    left = randomParams["left"]
                    right = np.add(left, size_crop[0:2])

                    label2D = label2D[left[0]:right[0], left[1]:right[1]]

                    # Randomly flip (with a certain probability)
                    flip = randomParams["hflip"]
                    prob_flip_horizontal = randomParams["prob_flip_horizontal"]
                    if flip < prob_flip_horizontal:  # horizontal flip
                        label2D = np.fliplr(label2D)
                    flip = randomParams["vflip"]
                    prob_flip_vertical = randomParams["prob_flip_vertical"]
                    if flip < prob_flip_vertical:  # vertical flip
                        label2D = np.flipud(label2D)

                    label3D_rs[j] = label2D

                labels[i] = label3D_rs

        # Reshape labels to (batch_size, width*height, classes) before returning
        labels = np.reshape(labels, (n_samples, nClasses, w_crop * h_crop))
        labels = np.transpose(labels, (0, 2, 1))

        return labels

    def loadText(self, X, vocabularies, max_len, offset, fill, pad_on_batch, words_so_far, loading_X=False):
        """
        Text encoder: Transforms samples from a text representation into a numerical one. It also masks the text.

        :param X: Text to encode.
        :param vocabularies: Mapping word -> index
        :param max_len: Maximum length of the text.
        :param offset: Shifts the text to the right, adding null symbol at the start
        :param fill: 'start': the resulting vector will be filled with 0s at the beginning, 'end': it will be filled with 0s at the end, 'center': the vector will be surrounded by 0s, both at beginning and end
        :param pad_on_batch: Whether we get sentences with length of the maximum length of the minibatch or sentences with a fixed (max_text_length) length.
        :param words_so_far: Experimental feature. Use with caution.
        :param loading_X: Whether we are loading an input or an output of the model
        :return: Text as sequence of number. Mask for each sentence.
        """
        vocab = vocabularies['words2idx']
        n_batch = len(X)
        if max_len == 0:  # use whole sentence as class
            X_out = np.zeros(n_batch).astype('int32')
            for i in range(n_batch):
                w = X[i]
                if w in vocab:
                    X_out[i] = vocab[w]
                else:
                    X_out[i] = vocab['<unk>']
            if loading_X:
                X_out = (X_out, None)  # This None simulates a mask
        else:  # process text as a sequence of words
            if pad_on_batch:
                max_len_batch = min(max([len(x.split(' ')) for x in X]) + 1, max_len)
            else:
                max_len_batch = max_len

            if words_so_far:
                X_out = np.ones((n_batch, max_len_batch, max_len_batch)).astype('int32') * self.extra_words['<pad>']
                X_mask = np.zeros((n_batch, max_len_batch, max_len_batch)).astype('int8')
                null_row = np.ones((1, max_len_batch)).astype('int32') * self.extra_words['<pad>']
                zero_row = np.zeros((1, max_len_batch)).astype('int8')
                if offset > 0:
                    null_row[0] = np.append([vocab['<null>']] * offset, null_row[0, :-offset])
            else:
                X_out = np.ones((n_batch, max_len_batch)).astype('int32') * self.extra_words['<pad>']
                X_mask = np.zeros((n_batch, max_len_batch)).astype('int8')

            if max_len_batch == max_len:
                max_len_batch -= 1  # always leave space for <eos> symbol
            # fills text vectors with each word (fills with 0s or removes remaining words w.r.t. max_len)
            for i in range(n_batch):
                x = X[i].strip().split(' ')
                len_j = len(x)
                if fill == 'start':
                    offset_j = max_len_batch - len_j - 1
                elif fill == 'center':
                    offset_j = (max_len_batch - len_j) / 2
                else:
                    offset_j = 0
                    len_j = min(len_j, max_len_batch)
                if offset_j < 0:
                    len_j = len_j + offset_j
                    offset_j = 0

                if words_so_far:
                    for j, w in zip(range(len_j), x[:len_j]):
                        if w in vocab:
                            next_w = vocab[w]
                        else:
                            next_w = vocab['<unk>']
                        for k in range(j, len_j):
                            X_out[i, k + offset_j, j + offset_j] = next_w
                            X_mask[i, k + offset_j, j + offset_j] = 1  # fill mask
                        X_mask[i, j + offset_j, j + 1 + offset_j] = 1  # add additional 1 for the <eos> symbol

                else:
                    for j, w in zip(range(len_j), x[:len_j]):
                        if w in vocab:
                            X_out[i, j + offset_j] = vocab[w]
                        else:
                            # print w, "not in vocab!"
                            X_out[i, j + offset_j] = vocab['<unk>']
                        X_mask[i, j + offset_j] = 1  # fill mask
                    X_mask[i, len_j + offset_j] = 1  # add additional 1 for the <eos> symbol

                if offset > 0:  # Move the text to the right -> null symbol
                    if words_so_far:
                        for k in range(len_j):
                            X_out[i, k] = np.append([vocab['<null>']] * offset, X_out[i, k, :-offset])
                            X_mask[i, k] = np.append([0] * offset, X_mask[i, k, :-offset])
                        X_out[i] = np.append(null_row, X_out[i, :-offset], axis=0)
                        X_mask[i] = np.append(zero_row, X_mask[i, :-offset], axis=0)
                    else:
                        X_out[i] = np.append([vocab['<null>']] * offset, X_out[i, :-offset])
                        X_mask[i] = np.append([0] * offset, X_mask[i, :-offset])
            X_out = (X_out, X_mask)

        return X_out

    def loadTextOneHot(self, X, vocabularies, vocabulary_len, max_len, offset, fill, pad_on_batch, words_so_far,
                       sample_weights=False, loading_X=False):

        """
        Text encoder: Transforms samples from a text representation into a one-hot. It also masks the text.

        :param X: Text to encode.
        :param vocabularies: Mapping word -> index
        :param max_len: Maximum length of the text.
        :param offset: Shifts the text to the right, adding null symbol at the start
        :param fill: 'start': the resulting vector will be filled with 0s at the beginning, 'end': it will be filled with 0s at the end, 'center': the vector will be surrounded by 0s, both at beginning and end
        :param pad_on_batch: Whether we get sentences with length of the maximum length of the minibatch or sentences with a fixed (max_text_length) length.
        :param words_so_far: Experimental feature. Use with caution.
        :param loading_X: Whether we are loading an input or an output of the model
        :return: Text as sequence of number. Mask for each sentence.
        """

        y = self.loadText(X, vocabularies, max_len, offset, fill, pad_on_batch,
                          words_so_far, loading_X=loading_X)
        # Use whole sentence as class (classifier model)
        if max_len == 0:
            y_aux = np_utils.to_categorical(y, vocabulary_len).astype(np.uint8)
        # Use words separately (generator model)
        else:
            y_aux = np.zeros(list(y[0].shape) + [vocabulary_len]).astype(np.uint8)
            for idx in range(y[0].shape[0]):
                y_aux[idx] = np_utils.to_categorical(y[0][idx], vocabulary_len).astype(
                    np.uint8)
            if sample_weights:
                y_aux = (y_aux, y[1])  # join data and mask
        return y_aux

    def loadMapping(self, path_list):
        """
        Loads a mapping of Source -- Target words.
        :param path_list: Pickle object with the mapping
        :return: None
        """
        if not self.silence:
            logging.info("Loading source -- target mapping.")
        self.mapping = pk.load(open(path_list, 'rb'))
        if not self.silence:
            logging.info("Source -- target mapping loaded with a total of %d words." % len(self.mapping.keys()))

    # ------------------------------------------------------- #
    #       Tokenization functions
    # ------------------------------------------------------- #

    def tokenize_basic(self, caption, lowercase=True):
        """
        Basic tokenizer for the input/output data of type 'text':
           * Splits punctuation
           * Optional lowercasing

        :param caption: String to tokenize
        :param lowercase: Whether to lowercase the caption or not
        :return: Tokenized version of caption
        """

        punct = ['.', ';', r"/", '[', ']', '"', '{', '}', '(', ')', '=', '+', '\\', '_', '-', '>', '<', '@', '`', ',',
                 '?', '!']

        def processPunctuation(inText):
            outText = inText
            for p in punct:
                outText = outText.replace(p, ' ' + p + ' ')
            return outText

        resAns = caption.lower() if lowercase else caption
        resAns = resAns.replace('\n', ' ')
        resAns = resAns.replace('\t', ' ')
        resAns = processPunctuation(resAns)
        resAns = resAns.replace('  ', ' ')
        return resAns

    def tokenize_aggressive(self, caption, lowercase=True):
        """
        Aggressive tokenizer for the input/output data of type 'text':
        * Removes punctuation
        * Optional lowercasing

        :param caption: String to tokenize
        :param lowercase: Whether to lowercase the caption or not
        :return: Tokenized version of caption
        """
        punct = ['.', ';', r"/", '[', ']', '"', '{', '}', '(', ')',
                 '=', '+', '\\', '_', '-', '>', '<', '@', '`', ',', '?', '!',
                 '¿', '¡', '\n', '\t', '\r']

        def processPunctuation(inText):
            outText = inText
            for p in punct:
                outText = outText.replace(p, '')
            return outText

        resAns = caption.lower() if lowercase else caption
        resAns = processPunctuation(resAns)
        resAns = re.sub('[  ]+', ' ', resAns)
        resAns = resAns.strip()
        return resAns

    def tokenize_icann(self, caption):
        """
        Tokenization used for the icann paper:
        * Removes some punctuation (. , ")
        * Lowercasing

        :param caption: String to tokenize
        :return: Tokenized version of caption
        """
        tokenized = re.sub('[.,"\n\t]+', '', caption)
        tokenized = re.sub('[  ]+', ' ', tokenized)
        tokenized = map(lambda x: x.lower(), tokenized.split())
        tokenized = " ".join(tokenized)
        return tokenized

    def tokenize_montreal(self, caption):
        """
        Similar to tokenize_icann
            * Removes some punctuation
            * Lowercase

        :param caption: String to tokenize
        :return: Tokenized version of caption
        """
        tokenized = re.sub('[.,"\n\t]+', '', caption.strip())
        tokenized = re.sub('[\']+', " '", tokenized)
        tokenized = re.sub('[  ]+', ' ', tokenized)
        tokenized = map(lambda x: x.lower(), tokenized.split())
        tokenized = " ".join(tokenized)
        return tokenized

    def tokenize_soft(self, caption, lowercase=True):
        """
        Tokenization used for the icann paper:
            * Removes very little punctuation
            * Lowercase
        :param caption: String to tokenize
        :param lowercase: Whether to lowercase the caption or not
        :return: Tokenized version of caption
        """
        tokenized = re.sub('[\n\t]+', '', caption.strip())
        tokenized = re.sub('[\.]+', ' . ', tokenized)
        tokenized = re.sub('[,]+', ' , ', tokenized)
        tokenized = re.sub('[!]+', ' ! ', tokenized)
        tokenized = re.sub('[?]+', ' ? ', tokenized)
        tokenized = re.sub('[\{]+', ' { ', tokenized)
        tokenized = re.sub('[\}]+', ' } ', tokenized)
        tokenized = re.sub('[\(]+', ' ( ', tokenized)
        tokenized = re.sub('[\)]+', ' ) ', tokenized)
        tokenized = re.sub('[\[]+', ' [ ', tokenized)
        tokenized = re.sub('[\]]+', ' ] ', tokenized)
        tokenized = re.sub('["]+', ' " ', tokenized)
        tokenized = re.sub('[\']+', " ' ", tokenized)
        tokenized = re.sub('[  ]+', ' ', tokenized)
        tokenized = map(lambda x: x.lower(), tokenized.split())
        tokenized = " ".join(tokenized)
        return tokenized

    def tokenize_none(self, caption):
        """
        Does not tokenizes the sentences. Only performs a stripping

        :param caption: String to tokenize
        :return: Tokenized version of caption
        """
        tokenized = re.sub('[\n\t]+', '', caption.strip())
        return tokenized

    def tokenize_none_char(self, caption):
        """
        Character-level tokenization. Respects all symbols. Separates chars. Inserts <space> sybmol for spaces.
        If found an escaped char, "&apos;" symbol, it is converted to the original one
        # List of escaped chars (by moses tokenizer)
        & ->  &amp;
        | ->  &#124;
        < ->  &lt;
        > ->  &gt;
        ' ->  &apos;
        " ->  &quot;
        [ ->  &#91;
        ] ->  &#93;
        :param caption: String to tokenize
        :return: Tokenized version of caption
        """

        def convert_chars(x):
            if x == ' ':
                return '<space>'
            else:
                return x.encode('utf-8')

        tokenized = re.sub('[\n\t]+', '', caption.strip())
        tokenized = re.sub('&amp;', ' & ', tokenized)
        tokenized = re.sub('&#124;', ' | ', tokenized)
        tokenized = re.sub('&gt;', ' > ', tokenized)
        tokenized = re.sub('&lt;', ' < ', tokenized)
        tokenized = re.sub('&apos;', " ' ", tokenized)
        tokenized = re.sub('&quot;', ' " ', tokenized)
        tokenized = re.sub('&#91;', ' [ ', tokenized)
        tokenized = re.sub('&#93;', ' ] ', tokenized)
        tokenized = re.sub('[  ]+', ' ', tokenized)
        tokenized = [convert_chars(char) for char in tokenized.decode('utf-8')]
        tokenized = " ".join(tokenized)
        return tokenized

    def tokenize_CNN_sentence(self, caption):
        """
        Tokenization employed in the CNN_sentence package
        (https://github.com/yoonkim/CNN_sentence/blob/master/process_data.py#L97).
        :param caption: String to tokenize
        :return: Tokenized version of caption
        """
        tokenized = re.sub(r"[^A-Za-z0-9(),!?\'\`]", " ", caption)
        tokenized = re.sub(r"\'s", " \'s", tokenized)
        tokenized = re.sub(r"\'ve", " \'ve", tokenized)
        tokenized = re.sub(r"n\'t", " n\'t", tokenized)
        tokenized = re.sub(r"\'re", " \'re", tokenized)
        tokenized = re.sub(r"\'d", " \'d", tokenized)
        tokenized = re.sub(r"\'ll", " \'ll", tokenized)
        tokenized = re.sub(r",", " , ", tokenized)
        tokenized = re.sub(r"!", " ! ", tokenized)
        tokenized = re.sub(r"\(", " \( ", tokenized)
        tokenized = re.sub(r"\)", " \) ", tokenized)
        tokenized = re.sub(r"\?", " \? ", tokenized)
        tokenized = re.sub(r"\s{2,}", " ", tokenized)
        return tokenized.strip().lower()

    def tokenize_questions(self, caption):
        """
        Basic tokenizer for VQA questions:
            * Lowercasing
            * Splits contractions
            * Removes punctuation
            * Numbers to digits

        :param caption: String to tokenize
        :return: Tokenized version of caption
        """
        contractions = {"aint": "ain't", "arent": "aren't", "cant": "can't", "couldve": "could've",
                        "couldnt": "couldn't",
                        "couldn'tve": "couldn’t’ve", "couldnt’ve": "couldn’t’ve", "didnt": "didn’t",
                        "doesnt": "doesn’t",
                        "dont": "don’t", "hadnt": "hadn’t", "hadnt’ve": "hadn’t’ve", "hadn'tve": "hadn’t’ve",
                        "hasnt": "hasn’t", "havent": "haven’t", "hed": "he’d", "hed’ve": "he’d’ve", "he’dve": "he’d’ve",
                        "hes": "he’s", "howd": "how’d", "howll": "how’ll", "hows": "how’s", "Id’ve": "I’d’ve",
                        "I’dve": "I’d’ve", "Im": "I’m", "Ive": "I’ve", "isnt": "isn’t", "itd": "it’d",
                        "itd’ve": "it’d’ve",
                        "it’dve": "it’d’ve", "itll": "it’ll", "let’s": "let’s", "maam": "ma’am", "mightnt": "mightn’t",
                        "mightnt’ve": "mightn’t’ve", "mightn’tve": "mightn’t’ve", "mightve": "might’ve",
                        "mustnt": "mustn’t",
                        "mustve": "must’ve", "neednt": "needn’t", "notve": "not’ve", "oclock": "o’clock",
                        "oughtnt": "oughtn’t",
                        "ow’s’at": "’ow’s’at", "’ows’at": "’ow’s’at", "’ow’sat": "’ow’s’at", "shant": "shan’t",
                        "shed’ve": "she’d’ve", "she’dve": "she’d’ve", "she’s": "she’s", "shouldve": "should’ve",
                        "shouldnt": "shouldn’t", "shouldnt’ve": "shouldn’t’ve", "shouldn’tve": "shouldn’t’ve",
                        "somebody’d": "somebodyd", "somebodyd’ve": "somebody’d’ve", "somebody’dve": "somebody’d’ve",
                        "somebodyll": "somebody’ll", "somebodys": "somebody’s", "someoned": "someone’d",
                        "someoned’ve": "someone’d’ve", "someone’dve": "someone’d’ve", "someonell": "someone’ll",
                        "someones": "someone’s", "somethingd": "something’d", "somethingd’ve": "something’d’ve",
                        "something’dve": "something’d’ve", "somethingll": "something’ll", "thats": "that’s",
                        "thered": "there’d", "thered’ve": "there’d’ve", "there’dve": "there’d’ve",
                        "therere": "there’re",
                        "theres": "there’s", "theyd": "they’d", "theyd’ve": "they’d’ve", "they’dve": "they’d’ve",
                        "theyll": "they’ll", "theyre": "they’re", "theyve": "they’ve", "twas": "’twas",
                        "wasnt": "wasn’t",
                        "wed’ve": "we’d’ve", "we’dve": "we’d’ve", "weve": "we've", "werent": "weren’t",
                        "whatll": "what’ll",
                        "whatre": "what’re", "whats": "what’s", "whatve": "what’ve", "whens": "when’s", "whered":
                            "where’d", "wheres": "where's", "whereve": "where’ve", "whod": "who’d",
                        "whod’ve": "who’d’ve",
                        "who’dve": "who’d’ve", "wholl": "who’ll", "whos": "who’s", "whove": "who've", "whyll": "why’ll",
                        "whyre": "why’re", "whys": "why’s", "wont": "won’t", "wouldve": "would’ve",
                        "wouldnt": "wouldn’t",
                        "wouldnt’ve": "wouldn’t’ve", "wouldn’tve": "wouldn’t’ve", "yall": "y’all",
                        "yall’ll": "y’all’ll",
                        "y’allll": "y’all’ll", "yall’d’ve": "y’all’d’ve", "y’alld’ve": "y’all’d’ve",
                        "y’all’dve": "y’all’d’ve",
                        "youd": "you’d", "youd’ve": "you’d’ve", "you’dve": "you’d’ve", "youll": "you’ll",
                        "youre": "you’re", "youve": "you’ve"}
        punct = [';', r"/", '[', ']', '"', '{', '}', '(', ')', '=', '+', '\\',
                 '_', '-', '>', '<', '@', '`', ',', '?', '!']
        commaStrip = re.compile("(\d)(\,)(\d)")
        periodStrip = re.compile("(?!<=\d)(\.)(?!\d)")
        manualMap = {'none': '0', 'zero': '0', 'one': '1', 'two': '2', 'three': '3', 'four': '4', 'five': '5',
                     'six': '6', 'seven': '7', 'eight': '8', 'nine': '9', 'ten': '10'}
        articles = ['a', 'an', 'the']

        def processPunctuation(inText):
            outText = inText
            for p in punct:
                if (p + ' ' in inText or ' ' + p in inText) or (re.search(commaStrip, inText) != None):
                    outText = outText.replace(p, '')
                else:
                    outText = outText.replace(p, ' ')
            outText = periodStrip.sub("", outText, re.UNICODE)
            return outText

        def processDigitArticle(inText):
            outText = []
            tempText = inText.lower().split()
            for word in tempText:
                word = manualMap.setdefault(word, word)
                if word not in articles:
                    outText.append(word)
                else:
                    pass
            for wordId, word in enumerate(outText):
                if word in contractions:
                    outText[wordId] = contractions[word]
            outText = ' '.join(outText)
            return outText

        resAns = caption.lower()
        resAns = resAns.replace('\n', ' ')
        resAns = resAns.replace('\t', ' ')
        resAns = resAns.strip()
        resAns = processPunctuation(resAns.decode("utf-8").encode("utf-8"))
        resAns = processDigitArticle(resAns)

        return resAns

    def detokenize_bpe(self, caption, separator='@@'):
        """
        Reverts BPE segmentation (https://github.com/rsennrich/subword-nmt)
        :param caption: Caption to detokenize.
        :param separator: BPE separator.
        :return: Detokenized version of caption.
        """
        bpe_detokenization = re.compile('(' + separator + ' )|(' + separator + ' ?$)')
        detokenized = bpe_detokenization.sub("", str(caption).strip())
        return detokenized

    def detokenize_none_char(self, caption):
        """
        Character-level detokenization. Respects all symbols. Joins chars into words. Words are delimited by
        the <space> token. If found an special character is converted to the escaped char.
        # List of escaped chars (by moses tokenizer)
            & ->  &amp;
            | ->  &#124;
            < ->  &lt;
            > ->  &gt;
            ' ->  &apos;
            " ->  &quot;
            [ ->  &#91;
            ] ->  &#93;
            :param caption: String to de-tokenize.
            :return: Detokenized version of caption.
        """

        def deconvert_chars(x):
            if x == '<space>':
                return ' '
            else:
                return x.encode('utf-8')

        detokenized = re.sub(' & ', ' &amp; ', str(caption).strip())
        detokenized = re.sub(' \| ', ' &#124; ', detokenized)
        detokenized = re.sub(' > ', ' &gt; ', detokenized)
        detokenized = re.sub(' < ', ' &lt; ', detokenized)
        detokenized = re.sub("' ", ' &apos; ', detokenized)
        detokenized = re.sub('" ', ' &quot; ', detokenized)
        detokenized = re.sub('\[ ', ' &#91; ', detokenized)
        detokenized = re.sub('\] ', ' &#93; ', detokenized)
        detokenized = re.sub(' ', '', detokenized)
        detokenized = re.sub('<space>', ' ', detokenized)
        return detokenized

    # ------------------------------------------------------- #
    #       TYPE 'video' and 'video-features' SPECIFIC FUNCTIONS
    # ------------------------------------------------------- #

    def preprocessVideos(self, path_list, id, set_name, max_video_len, img_size, img_size_crop):

        if isinstance(path_list, list) and len(path_list) == 2:
            # path to all images in all videos
            data = []
            with open(path_list[0], 'r') as list_:
                for line in list_:
                    data.append(line.rstrip('\n'))
            # frame counts
            counts_frames = []
            with open(path_list[1], 'r') as list_:
                for line in list_:
                    counts_frames.append(int(line.rstrip('\n')))

            if id not in self.paths_frames:
                self.paths_frames[id] = dict()
            self.paths_frames[id][set_name] = data
            self.max_video_len[id] = max_video_len
            self.img_size[id] = img_size
            self.img_size_crop[id] = img_size_crop
        else:
            raise Exception('Wrong type for "path_list". It must be a list containing two paths: '
                            'a path to a text file with the paths to all images in all videos in '
                            '[0] and a path to another text file with the number of frames of '
                            'each video in each line in [1] (which will index the paths in the first file).\n'
                            'It currently is: %s' % str(path_list))

        return counts_frames

    def preprocessVideoFeatures(self, path_list, id, set_name, max_video_len, img_size, img_size_crop, feat_len):

        if isinstance(path_list, list) and len(path_list) == 2:
            if isinstance(path_list[0], str):
                # path to all images in all videos
                paths_frames = []
                with open(path_list[0], 'r') as list_:
                    for line in list_:
                        paths_frames.append(line.rstrip('\n'))
            elif isinstance(path_list[0], list):
                paths_frames = path_list[0]
            else:
                raise Exception('Wrong type for "path_frames". It must be a path to a file containing a'
                                ' list of frames or directly a list of frames.\n'
                                'It currently is: %s' % str(path_list[0]))

            if isinstance(path_list[1], str):
                # frame counts
                counts_frames = []
                with open(path_list[1], 'r') as list_:
                    for line in list_:
                        counts_frames.append(int(line.rstrip('\n')))
            elif isinstance(path_list[1], list):
                counts_frames = path_list[1]
            else:
                raise Exception('Wrong type for "counts_frames".'
                                ' It must be a path to a file containing a list of counts or directly a list of counts.\n'
                                'It currently is: %s' % str(path_list[1]))

            # video indices
            video_indices = range(len(counts_frames))

            if id not in self.paths_frames:
                self.paths_frames[id] = dict()
            if id not in self.counts_frames:
                self.counts_frames[id] = dict()

            self.paths_frames[id][set_name] = paths_frames
            self.counts_frames[id][set_name] = counts_frames
            self.max_video_len[id] = max_video_len
            self.img_size[id] = img_size
            self.img_size_crop[id] = img_size_crop
        else:
            raise Exception('Wrong type for "path_list". '
                            'It must be a list containing two paths: a path to a text file with the paths to all '
                            'images in all videos in [0] and a path to another text file with the number of frames '
                            'of each video in each line in [1] (which will index the paths in the first file).'
                            'It currently is: %s' % str(path_list[1]))

        if feat_len is not None:
            if not isinstance(feat_len, list):
                feat_len = [feat_len]
            self.features_lengths[id] = feat_len

        return video_indices

    def loadVideos(self, n_frames, id, last, set_name, max_len, normalization_type, normalization, meanSubstraction,
                   dataAugmentation):
        """
         Loads a set of videos from disk. (Untested!)

        :param n_frames: Number of frames per video
        :param id: Id to load
        :param last: Last video loaded
        :param set_name:  'train', 'val', 'test'
        :param max_len: Maximum length of videos
        :param normalization_type:  Type of normalization applied
        :param normalization: Whether we apply a 0-1 normalization to the images
        :param meanSubstraction:  Whether we are removing the training mean
        :param dataAugmentation:  Whether we are applying dataAugmentatino (random cropping and horizontal flip)
        """

        n_videos = len(n_frames)
        V = np.zeros((n_videos, max_len * 3, self.img_size_crop[id][0], self.img_size_crop[id][1]))

        idx = [0 for i in range(n_videos)]
        # recover all indices from image's paths of all videos
        for v in range(n_videos):
            this_last = last + v
            if this_last >= n_videos:
                v = this_last % n_videos
                this_last = v
            idx[v] = int(sum(eval('self.X_' + set_name + '[id][:this_last]')))

        # load images from each video
        for enum, (n, i) in enumerate(zip(n_frames, idx)):
            paths = self.paths_frames[id][set_name][i:i + n]
            daRandomParams = None
            if dataAugmentation:
                daRandomParams = self.getDataAugmentationRandomParams(paths, id)
            # returns numpy array with dimensions (batch, channels, height, width)
            images = self.loadImages(paths, id, normalization_type, normalization, meanSubstraction, dataAugmentation,
                                     daRandomParams)
            # fills video matrix with each frame (fills with 0s or removes remaining frames w.r.t. max_len)
            len_j = images.shape[0]
            offset_j = max_len - len_j
            if offset_j < 0:
                len_j = len_j + offset_j
                offset_j = 0
            for j in range(len_j):
                V[enum, (j + offset_j) * 3:(j + offset_j + 1) * 3] = images[j]

        return V

    def loadVideoFeatures(self, idx_videos, id, set_name, max_len, normalization_type, normalization, feat_len,
                          external=False, data_augmentation=True):
        """

        :param idx_videos: indices of the videos in the complete list of the current set_name
        :param id: identifier of the input/output that we are loading
        :param set_name: 'train', 'val' or 'test'
        :param max_len: maximum video length (number of frames)
        :param normalization_type: type of data normalization applied
        :param normalization: Switch on/off data normalization
        :param feat_len: length of the features about to load
        :param external: Switch on/off data loading from external dataset (not sharing self.path)
        :param data_augmentation: Switch on/off data augmentation
        :return:
        """

        n_videos = len(idx_videos)
        if isinstance(feat_len, list):
            feat_len = feat_len[0]
        features = np.zeros((n_videos, max_len, feat_len))

        selected_frames = self.getFramesPaths(idx_videos, id, set_name, max_len, data_augmentation)
        data_augmentation_types = self.inputs_data_augmentation_types[id]

        # load features from selected paths
        for i, vid_paths in enumerate(selected_frames):
            for j, feat in enumerate(vid_paths):
                if not external:
                    feat = self.path + '/' + feat

                # Check if the filename includes the extension
                feat = np.load(feat)

                if data_augmentation and 'noise' in data_augmentation_types:
                    noise_mean = 0.0
                    noise_dev = 0.01
                    noise = np.random.normal(noise_mean, noise_dev, feat.shape)
                    feat += noise

                if normalization:
                    if normalization_type == 'L2':
                        feat = feat / np.linalg.norm(feat, ord=2)

                features[i, j] = feat

        return np.array(features)

    def getFramesPaths(self, idx_videos, id, set_name, max_len, data_augmentation):
        """
        Recovers the paths from the selected video frames.
        """

        # recover chosen data augmentation types
        data_augmentation_types = self.inputs_data_augmentation_types[id]
        if data_augmentation_types is None:
            data_augmentation_types = []

        n_frames = [self.counts_frames[id][set_name][i_idx_vid] for i_idx_vid in idx_videos]

        n_videos = len(idx_videos)
        idx = [0 for i_nvid in range(n_videos)]
        # recover all initial indices from image's paths of all videos
        for v in range(n_videos):
            last_idx = idx_videos[v]
            idx[v] = int(sum(self.counts_frames[id][set_name][:last_idx]))

        # select subset of max_len from n_frames[i]
        selected_frames = [0 for i_nvid in range(n_videos)]
        for enum, (n, i) in enumerate(zip(n_frames, idx)):
            paths = self.paths_frames[id][set_name][i:i + n]

            if data_augmentation and 'random_selection' in data_augmentation_types:  # apply random frames selection
                selected_idx = sorted(random.sample(range(n), min(max_len, n)))
            else:  # apply equidistant frames selection
                selected_idx = np.round(np.linspace(0, n - 1, min(max_len, n)))
                # splits = np.array_split(range(n), min(max_len, n))
                # selected_idx = [s[0] for s in splits]

            selected_paths = [paths[int(idx)] for idx in selected_idx]
            selected_frames[enum] = selected_paths

        return selected_frames

    def loadVideosByIndex(self, n_frames, id, indices, set_name, max_len, normalization_type, normalization,
                          meanSubstraction, dataAugmentation):
        n_videos = len(indices)
        V = np.zeros((n_videos, max_len * 3, self.img_size_crop[id][0], self.img_size_crop[id][1]))

        idx = [0 for i in range(n_videos)]
        # recover all indices from image's paths of all videos
        for v in range(n_videos):
            idx[v] = int(sum(eval('self.X_' + set_name + '[id][indices[v]]')))

        # load images from each video
        for enum, (n, i) in enumerate(zip(n_frames, idx)):
            paths = self.paths_frames[id][set_name][i:i + n]
            daRandomParams = None
            if dataAugmentation:
                daRandomParams = self.getDataAugmentationRandomParams(paths, id)
            # returns numpy array with dimensions (batch, channels, height, width)
            images = self.loadImages(paths, id, normalization_type, normalization, meanSubstraction, dataAugmentation,
                                     daRandomParams)
            # fills video matrix with each frame (fills with 0s or removes remaining frames w.r.t. max_len)
            len_j = images.shape[0]
            offset_j = max_len - len_j
            if offset_j < 0:
                len_j = len_j + offset_j
                offset_j = 0
            for j in range(len_j):
                V[enum, (j + offset_j) * 3:(j + offset_j + 1) * 3] = images[j]

        return V

    # ------------------------------------------------------- #
    #       TYPE 'id' SPECIFIC FUNCTIONS
    # ------------------------------------------------------- #

    def preprocessIDs(self, path_list, id, set_name):

        logging.info('WARNING: inputs or outputs with type "id" will not be treated in any way by the dataset.')
        if isinstance(path_list, str) and os.path.isfile(path_list):  # path to list of IDs
            data = []
            with open(path_list, 'r') as list_:
                for line in list_:
                    data.append(line.rstrip('\n'))
        elif isinstance(path_list, list):
            data = path_list
        else:
            raise Exception('Wrong type for "path_list". '
                            'It must be a path to a text file with an id in each line'
                            ' or an instance of the class list with an id in each position.'
                            'It currently is: %s' % str(path_list))


        return data

    # ------------------------------------------------------- #
    #       TYPE '3DSemanticLabel' SPECIFIC FUNCTIONS
    # ------------------------------------------------------- #

    def preprocess3DSemanticLabel(self, path_list, id, associated_id_in, num_poolings):
        return self.preprocess3DLabel(path_list, id, associated_id_in, num_poolings)

    def setSemanticClasses(self, path_classes, id):
        """
        Loads the list of semantic classes of the dataset together with their corresponding colours in the GT image.
        Each line must contain a unique identifier of the class and its associated RGB colour representation separated by commas.

        :param path_classes: Path to a text file with the classes and their colours.
        :param id: input/output id

        :return: None
        """
        if isinstance(path_classes, str) and os.path.isfile(path_classes):
            semantic_classes = dict()
            with open(path_classes, 'r') as list_:
                for line in list_:
                    line = line.rstrip('\n').split(',')
                    if len(line) != 4:
                        raise Exception('Wrong format for semantic classes.'
                                        ' Must contain a class name followed by the '
                                        'RGB colour values separated by commas.'
                                        'It currently has a line of length: %s' % str(len(line)))

                    class_id = self.dic_classes[id][line[0]]
                    semantic_classes[int(class_id)] = [int(line[1]), int(line[2]), int(line[3])]
            self.semantic_classes[id] = semantic_classes
        else:
            raise Exception('Wrong type for "path_classes".'
                            ' It must be a path to a text file with the classes '
                            'and their associated colour in the GT image.'
                            'It currently is: %s' % str(path_classes))

        if not self.silence:
            logging.info('Loaded semantic classes list for data with id: ' + id)

    def load_GT_3DSemanticLabels(self, gt, id):
        '''
        Loads a GT list of 3DSemanticLabels in a 2D matrix and reshapes them to an Nx1 array

        :param gt: list of Dataset output of type 3DSemanticLabels
        :param id: id of the input/output we are processing
        :return: out_list: containing a list of label images reshaped as an Nx1 array
        '''
        out_list = []

        assoc_id_in = self.id_in_3DLabel[id]
        classes_to_colour = self.semantic_classes[id]
        nClasses = len(classes_to_colour.keys())
        img_size = self.img_size[assoc_id_in]
        size_crop = self.img_size_crop[assoc_id_in]
        num_poolings = self.num_poolings_model[id]

        n_samples = len(gt)
        h, w, d = img_size
        h_crop, w_crop, d_crop = size_crop

        # Modify output dimensions depending on number of poolings applied
        if num_poolings is not None:
            h_crop = int(np.floor(h_crop / np.power(2, num_poolings)))
            w_crop = int(np.floor(w_crop / np.power(2, num_poolings)))

        for i in range(n_samples):
            pre_labels = np.zeros((nClasses, h_crop, w_crop), dtype=np.float32)
            #labels = np.zeros((h_crop, w_crop), dtype=np.uint8)
            line = gt[i]

            ### Load labeled GT image
            labeled_im = self.path + '/' + line
            # Check if the filename includes the extension
            [path, filename] = ntpath.split(labeled_im)
            [filename, ext] = os.path.splitext(filename)
            # If it doesn't then we find it
            if not ext:
                filename = fnmatch.filter(os.listdir(path), filename + '*')
                if not filename:
                    raise Exception('Non existent image ' + labeled_im)
                else:
                    labeled_im = path + '/' + filename[0]
            # Read image
            try:
                logging.disable(logging.CRITICAL)
                labeled_im = pilimage.open(labeled_im)
                labeled_im = np.asarray(labeled_im)
                logging.disable(logging.NOTSET)
                labeled_im = misc.imresize(labeled_im, (h, w))
            except:
                logging.warning("WARNING!")
                logging.warning("Can't load image " + labeled_im)
                labeled_im = np.zeros((h, w))

            label3D = np.zeros((nClasses, h, w), dtype=np.float32)

            # Insert 1s in the corresponding positions for each class
            for class_id, colour in classes_to_colour.iteritems():
                # indices = np.where(np.all(labeled_im == colour, axis=-1))
                indices = np.where(labeled_im == class_id)
                num_vals = len(indices[0])
                if num_vals > 0:
                    for idx_pos in range(num_vals):
                        x, y = indices[0][idx_pos], indices[1][idx_pos]
                        label3D[class_id, x, y] = 1.

            # Resize 3DLabel to crop size.
            for j in range(nClasses):
                label2D = misc.imresize(label3D[j], (h_crop, w_crop))
                maxval = np.max(label2D)
                if maxval > 0: label2D /= maxval
                pre_labels[j] = label2D

            # Convert to single matrix with class IDs
            labels = np.argmax(pre_labels, axis=0)
            labels = np.reshape(labels, (w_crop * h_crop))

            out_list.append(labels)

        return out_list

    def resize_semantic_output(self, predictions, ids_out):
        out_pred = []

        for pred, id_out in zip(predictions, ids_out):

            assoc_id_in = self.id_in_3DLabel[id_out]
            in_size = self.img_size_crop[assoc_id_in]
            out_size = self.img_size[assoc_id_in]
            n_classes = len(self.classes[id_out])

            pred = np.transpose(pred, [1, 0])
            pred = np.reshape(pred, (-1, in_size[0], in_size[1]))

            new_pred = np.zeros(tuple([n_classes] + out_size[0:2]))
            for pos, p in enumerate(pred):
                new_pred[pos] = misc.imresize(p, tuple(out_size[0:2]))

            new_pred = np.reshape(new_pred, (-1, out_size[0] * out_size[1]))
            new_pred = np.transpose(new_pred, [1, 0])

            out_pred.append(new_pred)

        return out_pred

    # ------------------------------------------------------- #
    #       TYPE '3DLabel' SPECIFIC FUNCTIONS
    # ------------------------------------------------------- #

    def preprocess3DLabel(self, path_list, id, associated_id_in, num_poolings):
        if (isinstance(path_list, str) and os.path.isfile(path_list)):
            path_list_3DLabel = []
            with open(path_list, 'r') as list_:
                for line in list_:
                    path_list_3DLabel.append(line.strip())
        else:
            raise Exception('Wrong type for "path_list". '
                            'It must be a path to a text file with the path to 3DLabel files.'
                            'It currently is: %s' % str(path_list))

        self.num_poolings_model[id] = num_poolings
        self.id_in_3DLabel[id] = associated_id_in

        return path_list_3DLabel

    def convert_3DLabels_to_bboxes(self, predictions, original_sizes, threshold=0.5, idx_3DLabel=0,
                                   size_restriction=0.001):
        """
        Converts a set of predictions of type 3DLabel to their corresponding bounding boxes.

        :param predictions: 3DLabels predicted by Model_Wrapper. If type is list it will be assumed that position 0 corresponds to 3DLabels
        :param original_sizes: original sizes of the predicted images width and height
        :param threshold: minimum overlapping threshold for considering a prediction valid
        :return: predicted_bboxes, predicted_Y, predicted_scores for each image
        """
        out_list = []

        # if type is list it will be assumed that position 0 corresponds to 3DLabels
        if isinstance(predictions, list):
            predict_3dLabels = predictions[idx_3DLabel]
        else:
            predict_3dLabels = predictions

        # Reshape from (n_samples, width*height, nClasses) to (n_samples, nClasses, width, height)
        n_samples, wh, n_classes = predict_3dLabels.shape
        w, h, d = self.img_size_crop[self.id_in_3DLabel[self.ids_outputs[idx_3DLabel]]]
        predict_3dLabels = np.transpose(predict_3dLabels, (0, 2, 1))
        predict_3dLabels = np.reshape(predict_3dLabels, (n_samples, n_classes, w, h))

        # list of hypotheses with the following info [predicted_bboxes, predicted_Y, predicted_scores]
        for s in range(n_samples):
            bboxes = []
            Y = []
            scores = []
            orig_h, orig_w = original_sizes[s]
            wratio = float(orig_w) / w
            hratio = float(orig_h) / h
            for c in range(n_classes):
                map = predict_3dLabels[s][c]

                # Compute binary selected region
                binary_heat = map
                binary_heat = np.where(binary_heat >= threshold, 255, 0)

                # Get biggest connected component
                min_size = map.shape[0] * map.shape[1] * size_restriction
                labeled, nr_objects = ndimage.label(binary_heat)  # get connected components
                [objects, counts] = np.unique(labeled, return_counts=True)  # count occurrences
                # biggest_components = np.argsort(counts[1:])[::-1]
                # selected_components = [1 if counts[i+1] >= min_size else 0 for i in biggest_components] # check minimum size restriction
                # selected_components = [1 for i in range(len(objects))]
                # biggest_components = biggest_components[:min([np.sum(selected_components), 9999])] # get all bboxes


                for obj in objects[1:]:
                    current_obj = np.where(labeled == obj, 255, 0)  # get the biggest

                    # Draw bounding box on original image
                    box = list(bbox(current_obj))
                    current_obj = np.nonzero(current_obj)
                    if len(current_obj) > min_size:  # filter too small bboxes

                        # expand box before final detection
                        # x_exp = box[2]# * box_expansion
                        # y_exp = box[3]# * box_expansion
                        # box[0] = max([0, box[0]-x_exp/2])
                        # box[1] = max([0, box[1]-y_exp/2])
                        # change width and height by xmax and ymax
                        # box[2] += box[0]
                        # box[3] += box[1]
                        # box[2] = min([new_reshape_size[1]-1, box[2] + x_exp])
                        # box[3] = min([new_reshape_size[0]-1, box[3] + y_exp])

                        # get score of the region
                        score = np.mean([map[point[0], point[1]] for point in current_obj])

                        # convert bbox to original size
                        box = np.array([box[0] * wratio, box[1] * hratio, box[2] * wratio, box[3] * hratio])
                        box = box.astype(int)

                        bboxes.append(box)
                        Y.append(c)
                        scores.append(score)

            out_list.append([bboxes, Y, scores])

        return out_list

    def convert_GT_3DLabels_to_bboxes(self, gt):
        '''
        Converts a GT list of 3DLabels to a set of bboxes.

        :param gt: list of Dataset output of type 3DLabels
        :return: [out_list, original_sizes], where out_list contains a list of samples with the following info [GT_bboxes, GT_Y], and original_sizes contains the original width and height for each image
        '''
        out_list = []
        original_sizes = []
        # extra_vars[split]['references'] - list of samples with the following info [GT_bboxes, GT_Y]

        n_samples = len(gt)
        for i in range(n_samples):
            bboxes = []
            Y = []

            line = gt[i]
            arrayLine = line.split(';')
            arrayBndBox = arrayLine[:-1]
            w_original, h_original, d_original = eval(arrayLine[-1])
            original_sizes.append([h_original, w_original])

            for array in arrayBndBox:
                bndbox = eval(array)[0]
                # bndbox = [bndbox[1], bndbox[0], bndbox[3], bndbox[2]]
                idxclass = eval(array)[1]
                Y.append(idxclass)
                bboxes.append(bndbox)
                # bndbox_ones = np.ones((bndbox[2] - bndbox[0] + 1, bndbox[3] - bndbox[1] + 1))
                # label3D[idxclass, bndbox[0] - 1:bndbox[2], bndbox[1] - 1:bndbox[3]] = bndbox_ones

            out_list.append([bboxes, Y])

        return [out_list, original_sizes]

    # ------------------------------------------------------- #
    #       TYPE 'raw-image' SPECIFIC FUNCTIONS
    # ------------------------------------------------------- #

    def preprocessImages(self, path_list, id, set_name, img_size, img_size_crop, use_RGB):

        if isinstance(path_list, str) and os.path.isfile(path_list):  # path to list of images' paths
            data = []
            with open(path_list, 'r') as list_:
                for line in list_:
                    data.append(line.rstrip('\n'))
        elif isinstance(path_list, list):
            data = path_list
        else:
            raise Exception('Wrong type for "path_list". It must be a path to a text file with an image '
                'path in each line or an instance of the class list with an image path in each position.'
                            'It currently is: %s' % str(path_list))

        self.img_size[id] = img_size
        self.img_size_crop[id] = img_size_crop
        self.use_RGB[id] = use_RGB

        # Tries to load a train_mean file from the dataset folder if exists
        mean_file_path = self.path + '/train_mean'
        for s in range(len(self.img_size[id])):
            mean_file_path += '_' + str(self.img_size[id][s])
        mean_file_path += '_' + id + '_.jpg'
        if os.path.isfile(mean_file_path):
            self.setTrainMean(mean_file_path, id)

        return data

    def setTrainMean(self, mean_image, id, normalization=False):
        """
            Loads a pre-calculated training mean image, 'mean_image' can either be:
            
            - numpy.array (complete image)
            - list with a value per channel
            - string with the path to the stored image.
            
            :param id: identifier of the type of input whose train mean is being introduced.
        """
        if isinstance(mean_image, str):
            if not self.silence:
                logging.info("Loading train mean image from file.")
            mean_image = misc.imread(mean_image)
        elif isinstance(mean_image, list):
            mean_image = np.array(mean_image)
        self.train_mean[id] = mean_image.astype(np.float32)

        if normalization:
            self.train_mean[id] = self.train_mean[id] / 255.0

        if self.train_mean[id].shape != tuple(self.img_size_crop[id]):
            if len(self.train_mean[id].shape) == 1 and self.train_mean[id].shape[0] == self.img_size_crop[id][2]:
                if not self.silence:
                    logging.info("Converting input train mean pixels into mean image.")
                mean_image = np.zeros(tuple(self.img_size_crop[id]))
                for c in range(self.img_size_crop[id][2]):
                    mean_image[:, :, c] = self.train_mean[id][c]
                self.train_mean[id] = mean_image
            else:
                logging.warning(
                    "The loaded training mean size does not match the desired images size.\nChange the images size with setImageSize(size) or recalculate the training mean with calculateTrainMean().")

    def calculateTrainMean(self, id):
        """
            Calculates the mean of the data belonging to the training set split in each channel.
        """
        calculate = False
        if not id in self.train_mean or not isinstance(self.train_mean[id], np.ndarray):
            calculate = True
        elif self.train_mean[id].shape != tuple(self.img_size[id]):
            calculate = True
            if not self.silence:
                logging.warning(
                    "The loaded training mean size does not match the desired images size. Recalculating mean...")

        if calculate:
            if not self.silence:
                logging.info("Start training set mean calculation...")

            I_sum = np.zeros(self.img_size_crop[id], dtype=np.float64)

            # Load images in batches and sum all of them
            init = 0
            batch = 200
            for final in range(batch, self.len_train, batch):
                I = self.getX('train', init, final, meanSubstraction=False)[self.ids_inputs.index(id)]
                for im in I:
                    I_sum += im
                if not self.silence:
                    sys.stdout.write('\r')
                    sys.stdout.write("Processed %d/%d images..." % (final, self.len_train))
                    sys.stdout.flush()
                init = final
            I = self.getX('train', init, self.len_train, meanSubstraction=False)[self.ids_inputs.index(id)]
            for im in I:
                I_sum += im
            if not self.silence:
                sys.stdout.write('\r')
                sys.stdout.write("Processed %d/%d images..." % (final, self.len_train))
                sys.stdout.flush()

            # Mean calculation
            self.train_mean[id] = I_sum / self.len_train

            # Store the calculated mean
            mean_name = '/train_mean'
            for s in range(len(self.img_size[id])):
                mean_name += '_' + str(self.img_size[id][s])
            mean_name += '_' + id + '_.jpg'
            store_path = self.path + '/' + mean_name
            misc.imsave(store_path, self.train_mean[id])

            # self.train_mean[id] = self.train_mean[id].astype(np.float32)/255.0

            if not self.silence:
                logging.info("Image mean stored in " + store_path)

        # Return the mean
        return self.train_mean[id]

    def loadImages(self, images, id, normalization_type='0-1',
                   normalization=False, meanSubstraction=True,
                   dataAugmentation=True, daRandomParams=None,
                   external=False, loaded=False):
        """
            Loads a set of images from disk.
            
            :param images : list of image string names or list of matrices representing images (only if loaded==True)
            :param id : identifier in the Dataset object of the data we are loading
            :param normalization_type: type of normalization applied
            :param normalization : whether we applying a 0-1 normalization to the images
            :param meanSubstraction : whether we are removing the training mean
            :param dataAugmentation : whether we are applying dataAugmentatino (random cropping and horizontal flip)
            :param daRandomParams : dictionary with results of random data augmentation provided by self.getDataAugmentationRandomParams()
            :param external : if True the images will be loaded from an external database, in this case the list of images must be absolute paths
            :param loaded : set this option to True if images is a list of matricies instead of a list of strings
        """
        # Check if the chosen normalization type exists
        if normalization and normalization_type not in self.__available_norm_im_vid:
            raise NotImplementedError(
                'The chosen normalization type ' + normalization_type + ' is not implemented for the type "raw-image" and "video".')

        # Prepare the training mean image
        if meanSubstraction:  # remove mean

            if id not in self.train_mean:
                raise Exception('Training mean is not loaded or calculated yet for the input with id "' + id + '".')
            train_mean = copy.copy(self.train_mean[id])
            train_mean = misc.imresize(train_mean, self.img_size_crop[id][0:2])

            # Transpose dimensions
            if len(self.img_size[id]) == 3:  # if it is a 3D image
                # Convert RGB to BGR
                if self.img_size[id][2] == 3:  # if has 3 channels
                    train_mean = train_mean[:, :, ::-1]
                train_mean = train_mean.transpose(2, 0, 1)

            # Also normalize training mean image if we are applying normalization to images
            if normalization:
                if normalization_type == '0-1':
                    train_mean = train_mean / 255.0

        nImages = len(images)

        type_imgs = np.float32
        if len(self.img_size[id]) == 3:
            I = np.zeros([nImages] + [self.img_size_crop[id][2]] + self.img_size_crop[id][0:2], dtype=type_imgs)
        else:
            I = np.zeros([nImages] + self.img_size_crop[id], dtype=type_imgs)

        ''' Process each image separately '''
        for i in range(nImages):
            im = images[i]

            if not loaded:
                if not external:
                    im = self.path + '/' + im

                # Check if the filename includes the extension
                [path, filename] = ntpath.split(im)
                [filename, ext] = os.path.splitext(filename)

                # If it doesn't then we find it
                if not ext:
                    filename = fnmatch.filter(os.listdir(path), filename + '*')
                    if not filename:
                        raise Exception('Non existent image ' + im)
                    else:
                        im = path + '/' + filename[0]
                imname = im

                # Read image
                try:
                    logging.disable(logging.CRITICAL)
                    im = pilimage.open(im)
                    logging.disable(logging.NOTSET)

                except:
                    logging.warning("WARNING!")
                    logging.warning("Can't load image " + im)
                    im = np.zeros(tuple(self.img_size[id]))

            # Convert to RGB
            if not type(im).__module__ == np.__name__:
                if self.use_RGB[id]:
                    im = im.convert('RGB')
                else:
                    im = im.convert('L')

            # Data augmentation
            if not dataAugmentation:
                # Use whole image
                # im = np.asarray(im, dtype=type_imgs)
                # im = misc.imresize(im, (self.img_size_crop[id][1], self.img_size_crop[id][0]))
                im = im.resize((self.img_size_crop[id][1], self.img_size_crop[id][0]))
                im = np.asarray(im, dtype=type_imgs)
            else:
                randomParams = daRandomParams[images[i]]
                # Resize
                # im = np.asarray(im, dtype=type_imgs)
                # im = misc.imresize(im, (self.img_size[id][1], self.img_size[id][0]))
                im = im.resize((self.img_size[id][1], self.img_size[id][0]))
                im = np.asarray(im, dtype=type_imgs)

                # Take random crop
                left = randomParams["left"]
                right = np.add(left, self.img_size_crop[id][0:2])
                if self.use_RGB[id]:
                    try:
                        im = im[left[0]:right[0], left[1]:right[1], :]
                    except:
                        print '------- ERROR -------'
                        print left
                        print right
                        print im.shape
                        print imname
                        raise Exception('Error with image ' + imname)
                else:
                    im = im[left[0]:right[0], left[1]:right[1]]

                # Randomly flip (with a certain probability)
                flip = randomParams["hflip"]
                prob_flip_horizontal = randomParams["prob_flip_horizontal"]
                if flip < prob_flip_horizontal:  # horizontal flip
                    im = np.fliplr(im)
                prob_flip_vertical = randomParams["prob_flip_vertical"]
                flip = randomParams["vflip"]
                if flip < prob_flip_vertical:  # vertical flip
                    im = np.flipud(im)

            # Normalize
            if normalization:
                if normalization_type == '0-1':
                    im = im / 255.0

            # Permute dimensions
            if len(self.img_size[id]) == 3:
                # Convert RGB to BGR
                if self.img_size[id][2] == 3:  # if has 3 channels
                    im = im[:, :, ::-1]
                im = im.transpose(2, 0, 1)
            else:
                pass

            # Substract training images mean
            if meanSubstraction:  # remove mean
                im = im - train_mean

            I[i] = im

        return I

    def getDataAugmentationRandomParams(self, images, id, prob_flip_horizontal=0.5, prob_flip_vertical=0.0):

        daRandomParams = dict()

        for i in range(len(images)):
            # Random crop
            margin = [self.img_size[id][0] - self.img_size_crop[id][0],
                      self.img_size[id][1] - self.img_size_crop[id][1]]
            if margin[0] > 0:
                left = random.sample([k_ for k_ in range(margin[0])], 1)
            else:
                left = [0]
            if margin[1] > 0:
                left += random.sample([k for k in range(margin[1])], 1)
            else:
                left += [0]

            # Randomly flip (with a certain probability)
            hflip = random.random()
            vflip = random.random()

            randomParams = dict()
            randomParams["left"] = left
            randomParams["hflip"] = hflip
            randomParams["vflip"] = vflip
            randomParams["prob_flip_horizontal"] = prob_flip_horizontal
            randomParams["prob_flip_vertical"] = prob_flip_vertical

            daRandomParams[images[i]] = randomParams

        return daRandomParams

    def getClassID(self, class_name, id):
        """
            :return: the class id (int) for a given class string.
        """
        return self.dic_classes[id][class_name]

    # ------------------------------------------------------- #
    #       GETTERS
    #           [X,Y] pairs or X only
    # ------------------------------------------------------- #

    def getX(self, set_name, init, final, normalization_type='0-1', normalization=False,
             meanSubstraction=True, dataAugmentation=True, debug=False):
        """
            Gets all the data samples stored between the positions init to final
            
            :param set_name: 'train', 'val' or 'test' set
            :param init: initial position in the corresponding set split. Must be bigger or equal than 0 and smaller than final.
            :param final: final position in the corresponding set split.
            :param debug: if True all data will be returned without preprocessing
            
            
            # 'raw-image', 'video', 'image-features' and 'video-features'-related parameters
            
            :param normalization: indicates if we want to normalize the data.
            
            
            # 'image-features' and 'video-features'-related parameters
            
            :param normalization_type: indicates the type of normalization applied. See available types in self.__available_norm_im_vid for 'raw-image' and 'video' and self.__available_norm_feat for 'image-features' and 'video-features'.
            
            
            # 'raw-image' and 'video'-related parameters
            
            :param meanSubstraction: indicates if we want to substract the training mean from the returned images (only applicable if normalization=True)
            :param dataAugmentation: indicates if we want to apply data augmentation to the loaded images (random flip and cropping)

            :return: X, list of input data variables from sample 'init' to 'final' belonging to the chosen 'set_name'
        """
        self.__checkSetName(set_name)
        self.__isLoaded(set_name, 0)

        if final > eval('self.len_' + set_name):
            raise Exception('"final" index must be smaller than the number of samples in the set.')
        if init < 0:
            raise Exception('"init" index must be equal or greater than 0.')
        if init >= final:
            raise Exception('"init" index must be smaller than "final" index.')

        X = []
        for id_in, type_in in zip(self.ids_inputs, self.types_inputs):
            ghost_x = False
            if id_in in self.optional_inputs:
                try:
                    x = eval('self.X_' + set_name + '[id_in][init:final]')
                    assert len(x) == (final - init)
                except:
                    x = [[]] * (final - init)
                    ghost_x = True
            else:
                x = eval('self.X_' + set_name + '[id_in][init:final]')

            if not debug and not ghost_x:
                if type_in == 'raw-image':
                    daRandomParams = None
                    if dataAugmentation:
                        daRandomParams = self.getDataAugmentationRandomParams(x, id_in)
                    x = self.loadImages(x, id_in, normalization_type, normalization, meanSubstraction, dataAugmentation,
                                        daRandomParams)
                elif type_in == 'video':
                    x = self.loadVideos(x, id_in, final, set_name, self.max_video_len[id_in],
                                        normalization_type, normalization, meanSubstraction, dataAugmentation)
                elif type_in == 'text':
                    x = self.loadText(x, self.vocabulary[id_in],
                                      self.max_text_len[id_in][set_name], self.text_offset[id_in],
                                      fill=self.fill_text[id_in], pad_on_batch=self.pad_on_batch[id_in],
                                      words_so_far=self.words_so_far[id_in], loading_X=True)[0]
                elif type_in == 'image-features':
                    x = self.loadFeatures(x, self.features_lengths[id_in], normalization_type, normalization,
                                          data_augmentation=dataAugmentation)
                elif type_in == 'video-features':
                    x = self.loadVideoFeatures(x, id_in, set_name, self.max_video_len[id_in],
                                               normalization_type, normalization, self.features_lengths[id_in],
                                               data_augmentation=dataAugmentation)
            X.append(x)

        return X

    def getXY(self, set_name, k, normalization_type='0-1', normalization=False, meanSubstraction=True,
              dataAugmentation=True, debug=False):
        """
            Gets the [X,Y] pairs for the next 'k' samples in the desired set.
            
            :param set_name: 'train', 'val' or 'test' set
            :param k: number of consecutive samples retrieved from the corresponding set.
            :param sorted_batches: If True, it will pick data of the same size
            :param debug: if True all data will be returned without preprocessing
            
            
            # 'raw-image', 'video', 'image-features' and 'video-features'-related parameters
            
            :param normalization: indicates if we want to normalize the data.
            
            
            # 'image-features' and 'video-features'-related parameters
            
            :param normalization_type: indicates the type of normalization applied. See available types in self.__available_norm_im_vid for 'image' and 'video' and self.__available_norm_feat for 'image-features' and 'video-features'.
            
            
            # 'raw-image' and 'video'-related parameters
            
            :param meanSubstraction: indicates if we want to substract the training mean from the returned images (only applicable if normalization=True)
            :param dataAugmentation: indicates if we want to apply data augmentation to the loaded images (random flip and cropping)

            :return: [X,Y], list of input and output data variables of the next 'k' consecutive samples belonging to the chosen 'set_name'
            :return: [X, Y, [new_last, last, surpassed]] if debug==True
        """
        self.__checkSetName(set_name)
        self.__isLoaded(set_name, 0)
        self.__isLoaded(set_name, 1)

        [new_last, last, surpassed] = self.__getNextSamples(k, set_name)

        # Recover input samples
        X = []
        for id_in, type_in in zip(self.ids_inputs, self.types_inputs):
            if id_in in self.optional_inputs:
                try:
                    if surpassed:
                        x = eval('self.X_' + set_name + '[id_in][last:]') + eval(
                            'self.X_' + set_name + '[id_in][0:new_last]')
                    else:
                        x = eval('self.X_' + set_name + '[id_in][last:new_last]')
                except:
                    x = []
            else:
                if surpassed:
                    x = eval('self.X_' + set_name + '[id_in][last:]') + eval(
                        'self.X_' + set_name + '[id_in][0:new_last]')
                else:
                    x = eval('self.X_' + set_name + '[id_in][last:new_last]')

            # Pre-process inputs
            if not debug:
                if type_in == 'raw-image':
                    daRandomParams = None
                    if dataAugmentation:
                        daRandomParams = self.getDataAugmentationRandomParams(x, id_in)
                    x = self.loadImages(x, id_in, normalization_type, normalization, meanSubstraction, dataAugmentation,
                                        daRandomParams)
                elif type_in == 'video':
                    x = self.loadVideos(x, id_in, last, set_name, self.max_video_len[id_in],
                                        normalization_type, normalization, meanSubstraction, dataAugmentation)
                elif type_in == 'text':
                    x = self.loadText(x, self.vocabulary[id_in],
                                      self.max_text_len[id_in][set_name], self.text_offset[id_in],
                                      fill=self.fill_text[id_in], pad_on_batch=self.pad_on_batch[id_in],
                                      words_so_far=self.words_so_far[id_in], loading_X=True)[0]
                elif type_in == 'image-features':
                    x = self.loadFeatures(x, self.features_lengths[id_in], normalization_type, normalization,
                                          data_augmentation=dataAugmentation)
                elif type_in == 'video-features':
                    x = self.loadVideoFeatures(x, id_in, set_name, self.max_video_len[id_in], normalization_type,
                                               normalization, self.features_lengths[id_in],
                                               data_augmentation=dataAugmentation)
            X.append(x)

        # Recover output samples
        Y = []
        for id_out, type_out in zip(self.ids_outputs, self.types_outputs):
            if surpassed:
                y = eval('self.Y_' + set_name + '[id_out][last:]') + eval('self.Y_' + set_name + '[id_out][0:new_last]')
            else:
                y = eval('self.Y_' + set_name + '[id_out][last:new_last]')

            # Pre-process outputs
            if not debug:
                if type_out == 'categorical':
                    nClasses = len(self.dic_classes[id_out])
                    load_sample_weights = self.sample_weights[id_out][set_name]
                    y = self.loadCategorical(y, nClasses, id_out, load_sample_weights)
                elif type_out == 'binary':
                    y = self.loadBinary(y, id_out)
                elif type_out == 'real':
                    y = np.array(y).astype(np.float32)
                elif (type_out == '3DLabel'):
                    nClasses = len(self.classes[id_out])
                    assoc_id_in = self.id_in_3DLabel[id_out]
                    if surpassed:
                        imlist = eval('self.X_' + set_name + '[assoc_id_in][last:]') + eval(
                            'self.X_' + set_name + '[assoc_id_in][0:new_last]')
                    else:
                        imlist = eval('self.X_' + set_name + '[assoc_id_in][last:new_last]')

                    y = self.load3DLabels(y, nClasses, dataAugmentation, daRandomParams,
                                          self.img_size[assoc_id_in], self.img_size_crop[assoc_id_in],
                                          imlist)
                elif (type_out == '3DSemanticLabel'):
                    nClasses = len(self.classes[id_out])
                    classes_to_colour = self.semantic_classes[id_out]
                    assoc_id_in = self.id_in_3DLabel[id_out]
                    if surpassed:
                        imlist = eval('self.X_' + set_name + '[assoc_id_in][last:]') + eval(
                            'self.X_' + set_name + '[assoc_id_in][0:new_last]')
                    else:
                        imlist = eval('self.X_' + set_name + '[assoc_id_in][last:new_last]')

                    y = self.load3DSemanticLabels(y, nClasses, classes_to_colour, dataAugmentation, daRandomParams,
                                                  self.img_size[assoc_id_in], self.img_size_crop[assoc_id_in],
                                                  imlist)
                elif type_out == 'text':
                    y = self.loadText(y, self.vocabulary[id_out],
                                      self.max_text_len[id_out][set_name], self.text_offset[id_out],
                                      fill=self.fill_text[id_out], pad_on_batch=self.pad_on_batch[id_out],
                                      words_so_far=self.words_so_far[id_out], loading_X=False)
                    # Use whole sentence as class (classifier model)
                    if self.max_text_len[id_out][set_name] == 0:
                        y_aux = np_utils.to_categorical(y, self.vocabulary_len[id_out]).astype(np.uint8)
                    # Use words separately (generator model)
                    else:
                        y_aux = np.zeros(list(y[0].shape) + [self.vocabulary_len[id_out]]).astype(np.uint8)
                        for idx in range(y[0].shape[0]):
                            y_aux[idx] = np_utils.to_categorical(y[0][idx], self.vocabulary_len[id_out]).astype(
                                np.uint8)
                        if self.sample_weights[id_out][set_name]:
                            y_aux = (y_aux, y[1])  # join data and mask
                    y = y_aux
            Y.append(y)

        if debug:
            return [X, Y, [new_last, last, surpassed]]

        return [X, Y]

    def getXY_FromIndices(self, set_name, k, normalization_type='0-1', normalization=False, meanSubstraction=True,
                          dataAugmentation=True, debug=False):
        """
            Gets the [X,Y] pairs for the samples in positions 'k' in the desired set.

            :param set_name: 'train', 'val' or 'test' set
            :param k: positions of the desired samples
            :param sorted_batches: If True, it will pick data of the same size
            :param debug: if True all data will be returned without preprocessing


            # 'raw-image', 'video', 'image-features' and 'video-features'-related parameters

            :param normalization: indicates if we want to normalize the data.


            # 'image-features' and 'video-features'-related parameters

            :param normalization_type: indicates the type of normalization applied. See available types in self.__available_norm_im_vid for 'raw-image' and 'video' and self.__available_norm_feat for 'image-features' and 'video-features'.


            # 'raw-image' and 'video'-related parameters

            :param meanSubstraction: indicates if we want to substract the training mean from the returned images (only applicable if normalization=True)
            :param dataAugmentation: indicates if we want to apply data augmentation to the loaded images (random flip and cropping)

            :return: [X,Y], list of input and output data variables of the samples identified by the indices in 'k' samples belonging to the chosen 'set_name'
        """

        self.__checkSetName(set_name)
        self.__isLoaded(set_name, 0)
        self.__isLoaded(set_name, 1)

        # Recover input samples
        X = []
        for id_in, type_in in zip(self.ids_inputs, self.types_inputs):
            ghost_x = False
            if id_in in self.optional_inputs:
                try:
                    x = [eval('self.X_' + set_name + '[id_in][index]') for index in k]
                except:
                    x = [[]] * len(k)
                    ghost_x = True
            else:
                x = [eval('self.X_' + set_name + '[id_in][index]') for index in k]

            # if(set_name=='val'):
            #    logging.info(x)

            # Pre-process inputs
            if not debug and not ghost_x:
                if type_in == 'raw-image':
                    daRandomParams = None
                    if dataAugmentation:
                        daRandomParams = self.getDataAugmentationRandomParams(x, id_in)
                    x = self.loadImages(x, id_in, normalization_type, normalization, meanSubstraction, dataAugmentation,
                                        daRandomParams)
                elif type_in == 'video':
                    x = self.loadVideosByIndex(x, id_in, k, set_name, self.max_video_len[id_in],
                                               normalization_type, normalization, meanSubstraction, dataAugmentation)
                elif type_in == 'text':
                    x = self.loadText(x, self.vocabulary[id_in],
                                      self.max_text_len[id_in][set_name], self.text_offset[id_in],
                                      fill=self.fill_text[id_in], pad_on_batch=self.pad_on_batch[id_in],
                                      words_so_far=self.words_so_far[id_in], loading_X=True)[0]
                elif type_in == 'image-features':
                    x = self.loadFeatures(x, self.features_lengths[id_in], normalization_type, normalization,
                                          data_augmentation=dataAugmentation)
                elif type_in == 'video-features':
                    x = self.loadVideoFeatures(x, id_in, set_name, self.max_video_len[id_in],
                                               normalization_type, normalization, self.features_lengths[id_in],
                                               data_augmentation=dataAugmentation)
            X.append(x)

        # Recover output samples
        Y = []
        for id_out, type_out in zip(self.ids_outputs, self.types_outputs):
            y = [eval('self.Y_' + set_name + '[id_out][index]') for index in k]

            # if(set_name=='val'):
            #    logging.info(y)

            # Pre-process outputs
            if not debug:
                if type_out == 'categorical':
                    nClasses = len(self.dic_classes[id_out])
                    load_sample_weights = self.sample_weights[id_out][set_name]
                    y = self.loadCategorical(y, nClasses, id_out, load_sample_weights)
                elif type_out == 'binary':
                    y = self.loadBinary(y, id_out)
                elif type_out == 'real':
                    y = np.array(y).astype(np.float32)
                elif (type_out == '3DLabel'):
                    nClasses = len(self.classes[id_out])
                    assoc_id_in = self.id_in_3DLabel[id_out]
                    imlist = [eval('self.X_' + set_name + '[assoc_id_in][index]') for index in k]
                    y = self.load3DLabels(y, nClasses, dataAugmentation, daRandomParams,
                                          self.img_size[assoc_id_in], self.img_size_crop[assoc_id_in],
                                          imlist)
                elif (type_out == '3DSemanticLabel'):
                    nClasses = len(self.classes[id_out])
                    classes_to_colour = self.semantic_classes[id_out]
                    assoc_id_in = self.id_in_3DLabel[id_out]
                    imlist = [eval('self.X_' + set_name + '[assoc_id_in][index]') for index in k]
                    y = self.load3DSemanticLabels(y, nClasses, classes_to_colour, dataAugmentation, daRandomParams,
                                                  self.img_size[assoc_id_in], self.img_size_crop[assoc_id_in],
                                                  imlist)
                elif type_out == 'text':
                    y = self.loadText(y, self.vocabulary[id_out],
                                      self.max_text_len[id_out][set_name], self.text_offset[id_out],
                                      fill=self.fill_text[id_out], pad_on_batch=self.pad_on_batch[id_out],
                                      words_so_far=self.words_so_far[id_out], loading_X=False)

                    # Use whole sentence as class (classifier model)
                    if self.max_text_len[id_out][set_name] == 0:
                        y_aux = np_utils.to_categorical(y, self.vocabulary_len[id_out]).astype(np.uint8)
                    # Use words separately (generator model)
                    else:
                        y_aux = np.zeros(list(y[0].shape) + [self.vocabulary_len[id_out]]).astype(np.uint8)
                        for idx in range(y[0].shape[0]):
                            y_aux[idx] = np_utils.to_categorical(y[0][idx], self.vocabulary_len[id_out]).astype(
                                np.uint8)
                        if self.sample_weights[id_out][set_name]:
                            y_aux = (y_aux, y[1])  # join data and mask
                    y = y_aux
            Y.append(y)

        return [X, Y]

    def getX_FromIndices(self, set_name, k, normalization_type='0-1', normalization=False, meanSubstraction=True,
                         dataAugmentation=True, debug=False):
        """
            Gets the [X,Y] pairs for the samples in positions 'k' in the desired set.

            :param set_name: 'train', 'val' or 'test' set
            :param k: positions of the desired samples
            :param sorted_batches: If True, it will pick data of the same size
            :param debug: if True all data will be returned without preprocessing


            # 'raw-image', 'video', 'image-features' and 'video-features'-related parameters

            :param normalization: indicates if we want to normalize the data.


            # 'image-features' and 'video-features'-related parameters

            :param normalization_type: indicates the type of normalization applied. See available types in self.__available_norm_im_vid for 'raw-image' and 'video' and self.__available_norm_feat for 'image-features' and 'video-features'.


            # 'raw-image' and 'video'-related parameters

            :param meanSubstraction: indicates if we want to substract the training mean from the returned images (only applicable if normalization=True)
            :param dataAugmentation: indicates if we want to apply data augmentation to the loaded images (random flip and cropping)

            :return: [X,Y], list of input and output data variables of the samples identified by the indices in 'k' samples belonging to the chosen 'set_name'
        """

        self.__checkSetName(set_name)
        self.__isLoaded(set_name, 0)

        # Recover input samples
        X = []
        for id_in, type_in in zip(self.ids_inputs, self.types_inputs):
            ghost_x = False
            if id_in in self.optional_inputs:
                try:
                    x = [eval('self.X_' + set_name + '[id_in][index]') for index in k]
                except:
                    x = [[]] * len(k)
                    ghost_x = True
            else:
                x = [eval('self.X_' + set_name + '[id_in][index]') for index in k]

            # if(set_name=='val'):
            #    logging.info(x)

            # Pre-process inputs
            if not debug and not ghost_x:
                if type_in == 'raw-image':
                    daRandomParams = None
                    if dataAugmentation:
                        daRandomParams = self.getDataAugmentationRandomParams(x, id_in)
                    x = self.loadImages(x, id_in, normalization_type, normalization, meanSubstraction, dataAugmentation,
                                        daRandomParams)
                elif type_in == 'video':
                    x = self.loadVideosByIndex(x, id_in, k, set_name, self.max_video_len[id_in],
                                               normalization_type, normalization, meanSubstraction, dataAugmentation)
                elif type_in == 'text':
                    x = self.loadText(x, self.vocabulary[id_in],
                                      self.max_text_len[id_in][set_name], self.text_offset[id_in],
                                      fill=self.fill_text[id_in], pad_on_batch=self.pad_on_batch[id_in],
                                      words_so_far=self.words_so_far[id_in], loading_X=True)[0]
                elif type_in == 'image-features':
                    x = self.loadFeatures(x, self.features_lengths[id_in], normalization_type, normalization,
                                          data_augmentation=dataAugmentation)
                elif type_in == 'video-features':
                    x = self.loadVideoFeatures(x, id_in, set_name, self.max_video_len[id_in],
                                               normalization_type, normalization, self.features_lengths[id_in],
                                               data_augmentation=dataAugmentation)
            X.append(x)

        return X

    def getY(self, set_name, init, final, normalization_type='0-1', normalization=False, meanSubstraction=True,
             dataAugmentation=True, debug=False):
        """
            Gets the [Y] samples for the FULL dataset

            :param set_name: 'train', 'val' or 'test' set
            :param init: initial position in the corresponding set split. Must be bigger or equal than 0 and smaller than final.
            :param final: final position in the corresponding set split.
            :param debug: if True all data will be returned without preprocessing


            # 'raw-image', 'video', 'image-features' and 'video-features'-related parameters

            :param normalization: indicates if we want to normalize the data.


            :param normalization_type: indicates the type of normalization applied. See available types in self.__available_norm_im_vid for 'raw-image' and 'video' and self.__available_norm_feat for 'image-features' and 'video-features'.


            # 'raw-image' and 'video'-related parameters

            :param meanSubstraction: indicates if we want to substract the training mean from the returned images (only applicable if normalization=True)
            :param dataAugmentation: indicates if we want to apply data augmentation to the loaded images (random flip and cropping)

            :return: Y, list of output data variables from sample 'init' to 'final' belonging to the chosen 'set_name'
        """
        self.__checkSetName(set_name)
        self.__isLoaded(set_name, 1)

        if final > eval('self.len_' + set_name):
            raise Exception('"final" index must be smaller than the number of samples in the set.')
        if init < 0:
            raise Exception('"init" index must be equal or greater than 0.')
        if init >= final:
            raise Exception('"init" index must be smaller than "final" index.')

        # Recover output samples
        Y = []
        for id_out, type_out in zip(self.ids_outputs, self.types_outputs):
            y = eval('self.Y_' + set_name + '[id_out][init:final]')

            # Pre-process outputs
            if not debug:
                if type_out == 'categorical':
                    nClasses = len(self.dic_classes[id_out])
                    load_sample_weights = self.sample_weights[id_out][set_name]
                    y = self.loadCategorical(y, nClasses, id_out, load_sample_weights)
                elif type_out == 'binary':
                    y = self.loadBinary(y, id_out)
                elif type_out == 'real':
                    y = np.array(y).astype(np.float32)
                elif (type_out == '3DLabel'):
                    nClasses = len(self.classes[id_out])
                    assoc_id_in = self.id_in_3DLabel[id_out]
                    imlist = eval('self.X_' + set_name + '[assoc_id_in][init:final]')
                    y = self.load3DLabels(y, nClasses, dataAugmentation, None,
                                          self.img_size[assoc_id_in], self.img_size_crop[assoc_id_in],
                                          imlist)
                elif (type_out == '3DSemanticLabel'):
                    nClasses = len(self.classes[id_out])
                    classes_to_colour = self.semantic_classes[id_out]
                    assoc_id_in = self.id_in_3DLabel[id_out]
                    imlist = eval('self.X_' + set_name + '[assoc_id_in][init:final]')
                    y = self.load3DSemanticLabels(y, nClasses, classes_to_colour, dataAugmentation, None,
                                                  self.img_size[assoc_id_in], self.img_size_crop[assoc_id_in],
                                                  imlist)
                elif type_out == 'text':
                    y = self.loadText(y, self.vocabulary[id_out],
                                      self.max_text_len[id_out][set_name], self.text_offset[id_out],
                                      fill=self.fill_text[id_out], pad_on_batch=self.pad_on_batch[id_out],
                                      words_so_far=self.words_so_far[id_out], loading_X=False)

                    # Use whole sentence as class (classifier model)
                    if self.max_text_len[id_out][set_name] == 0:
                        y_aux = np_utils.to_categorical(y, self.vocabulary_len[id_out]).astype(np.uint8)
                    # Use words separately (generator model)
                    else:
                        y_aux = np.zeros(list(y[0].shape) + [self.vocabulary_len[id_out]]).astype(np.uint8)
                        for idx in range(y[0].shape[0]):
                            y_aux[idx] = np_utils.to_categorical(y[0][idx], self.vocabulary_len[id_out]).astype(
                                np.uint8)
                        if self.sample_weights[id_out][set_name]:
                            y_aux = (y_aux, y[1])  # join data and mask

                    y = y_aux
            Y.append(y)

        return Y

    # ------------------------------------------------------- #
    #       AUXILIARY FUNCTIONS
    #           
    # ------------------------------------------------------- #


    def __str__(self):
        """
        Prints the basic input-output information of the Dataset instance.

        :return: String representation of the Dataset.
        """

        str_ = '---------------------------------------------\n'
        str_ += '\tDataset ' + self.name + '\n'
        str_ += '---------------------------------------------\n'
        str_ += 'store path: ' + self.path + '\n'
        str_ += 'data length: ' + '\n'
        str_ += '\ttrain - ' + str(self.len_train) + '\n'
        str_ += '\tval   - ' + str(self.len_val) + '\n'
        str_ += '\ttest  - ' + str(self.len_test) + '\n'

        str_ += '\n'
        str_ += '[ INPUTS ]\n'
        for id_in, type_in in zip(self.ids_inputs, self.types_inputs):
            str_ += type_in + ': ' + id_in + '\n'

        str_ += '\n'
        str_ += '[ OUTPUTS ]\n'
        for id_out, type_out in zip(self.ids_outputs, self.types_outputs):
            str_ += type_out + ': ' + id_out + '\n'

        str_ += '---------------------------------------------\n'
        return str_

    def __isLoaded(self, set_name, pos):
        """
        Checks if the data from set_name at pos is already loaded
        :param set_name:
        :param pos:
        :return:
        """
        if eval('not self.loaded_' + set_name + '[pos]'):
            if pos == 0:
                raise Exception('Set ' + set_name + ' samples are not loaded yet.')
            elif pos == 1:
                raise Exception('Set ' + set_name + ' labels are not loaded yet.')
        return

    def __checkSetName(self, set_name):
        """
        Checks name of a split.
        Only "train", "val" or "test" are valid set names.
        :param set_name: Split name
        :return: Boolean specifying the validity of the name
        """
        if set_name != 'train' and set_name != 'val' and set_name != 'test':
            raise Exception(
                'Incorrect set_name specified "' + set_name + '"\nOnly "train", "val" or "test" are valid set names.')
        return

    def __checkLengthSet(self, set_name):
        """
        Check that the length of the inputs and outputs match. Only checked if the input is not optional.
        :param set_name: 
        :return:
        """
        if eval('self.loaded_' + set_name + '[0] and self.loaded_' + set_name + '[1]'):
            lengths = []
            plot_ids_in = []
            for id_in in self.ids_inputs:
                if id_in not in self.optional_inputs:
                    plot_ids_in.append(id_in)
                    exec ('lengths.append(len(self.X_' + set_name + '[id_in]))')
            for id_out in self.ids_outputs:
                exec ('lengths.append(len(self.Y_' + set_name + '[id_out]))')
            if lengths[1:] != lengths[:-1]:
                raise Exception('Inputs and outputs size '
                                '(' + str(lengths) + ') for "' + set_name + '" set do not match.\n'
                                                                            '\t Inputs:' + str(plot_ids_in) + ''
                                                                            '\t Outputs:' + str(
                    self.ids_outputs))

    def __getNextSamples(self, k, set_name):
        """
            Gets the indices to the next K samples we are going to read.
        """
        self.__lock_read.acquire()  # LOCK (for avoiding reading the same samples by different threads)

        new_last = eval('self.last_' + set_name + '+k')
        last = eval('self.last_' + set_name)
        length = eval('self.len_' + set_name)
        if new_last > length:
            new_last = new_last - length
            surpassed = True
        else:
            surpassed = False
        exec ('self.last_' + set_name + '= new_last')

        self.__lock_read.release()  # UNLOCK

        return [new_last, last, surpassed]

    def __getstate__(self):
        """
            Behavour applied when pickling a Dataset instance.
        """
        obj_dict = self.__dict__.copy()
        del obj_dict['_Dataset__lock_read']
        return obj_dict

    def __setstate__(self, dict):
        """
            Behavour applied when unpickling a Dataset instance.
        """
        dict['_Dataset__lock_read'] = threading.Lock()
        self.__dict__ = dict<|MERGE_RESOLUTION|>--- conflicted
+++ resolved
@@ -1019,14 +1019,8 @@
         :return: Preprocessed labels.
         """
         if not isinstance(labels_list, list):
-<<<<<<< HEAD
             raise Exception('Wrong type for "path_list". It must be an instance of the class list.')
-        import pdb; pdb.set_trace()
-=======
-            raise Exception('Wrong type for "labels_list". It must be an instance of the class list.\n'
-                            'It currently is: %s' % str(labels_list))
-
->>>>>>> d14665b3
+
         if sparse:
             labels = labels_list
         else: # convert to sparse representation
