--- conflicted
+++ resolved
@@ -276,7 +276,6 @@
                     sys.stdout.flush()
                     x = dict()
                     for input_id in params['model_inputs']:
-<<<<<<< HEAD
                         if params['temporally_linked'] and input_id in self.ids_temporally_linked_inputs:
                             link = int(X[params['link_index_id']][i])
                             if link not in previous_outputs[input_id].keys():  # input to current sample was not processed yet
@@ -293,19 +292,11 @@
                                                       loading_X=True)[0]
                         else:
                             x[input_id] = np.asarray([X[input_id][i]])
-                    samples, scores, alphas = self.beam_search(x,
-                                                               params,
-                                                               eos_sym=self.dataset.extra_words['<pad>'],
-                                                               null_sym=self.dataset.extra_words['<null>'])
-=======
-                        x[input_id] = np.asarray([X[input_id][i]])
                     samples, scores, alphas = beam_search(self, x, params,
                                                           null_sym=self.dataset.extra_words['<null>'],
                                                           return_alphas=self.return_alphas,
                                                           model_ensemble=True,
                                                           n_models=len(self.models))
-
->>>>>>> 2bdd423b
                     if params['length_penalty'] or params['coverage_penalty']:
                         if params['length_penalty']:
                             length_penalties = [((5 + len(sample)) ** params['length_norm_factor'] / (5 + 1) ** params['length_norm_factor'])
