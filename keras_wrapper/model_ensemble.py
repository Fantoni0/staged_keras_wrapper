--- conflicted
+++ resolved
@@ -252,7 +252,7 @@
         else:
             return samples, sample_scores, None
 
-    def predictBeamSearchNet(self, ds, parameters={}):
+    def predictBeamSearchNet(self):
         """
         Approximates by beam search the best predictions of the net on the dataset splits chosen.
         Params from config that affect the sarch process:
@@ -333,7 +333,6 @@
                 data_gen = -1
                 data_gen_instance = -1
             else:
-<<<<<<< HEAD
                 assert len(params['model_inputs']) > 0, 'We need at least one input!'
                 if not params['optimized_search']:  # use optimized search model if available
                     assert not params['pos_unk'], 'PosUnk is not supported with non-optimized beam search methods'
@@ -369,50 +368,6 @@
                                                     predict=True)#,
                                                     #temporally_linked=params['temporally_linked'])
                     data_gen = data_gen_instance.generator()
-=======
-                n_samples = params['n_samples']
-                num_iterations = int(math.ceil(float(n_samples)))  # / params['batch_size']))
-
-                # Prepare data generator: We won't use an Homogeneous_Data_Batch_Generator here
-                data_gen = Data_Batch_Generator(s,
-                                                self.models[0],
-                                                self.dataset,
-                                                num_iterations,
-                                                batch_size=1,
-                                                normalization=params['normalize'],
-                                                normalization_type=params['normalization_type'],
-                                                data_augmentation=False,
-                                                mean_substraction=params['mean_substraction'],
-                                                predict=False,
-                                                random_samples=n_samples).generator()
-            if params['n_samples'] > 0:
-                references = []
-                sources_sampling = []
-            best_samples = []
-            if params['pos_unk']:
-                best_alphas = []
-                sources = []
-
-            total_cost = 0
-            sampled = 0
-            start_time = time.time()
-            eta = -1
-            if self.n_best:
-                n_best_list = []
-            for _ in range(num_iterations):
-                data = next(data_gen)
-                X = dict()
-                if params['n_samples'] > 0:
-                    s_dict = {}
-                    for input_id in params['model_inputs']:
-                        X[input_id] = data[0][input_id]
-                        s_dict[input_id] = X[input_id]
-                    sources_sampling.append(s_dict)
-
-                    Y = dict()
-                    for output_id in params['model_outputs']:
-                        Y[output_id] = data[1][output_id]
->>>>>>> 4be22fdb
                 else:
                     n_samples = params['n_samples']
                     num_iterations = int(math.ceil(float(n_samples)))  # / params['batch_size']))
@@ -438,27 +393,26 @@
                     best_alphas = []
                     sources = []
 
-                total_cost = 0
-                sampled = 0
-                start_time = time.time()
-                eta = -1
-                if self.n_best:
-                    n_best_list = []
-                for _ in range(num_iterations):
-                    data = data_gen.next()
-                    X = dict()
-                    if params['n_samples'] > 0:
-                        s_dict = {}
-                        for input_id in params['model_inputs']:
-                            X[input_id] = data[0][input_id]
-                            s_dict[input_id] = X[input_id]
-                        sources_sampling.append(s_dict)
+            total_cost = 0
+            sampled = 0
+            start_time = time.time()
+            eta = -1
+            if self.n_best:
+                n_best_list = []
+            for _ in range(num_iterations):
+                data = next(data_gen)
+                X = dict()
+                if params['n_samples'] > 0:
+                    s_dict = {}
+                    for input_id in params['model_inputs']:
+                        X[input_id] = data[0][input_id]
+                        s_dict[input_id] = X[input_id]
+                    sources_sampling.append(s_dict)
 
                         Y = dict()
                         for output_id in params['model_outputs']:
                             Y[output_id] = data[1][output_id]
                     else:
-<<<<<<< HEAD
                         s_dict = {}
                         for input_id in params['model_inputs']:
                             X[input_id] = data[input_id]
@@ -472,37 +426,6 @@
                         sys.stdout.write("Sampling %d/%d  -  ETA: %ds " % (sampled, n_samples, int(eta)))
                         if not hasattr(self, '_dynamic_display') or self._dynamic_display:
                             sys.stdout.write('\r')
-=======
-                        sys.stdout.write('\n')
-                    sys.stdout.flush()
-                    x = dict()
-                    for input_id in params['model_inputs']:
-                        x[input_id] = np.asarray([X[input_id][i]])
-                    samples, scores, alphas = self.beam_search(x, params, null_sym=self.dataset.extra_words['<null>'])
-
-                    if params['length_penalty'] or params['coverage_penalty']:
-                        if params['length_penalty']:
-                            length_penalties = [((5 + len(sample)) ** params['length_norm_factor']
-                                                 / (5 + 1) ** params['length_norm_factor'])
-                                                # this 5 is a magic number by Google...
-                                                for sample in samples]
-                        else:
-                            length_penalties = [1.0 for _ in samples]
-
-                        if params['coverage_penalty']:
-                            coverage_penalties = []
-                            for k, sample in list(enumerate(samples)):
-                                # We assume that source sentences are at the first position of x
-                                x_sentence = x[params['model_inputs'][0]][0]
-                                alpha = np.asarray(alphas[k])
-                                cp_penalty = 0.0
-                                for cp_i in range(len(x_sentence)):
-                                    att_weight = 0.0
-                                    for cp_j in range(len(sample)):
-                                        att_weight += alpha[cp_j, cp_i]
-                                    cp_penalty += np.log(min(att_weight, 1.0))
-                                coverage_penalties.append(params['coverage_norm_factor'] * cp_penalty)
->>>>>>> 4be22fdb
                         else:
                             sys.stdout.write('\n')
                         sys.stdout.flush()
@@ -537,22 +460,22 @@
                             else:
                                 length_penalties = [1.0 for _ in samples]
 
-                            if params['coverage_penalty']:
-                                coverage_penalties = []
-                                for k, sample in enumerate(samples):
-                                    # We assume that source sentences are at the first position of x
-                                    x_sentence = x[params['model_inputs'][0]][0]
-                                    alpha = np.asarray(alphas[k])
-                                    cp_penalty = 0.0
-                                    for cp_i in range(len(x_sentence)):
-                                        att_weight = 0.0
-                                        for cp_j in range(len(sample)):
-                                            att_weight += alpha[cp_j, cp_i]
-                                        cp_penalty += np.log(min(att_weight, 1.0))
-                                    coverage_penalties.append(params['coverage_norm_factor'] * cp_penalty)
-                            else:
-                                coverage_penalties = [0.0 for _ in samples]
-                            scores = [co / lp + cp for co, lp, cp in zip(scores, length_penalties, coverage_penalties)]
+                        if params['coverage_penalty']:
+                            coverage_penalties = []
+                            for k, sample in list(enumerate(samples)):
+                                # We assume that source sentences are at the first position of x
+                                x_sentence = x[params['model_inputs'][0]][0]
+                                alpha = np.asarray(alphas[k])
+                                cp_penalty = 0.0
+                                for cp_i in range(len(x_sentence)):
+                                    att_weight = 0.0
+                                    for cp_j in range(len(sample)):
+                                        att_weight += alpha[cp_j, cp_i]
+                                    cp_penalty += np.log(min(att_weight, 1.0))
+                                coverage_penalties.append(params['coverage_norm_factor'] * cp_penalty)
+                        else:
+                            coverage_penalties = [0.0 for _ in samples]
+                        scores = [co / lp + cp for co, lp, cp in zip(scores, length_penalties, coverage_penalties)]
 
                         elif params['normalize_probs']:
                             counts = [len(sample) ** params['alpha_factor'] for sample in samples]
@@ -605,9 +528,6 @@
                         predictions[s] = (np.asarray(best_samples), np.asarray(best_alphas), sources)
                     else:
                         predictions[s] = np.asarray(best_samples)
-
-        del data_gen
-        del data_gen_instance
 
         if params['n_samples'] < 1:
             return predictions
