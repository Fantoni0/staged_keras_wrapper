# -*- coding: utf-8 -*-
from __future__ import print_function

import math
import shutil
import sys
import time

if sys.version_info.major == 3:
    import _pickle as pk
else:
    import cPickle as pk
import cloudpickle as cloudpk
import matplotlib as mpl
import keras
from keras.engine.training import Model
from keras.layers import concatenate, MaxPooling2D, ZeroPadding2D, AveragePooling2D, Dense, Dropout, Flatten, Input, \
    Activation, BatchNormalization
from keras.layers.advanced_activations import PReLU
from keras.models import Sequential, model_from_json, load_model
from keras.optimizers import *
from keras.regularizers import l2
from keras.utils.layer_utils import print_summary
from keras_wrapper.dataset import Data_Batch_Generator, Homogeneous_Data_Batch_Generator, Parallel_Data_Batch_Generator
from keras_wrapper.extra.callbacks import *
from keras_wrapper.extra.read_write import file2list
from keras_wrapper.utils import one_hot_2_indices, decode_predictions, decode_predictions_one_hot, \
    decode_predictions_beam_search, replace_unknown_words, sampling, categorical_probas_to_classes, checkParameters
from keras_wrapper.search import beam_search
try:
    import cupy as cp
except:
    import numpy as cp
    logging.info('<<< Cupy not available. Using numpy. >>>')

if int(keras.__version__.split('.')[0]) == 1:
    from keras.layers import Concat as Concatenate
    from keras.layers import Convolution2D as Conv2D
    from keras.layers import Deconvolution2D as Conv2DTranspose
else:
    from keras.layers import Concatenate
    from keras.layers import Conv2D
    from keras.layers import Conv2DTranspose

mpl.use('Agg')  # run matplotlib without X server (GUI)
import matplotlib.pyplot as plt

# General setup of libraries
logging.basicConfig(level=logging.DEBUG, format='[%(asctime)s] %(message)s', datefmt='%d/%m/%Y %H:%M:%S')
logger = logging.getLogger(__name__)


# ------------------------------------------------------- #
#       SAVE/LOAD
#           External functions for saving and loading Model_Wrapper instances
# ------------------------------------------------------- #


def saveModel(model_wrapper, update_num, path=None, full_path=False, store_iter=False):
    """
    Saves a backup of the current Model_Wrapper object after being trained for 'update_num' iterations/updates/epochs.

    :param model_wrapper: object to save
    :param update_num: identifier of the number of iterations/updates/epochs elapsed
    :param path: path where the model will be saved
    :param full_path: Whether we save to the path of from path + '/epoch_' + update_num
    :param store_iter: Whether we store the current update_num
    :return: None
    """
    if not path:
        path = model_wrapper.model_path

    iteration = str(update_num)

    if full_path:
        if store_iter:
            model_name = path + '_' + iteration
        else:
            model_name = path
    else:
        if store_iter:
            model_name = path + '/update_' + iteration
        else:
            model_name = path + '/epoch_' + iteration

    if not model_wrapper.silence:
        logging.info("<<< Saving model to " + model_name + " ... >>>")

    # Create models dir
    if not os.path.isdir(path):
        if not os.path.isdir(os.path.dirname(path)):
            os.makedirs(os.path.dirname(path))

    try:  # Try to save model at one time
        model_wrapper.model.save(model_name + '.h5')
    except Exception as e:  # Split saving in model structure / weights
        logging.info(str(e))
        # Save model structure
        json_string = model_wrapper.model.to_json()
        open(model_name + '_structure.json', 'w').write(json_string)
        # Save model weights
        model_wrapper.model.save_weights(model_name + '_weights.h5', overwrite=True)

    # Save auxiliary models for optimized search
    if model_wrapper.model_init is not None:
        try:  # Try to save model at one time
            model_wrapper.model_init.save(model_name + '_init.h5')
        except Exception as e:  # Split saving in model structure / weights
            logging.info(str(e))
            # Save model structure
            logging.info("<<< Saving model_init to " + model_name + "_structure_init.json... >>>")
            json_string = model_wrapper.model_init.to_json()
            open(model_name + '_structure_init.json', 'w').write(json_string)
            # Save model weights
            model_wrapper.model_init.save_weights(model_name + '_weights_init.h5', overwrite=True)

    if model_wrapper.model_next is not None:
        try:  # Try to save model at one time
            model_wrapper.model_next.save(model_name + '_next.h5')
        except Exception as e:  # Split saving in model structure / weights
            logging.info(str(e))
            # Save model structure
            logging.info("<<< Saving model_next to " + model_name + "_structure_next.json... >>>")
            json_string = model_wrapper.model_next.to_json()
            open(model_name + '_structure_next.json', 'w').write(json_string)
            # Save model weights
            model_wrapper.model_next.save_weights(model_name + '_weights_next.h5', overwrite=True)

    # Save additional information
    backup_multi_gpu_model = None
    if hasattr(model_wrapper, 'multi_gpu_model'):
        backup_multi_gpu_model = model_wrapper.multi_gpu_model
        setattr(model_wrapper, 'multi_gpu_model', None)

    cloudpk.dump(model_wrapper, open(model_name + '_Model_Wrapper.pkl', 'wb'))
    setattr(model_wrapper, 'multi_gpu_model', backup_multi_gpu_model)

    if not model_wrapper.silence:
        logging.info("<<< Model saved >>>")


def loadModel(model_path, update_num, reload_epoch=True, custom_objects=None, full_path=False, compile_model=False):
    """
    Loads a previously saved Model_Wrapper object.

    :param model_path: path to the Model_Wrapper object to load
    :param update_num: identifier of the number of iterations/updates/epochs elapsed
    :param reload_epoch: Whether we should load epochs or updates
    :param custom_objects: dictionary of custom layers (i.e. input to model_from_json)
    :param full_path: Whether we should load the path from model_name or from model_path directly.
    :return: loaded Model_Wrapper
    """
    if not custom_objects:
        custom_objects = dict()

    t = time.time()
    iteration = str(update_num)

    if full_path:
        model_name = model_path
    else:
        if reload_epoch:
            model_name = model_path + "/epoch_" + iteration
        else:
            model_name = model_path + "/update_" + iteration

    logging.info("<<< Loading model from " + model_name + "_Model_Wrapper.pkl ... >>>")
    try:
        logging.info("<<< Loading model from " + model_name + ".h5 ... >>>")
        model = load_model(model_name + '.h5', custom_objects=custom_objects, compile=compile_model)
    except Exception as e:
        logging.info(str(e))
        # Load model structure
        logging.info("<<< Loading model from " + model_name + "_structure.json' ... >>>")
        model = model_from_json(open(model_name + '_structure.json').read(), custom_objects=custom_objects)
        # Load model weights
        model.load_weights(model_name + '_weights.h5')

    # Load auxiliary models for optimized search
    if os.path.exists(model_name + '_init.h5') and os.path.exists(model_name + '_next.h5'):
        loading_optimized = 1
    elif os.path.exists(model_name + '_structure_init.json') and os.path.exists(
            model_name + '_weights_init.h5') and os.path.exists(model_name + '_structure_next.json') and os.path.exists(
            model_name + '_weights_next.h5'):
        loading_optimized = 2
    else:
        loading_optimized = 0

    if loading_optimized == 1:
        logging.info("<<< Loading optimized model... >>>")
        model_init = load_model(model_name + '_init.h5', custom_objects=custom_objects, compile=False)
        model_next = load_model(model_name + '_next.h5', custom_objects=custom_objects, compile=False)

    elif loading_optimized == 2:
        # Load model structure
        logging.info("\t <<< Loading model_init from " + model_name + "_structure_init.json ... >>>")
        model_init = model_from_json(open(model_name + '_structure_init.json').read(),
                                     custom_objects=custom_objects)
        # Load model weights
        model_init.load_weights(model_name + '_weights_init.h5')
        # Load model structure
        logging.info("\t <<< Loading model_next from " + model_name + "_structure_next.json ... >>>")
        model_next = model_from_json(open(model_name + '_structure_next.json').read(), custom_objects=custom_objects)
        # Load model weights
        model_next.load_weights(model_name + '_weights_next.h5')

    # Load Model_Wrapper information
    try:
        if sys.version_info.major == 3:
            model_wrapper = pk.load(open(model_name + '_Model_Wrapper.pkl', 'rb'), encoding='latin1')
        else:
            model_wrapper = pk.load(open(model_name + '_Model_Wrapper.pkl', 'rb'))
    except Exception as e:
        # try:
        logging.info(str(e))
        if sys.version_info.major == 3:
            model_wrapper = pk.load(open(model_name + '_CNN_Model.pkl', 'rb'), encoding='latin1')
        else:
            model_wrapper = pk.load(open(model_name + '_CNN_Model.pkl', 'rb'))
        # except:
        #    raise Exception(ValueError)
    # Add logger for backwards compatibility (old pre-trained models) if it does not exist
    model_wrapper.updateLogger()

    model_wrapper.model = model
    if loading_optimized != 0:
        model_wrapper.model_init = model_init
        model_wrapper.model_next = model_next
        logging.info("<<< Optimized model loaded. >>>")
    else:
        model_wrapper.model_init = None
        model_wrapper.model_next = None
    logging.info("<<< Model loaded in %0.6s seconds. >>>" % str(time.time() - t))
    return model_wrapper


def updateModel(model, model_path, update_num, reload_epoch=True, full_path=False, compile_model=False):
    """
    Loads a the weights from files to a Model_Wrapper object.

    :param model: Model_Wrapper object to update
    :param model_path: path to the weights to load
    :param update_num: identifier of the number of iterations/updates/epochs elapsed
    :param reload_epoch: Whether we should load epochs or updates
    :param full_path: Whether we should load the path from model_name or from model_path directly.
    :return: updated Model_Wrapper
    """
    t = time.time()
    model_name = model.name
    iteration = str(update_num)

    if not full_path:
        if reload_epoch:
            model_path = model_path + "/epoch_" + iteration
        else:
            model_path = model_path + "/update_" + iteration

    logging.info("<<< Updating model " + model_name + " from " + model_path + " ... >>>")

    try:
        logging.info("<<< Updating model from " + model_path + ".h5 ... >>>")
        model.model.set_weights(load_model(model_path + '.h5', compile=False).get_weights())

    except Exception as e:
        logging.info(str(e))
        # Load model structure
        logging.info("<<< Failed -> Loading model from " + model_path + "_weights.h5' ... >>>")
        # Load model weights
        model.model.load_weights(model_path + '_weights.h5')

    # Load auxiliary models for optimized search
    if os.path.exists(model_name + '_init.h5') and os.path.exists(model_name + '_next.h5'):
        loading_optimized = 1
    elif os.path.exists(model_name + '_weights_init.h5') and os.path.exists(model_name + '_weights_next.h5'):
        loading_optimized = 2
    else:
        loading_optimized = 0

    if loading_optimized != 0:
        logging.info("<<< Updating optimized model... >>>")
        if loading_optimized == 1:
            logging.info("\t <<< Updating model_init from " + model_path + "_init.h5 ... >>>")
            model.model_init.set_weights(load_model(model_path + '_init.h5', compile=False).get_weights())
            logging.info("\t <<< Updating model_next from " + model_path + "_next.h5 ... >>>")
            model.model_next.set_weights(load_model(model_path + '_next.h5', compile=False).get_weights())
        elif loading_optimized == 2:
            logging.info("\t <<< Updating model_init from " + model_path + "_structure_init.json ... >>>")
            model.model_init.load_weights(model_path + '_weights_init.h5')
            # Load model structure
            logging.info("\t <<< Updating model_next from " + model_path + "_structure_next.json ... >>>")
            # Load model weights
            model.model_next.load_weights(model_path + '_weights_next.h5')

    logging.info("<<< Model updated in %0.6s seconds. >>>" % str(time.time() - t))
    return model


def transferWeights(old_model, new_model, layers_mapping):
    """
    Transfers all existent layers' weights from an old model to a new model.

    :param old_model: old version of the model, where the weights will be picked
    :param new_model: new version of the model, where the weights will be transferred to
    :param layers_mapping: mapping from old to new model layers
    :return: new model with weights transferred
    """

    logging.info("<<< Transferring weights from models. >>>")

    old_layer_dict = dict([(layer.name, [layer, idx]) for idx, layer in list(enumerate(old_model.model.layers))])
    new_layer_dict = dict([(layer.name, [layer, idx]) for idx, layer in list(enumerate(new_model.model.layers))])

    for lold, lnew in iteritems(layers_mapping):
        # Check if layers exist in both models
        if lold in old_layer_dict and lnew in new_layer_dict:

            # Create dictionary name --> layer
            old = old_layer_dict[lold][0].get_weights()
            new = new_layer_dict[lnew][0].get_weights()

            # Find weight sizes matchings for each layer (without repetitions)
            new_shapes = [w.shape for w in new]
            mapping_weights = dict()
            for pos_old, wo in list(enumerate(old)):
                old_shape = wo.shape
                indices = [i for i, shp in enumerate(new_shapes) if shp == old_shape]
                if indices:
                    for ind in indices:
                        if ind not in list(mapping_weights):
                            mapping_weights[ind] = pos_old
                            break

            # Alert for any weight matrix not inserted to new model
            for pos_old, wo in list(enumerate(old)):
                if pos_old not in list(mapping_weights.values()):
                    logging.info('  Pre-trained weight matrix of layer "' + lold +
                                 '" with dimensions ' + str(wo.shape) + ' can not be inserted to new model.')

            # Alert for any weight matrix not modified
            for pos_new, wn in list(enumerate(new)):
                if pos_new not in list(mapping_weights):
                    logging.info('  New model weight matrix of layer "' + lnew +
                                 '" with dimensions ' + str(wn.shape) + ' can not be loaded from pre-trained model.')

            # Transfer weights for each layer
            for new_idx, old_idx in iteritems(mapping_weights):
                new[new_idx] = old[old_idx]
            new_model.model.layers[new_layer_dict[lnew][1]].set_weights(new)

        else:
            logging.info('Can not apply weights transfer from "' + lold + '" to "' + lnew + '"')

    logging.info("<<< Weights transferred successfully. >>>")

    return new_model


def read_layer_names(model, starting_name=None):
    """
        Reads the existent layers' names from a model starting after a layer specified by its name

        :param model: model whose layers' names will be read
        :param starting_name: name of the layer after which the layers' names will be read
                              (if None, then all the layers' names will be read)
        :return: list of layers' names
        """

    if starting_name is None:
        read = True
    else:
        read = False

    layers_names = []
    for layer in model.layers:
        if read:
            layers_names.append(layer.name)
        elif layer.name == starting_name:
            read = True

    return layers_names


# ------------------------------------------------------- #
#       MAIN CLASS
# ------------------------------------------------------- #
class Model_Wrapper(object):
    """
        Wrapper for Keras' models. It provides the following utilities:
            - Training visualization module.
            - Set of already implemented CNNs for quick definition.
            - Easy layers re-definition for finetuning.
            - Model backups.
            - Easy to use training and test methods.
    """

    def __init__(self, nOutput=1000, model_type='basic_model', silence=False, input_shape=None,
                 structure_path=None, weights_path=None, seq_to_functional=False,
                 model_name=None, plots_path=None, models_path=None, inheritance=False):
        """
            Model_Wrapper object constructor.

            :param nOutput: number of outputs of the network. Only valid if 'structure_path' is None.
            :param model_type: network name type (corresponds to any method defined in the section 'MODELS' of this class).
                         Only valid if 'structure_path' is None.
            :param silence: set to True if you don't want the model to output informative messages
            :param input_shape: array with 3 integers which define the images' input shape [height, width, channels].
                                Only valid if 'structure_path' is None.
            :param structure_path: path to a Keras' model json file.
                                   If we speficy this parameter then 'type' will be only an informative parameter.
            :param weights_path: path to the pre-trained weights file (if None, then it will be randomly initialized)
            :param seq_to_functional: indicates if we are loading a set of weights trained
                                      on a Sequential model to a Functional one
            :param model_name: optional name given to the network
                               (if None, then it will be assigned to current time as its name)
            :param plots_path: path to the folder where the plots will be stored during training
            :param models_path: path to the folder where the temporal model packups will be stored
            :param inheritance: indicates if we are building an instance from a child class
                                (in this case the model will not be built from this __init__,
                                it should be built from the child class).
        """
        if input_shape is None:
            input_shape = [256, 256, 3]

        self.__toprint = ['net_type', 'name', 'plot_path', 'models_path', 'lr', 'momentum',
                          'training_parameters', 'testing_parameters', 'training_state', 'loss', 'silence']

        self.silence = silence
        self.net_type = model_type
        self.lr = 0.01  # insert default learning rate
        self.momentum = 1.0 - self.lr  # insert default momentum
        self.loss = None  # default loss function
        self.training_parameters = []
        self.testing_parameters = []
        self.training_state = dict()
        self._dynamic_display = True

        # Dictionary for storing any additional data needed
        self.additional_data = dict()

        # Model containers
        self.model = None
        self.model_init = None
        self.model_next = None
        # self.model_to_train = None

        # Inputs and outputs names for models of class Model
        self.ids_inputs = list()
        self.ids_outputs = list()

        # Inputs and outputs names for models for optimized search
        self.ids_inputs_init = list()
        self.ids_outputs_init = list()
        self.ids_inputs_next = list()
        self.ids_outputs_next = list()

        # Matchings from model_init to mode_next:
        self.matchings_init_to_next = None
        self.matchings_next_to_next = None

        # Inputs and outputs names for models with temporally linked samples
        self.ids_temporally_linked_inputs = list()

        # Matchings between temporally linked samples
        self.matchings_sample_to_next_sample = None

        # Placeholders for model attributes
        self.inputsMapping = dict()
        self.outputsMapping = dict()
        self.acc_output = None
        self.name = None
        self.model_path = None
        self.plot_path = None
        self.params = None

        # Prepare logger
        self.updateLogger()

        self.default_training_params = dict()
        self.default_predict_with_beam_params = dict()
        self.default_test_params = dict()

        self.set_default_params()

        # Prepare model
        if not inheritance:
            # Set Network name
            self.setName(model_name, plots_path, models_path)

            if structure_path:
                # Load a .json model
                if not self.silence:
                    logging.info("<<< Loading model structure from file " + structure_path + " >>>")
                self.model = model_from_json(open(structure_path).read())

            else:
                # Build model from scratch
                if hasattr(self, model_type):
                    if not self.silence:
                        logging.info("<<< Building " + model_type + " Model_Wrapper >>>")
                    eval('self.' + model_type + '(nOutput, input_shape)')
                else:
                    raise Exception('Model_Wrapper model_type "' + model_type + '" is not implemented.')

            # Load weights from file
            if weights_path:
                if not self.silence:
                    logging.info("<<< Loading weights from file " + weights_path + " >>>")
                self.model.load_weights(weights_path, seq_to_functional=seq_to_functional)

    def updateLogger(self, force=False):
        """
            Checks if the model contains an updated logger.
            If it doesn't then it updates it, which will store evaluation results.
        """
        compulsory_data_types = ['iteration', 'loss', 'accuracy', 'accuracy top-5']
        if '_Model_Wrapper__logger' not in self.__dict__ or force:
            self.__logger = dict()
        if '_Model_Wrapper__data_types' not in self.__dict__:
            self.__data_types = compulsory_data_types
        else:
            for d in compulsory_data_types:
                if d not in self.__data_types:
                    self.__data_types.append(d)

        self._dynamic_display = ((hasattr(sys.stdout, 'isatty') and
                                  sys.stdout.isatty()) or
                                 'ipykernel' in sys.modules)

        self.__modes = ['train', 'val', 'test']

    def set_default_params(self):
        """
        Sets the default params for training, decoding and testing a Model.

        :return:
        """
        self.default_training_params = {'n_epochs': 1,
<<<<<<< HEAD
                          'batch_size': 50,
                          'sep': 0,
                          'maxlen': 100,  # sequence learning parameters (BeamSearch)
                          'homogeneous_batches': False,
                          'joint_batches': 4,
                          'epochs_for_save': 1,
                          'num_iterations_val': None,
                          'n_parallel_loaders': 1,
                          'normalize': True,
                          'normalization_type': '(-1)-1',
                          'mean_substraction': False,
                          'data_augmentation': True,
                          'wo_da_patch_type': 'whole',  # wo_da_patch_type = 'central_crop' or 'whole'.
                          'da_patch_type': 'resize_and_rndcrop',
                          # da_patch_type = 'resize_and_rndcrop', 'rndcrop_and_resize' or 'resizekp_and_rndcrop'.
                          'da_enhance_list': [],  # da_enhance_list = {brightness, color, sharpness, contrast}
                          'verbose': 1, 'eval_on_sets': ['val'],
                          'reload_epoch': 0,
                          'extra_callbacks': [],
                          'class_weights': None,
                          'shuffle': True,
                          'epoch_offset': 0,
                          'patience': 0,
                          'metric_check': None,
                          'patience_check_split': 'val',
                          'eval_on_epochs': True,
                          'each_n_epochs': 1,
                          'temporally_linked': False,
                          'start_eval_on_epoch': 0,  # early stopping parameters
                          'lr_decay': None,  # LR decay parameters
                          'initial_lr': 1.,
                          'reduce_each_epochs': True,
                          'start_reduction_on_epoch': 0,
                          'lr_gamma': 0.1,
                          'lr_reducer_type': 'linear',
                          'lr_reducer_exp_base': 0.5,
                          'lr_half_life': 50000,
                          'lr_warmup_exp': -1.5,
                          'tensorboard': False,
                          'tensorboard_params': {'log_dir': 'tensorboard_logs',
                                                 'histogram_freq': 0,
                                                 'batch_size': 50,
                                                 'write_graph': True,
                                                 'write_grads': False,
                                                 'write_images': False,
                                                 'embeddings_freq': 0,
                                                 'embeddings_layer_names': None,
                                                 'embeddings_metadata': None,
                                                 }
                          }
=======
                                        'batch_size': 50,
                                        'maxlen': 100,  # sequence learning parameters (BeamSearch)
                                        'homogeneous_batches': False,
                                        'joint_batches': 4,
                                        'epochs_for_save': 1,
                                        'num_iterations_val': None,
                                        'n_parallel_loaders': 1,
                                        'normalize': True,
                                        'normalization_type': '(-1)-1',
                                        'mean_substraction': False,
                                        'data_augmentation': True,
                                        'wo_da_patch_type': 'whole',  # wo_da_patch_type = 'central_crop' or 'whole'.
                                        'da_patch_type': 'resize_and_rndcrop',
                                        'da_enhance_list': [],  # da_enhance_list = {brightness, color, sharpness, contrast}
                                        'verbose': 1,
                                        'eval_on_sets': ['val'],
                                        'reload_epoch': 0,
                                        'extra_callbacks': [],
                                        'class_weights': None,
                                        'shuffle': True,
                                        'epoch_offset': 0,
                                        'patience': 0,
                                        'metric_check': None,
                                        'patience_check_split': 'val',
                                        'eval_on_epochs': True,
                                        'each_n_epochs': 1,
                                        'start_eval_on_epoch': 0,  # early stopping parameters
                                        'lr_decay': None,  # LR decay parameters
                                        'initial_lr': 1.,
                                        'reduce_each_epochs': True,
                                        'start_reduction_on_epoch': 0,
                                        'lr_gamma': 0.1,
                                        'lr_reducer_type': 'linear',
                                        'lr_reducer_exp_base': 0.5,
                                        'lr_half_life': 50000,
                                        'lr_warmup_exp': -1.5,
                                        'tensorboard': False,
                                        'n_gpus': 1,
                                        'tensorboard_params': {'log_dir': 'tensorboard_logs',
                                                               'histogram_freq': 0,
                                                               'batch_size': 50,
                                                               'write_graph': True,
                                                               'write_grads': False,
                                                               'write_images': False,
                                                               'embeddings_freq': 0,
                                                               'embeddings_layer_names': None,
                                                               'embeddings_metadata': None
                                                               }
                                        }
>>>>>>> 2bdd423b
        self.defaut_test_params = {'batch_size': 50,
                                   'n_parallel_loaders': 1,
                                   'normalize': True,
                                   'normalization_type': None,
                                   'wo_da_patch_type': 'whole',
                                   'mean_substraction': False
                                   }

        self.default_predict_with_beam_params = {'max_batch_size': 50,
<<<<<<< HEAD
                          'n_parallel_loaders': 1,
                          'beam_size': 5,
                          'beam_batch_size': 50,
                          'normalize': True,
                          'normalization_type': None,
                          'mean_substraction': False,
                          'predict_on_sets': ['val'],
                          'maxlen': 20,
                          'n_samples': -1,
                          'model_inputs': ['source_text', 'state_below'],
                          'model_outputs': ['description'],
                          'dataset_inputs': ['source_text', 'state_below'],
                          'dataset_outputs': ['description'],
                          'sampling_type': 'max_likelihood',
                          'words_so_far': False,
                          'optimized_search': False,
                          'search_pruning': False,
                          'pos_unk': False,
                          'temporally_linked': False,
                          'link_index_id': 'link_index',
                          'state_below_index': -1,
                          'state_below_maxlen': -1,
                          'max_eval_samples': None,
                          'normalize_probs': False,
                          'alpha_factor': 0.0,
                          'coverage_penalty': False,
                          'length_penalty': False,
                          'length_norm_factor': 0.0,
                          'coverage_norm_factor': 0.0,
                          'output_max_length_depending_on_x': False,
                          'output_max_length_depending_on_x_factor': 3,
                          'output_min_length_depending_on_x': False,
                          'output_min_length_depending_on_x_factor': 2,
                          'attend_on_output': False,
                          'temporally_linked': False,
                          'link_index_id': 'link_index',
                          'state_below_index': -1,
                          'feedback_decoder': 0,
                          }
=======
                                                 'n_parallel_loaders': 1,
                                                 'beam_size': 5,
                                                 'beam_batch_size': 50,
                                                 'normalize': True,
                                                 'normalization_type': None,
                                                 'mean_substraction': False,
                                                 'predict_on_sets': ['val'],
                                                 'maxlen': 20,
                                                 'n_samples': -1,
                                                 'model_inputs': ['source_text', 'state_below'],
                                                 'model_outputs': ['description'],
                                                 'dataset_inputs': ['source_text', 'state_below'],
                                                 'dataset_outputs': ['description'],
                                                 'sampling_type': 'max_likelihood',
                                                 'words_so_far': False,
                                                 'optimized_search': False,
                                                 'search_pruning': False,
                                                 'pos_unk': False,
                                                 'temporally_linked': False,
                                                 'link_index_id': 'link_index',
                                                 'state_below_index': -1,
                                                 'state_below_maxlen': -1,
                                                 'max_eval_samples': None,
                                                 'normalize_probs': False,
                                                 'alpha_factor': 0.0,
                                                 'coverage_penalty': False,
                                                 'length_penalty': False,
                                                 'length_norm_factor': 0.0,
                                                 'coverage_norm_factor': 0.0,
                                                 'output_max_length_depending_on_x': False,
                                                 'output_max_length_depending_on_x_factor': 3,
                                                 'output_min_length_depending_on_x': False,
                                                 'output_min_length_depending_on_x_factor': 2,
                                                 'attend_on_output': False
                                                 }
>>>>>>> 2bdd423b
        self.default_predict_params = {'batch_size': 50,
                                       'n_parallel_loaders': 1,
                                       'normalize': True,
                                       'normalization_type': '(-1)-1',
                                       'wo_da_patch_type': 'whole',
                                       'mean_substraction': False,
                                       'n_samples': None,
                                       'init_sample': -1,
                                       'final_sample': -1,
                                       'verbose': 1,
                                       'predict_on_sets': ['val'],
                                       'max_eval_samples': None,
                                       'model_name': 'model',  # name of the attribute where the model for prediction is stored
                                       }

    def setInputsMapping(self, inputsMapping):
        """
            Sets the mapping of the inputs from the format given by the dataset to the format received by the model.

            :param inputsMapping: dictionary with the model inputs' identifiers as keys and the dataset inputs
                                  identifiers' position as values.
                                  If the current model is Sequential then keys must be ints with the desired input order
                                  (starting from 0). If it is Model then keys must be str.
        """
        self.inputsMapping = inputsMapping

    def setOutputsMapping(self, outputsMapping, acc_output=None):
        """
            Sets the mapping of the outputs from the format given by the dataset to the format received by the model.

            :param outputsMapping: dictionary with the model outputs'
                                   identifiers as keys and the dataset outputs identifiers' position as values.
                                   If the current model is Sequential then keys must be ints with
                                   the desired output order (in this case only one value can be provided).
                                   If it is Model then keys must be str.
            :param acc_output: name of the model's output that will be used for calculating
                              the accuracy of the model (only needed for Graph models)
        """
        if isinstance(self.model, Sequential) and len(list(outputsMapping)) > 1:
            raise Exception("When using Sequential models only one output can be provided in outputsMapping")
        self.outputsMapping = outputsMapping
        self.acc_output = acc_output

    def setOptimizer(self, lr=None, momentum=None, loss='categorical_crossentropy', loss_weights=None, metrics=None,
                     epsilon=1e-8,
                     nesterov=True, decay=0.0, clipnorm=10., clipvalue=0., optimizer=None, sample_weight_mode=None,
                     tf_optimizer=True):
        """
            Sets a new optimizer for the CNN model.
            :param nesterov:
            :param clipvalue:
            :param lr: learning rate of the network
            :param momentum: momentum of the network (if None, then momentum = 1-lr)
            :param loss: loss function applied for optimization
            :param loss_weights: weights given to multi-loss models
            :param metrics: list of Keras' metrics used for evaluating the model.
                            To specify different metrics for different outputs of a multi-output model,
                            you could also pass a dictionary, such as `metrics={'output_a': 'accuracy'}`.
            :param epsilon: fuzz factor
            :param decay: lr decay
            :param clipnorm: gradients' clip norm
            :param optimizer: string identifying the type of optimizer used (default: SGD)
            :param sample_weight_mode: 'temporal' or None
        """
        # Pick default parameters
        if lr is None:
            lr = self.lr
        else:
            self.lr = lr
        if momentum is None:
            momentum = self.momentum
        else:
            self.momentum = momentum
        self.loss = loss
        if metrics is None:
            metrics = []
        if tf_optimizer and K.backend() == 'tensorflow':
            import tensorflow as tf
            if optimizer is None or optimizer.lower() == 'sgd':
                if self.momentum is None:
                    optimizer = TFOptimizer(tf.train.GradientDescentOptimizer(lr))
                else:
                    optimizer = TFOptimizer(tf.train.MomentumOptimizer(lr, self.momentum, use_nesterov=nesterov))
            elif optimizer.lower() == 'adam':
                optimizer = TFOptimizer(tf.train.AdamOptimizer(learning_rate=lr, epsilon=epsilon))
            elif optimizer.lower() == 'adagrad':
                optimizer = TFOptimizer(tf.train.AdagradOptimizer(lr))
            elif optimizer.lower() == 'rmsprop':
                optimizer = TFOptimizer(tf.train.RMSPropOptimizer(lr, decay=decay, momentum=momentum, epsilon=epsilon))
            elif optimizer.lower() == 'nadam':
                logger.warning('The Nadam optimizer is not natively implemented in Tensorflow. Using Keras optimizer.')
                optimizer = Nadam(lr=lr, clipnorm=clipnorm, clipvalue=clipvalue, decay=decay, epsilon=epsilon)
            elif optimizer.lower() == 'adamax':
                logger.warning('The Adamax optimizer is not natively implemented in Tensorflow. Using Keras optimizer.')
                optimizer = Adamax(lr=lr, clipnorm=clipnorm, clipvalue=clipvalue, decay=decay, epsilon=epsilon)
            elif optimizer.lower() == 'adadelta':
                optimizer = TFOptimizer(tf.train.AdadeltaOptimizer(learning_rate=lr, epsilon=epsilon))
            else:
                raise Exception('\tThe chosen optimizer is not implemented.')
        else:
            if optimizer is None or optimizer.lower() == 'sgd':
                optimizer = SGD(lr=lr, clipnorm=clipnorm, clipvalue=clipvalue, decay=decay, momentum=momentum,
                                nesterov=nesterov)
            elif optimizer.lower() == 'adam':
                optimizer = Adam(lr=lr, clipnorm=clipnorm, clipvalue=clipvalue, decay=decay, epsilon=epsilon)
            elif optimizer.lower() == 'adagrad':
                optimizer = Adagrad(lr=lr, clipnorm=clipnorm, clipvalue=clipvalue, decay=decay, epsilon=epsilon)
            elif optimizer.lower() == 'rmsprop':
                optimizer = RMSprop(lr=lr, clipnorm=clipnorm, clipvalue=clipvalue, decay=decay, epsilon=epsilon)
            elif optimizer.lower() == 'nadam':
                optimizer = Nadam(lr=lr, clipnorm=clipnorm, clipvalue=clipvalue, decay=decay, epsilon=epsilon)
            elif optimizer.lower() == 'adamax':
                optimizer = Adamax(lr=lr, clipnorm=clipnorm, clipvalue=clipvalue, decay=decay, epsilon=epsilon)
            elif optimizer.lower() == 'adadelta':
                optimizer = Adadelta(lr=lr, clipnorm=clipnorm, clipvalue=clipvalue, decay=decay, epsilon=epsilon)
            else:
                raise Exception('\tThe chosen optimizer is not implemented.')

        if not self.silence:
            logging.info("Compiling model...")

        # compile differently depending if our model is 'Sequential', 'Model' or 'Graph'
        if isinstance(self.model, Sequential) or isinstance(self.model, Model):
            self.model.compile(optimizer=optimizer, metrics=metrics, loss=loss, loss_weights=loss_weights,
                               sample_weight_mode=sample_weight_mode)
        else:
            raise NotImplementedError()

        if not self.silence:
            logging.info("Optimizer updated, learning rate set to " + str(lr))

    def compile(self, **kwargs):
        self.model.compile(kwargs)

    def setName(self, model_name, plots_path=None, models_path=None, create_plots=False, clear_dirs=True):
        """
                    Changes the name (identifier) of the Model_Wrapper instance.
        :param model_name:  New model name
        :param plots_path: Path where to store the plots
        :param models_path: Path where to store the model
        :param create_plots: Whether we'll store plots or not
        :param clear_dirs: Whether the store_path directory will be erased or not
        :return: None
        """
        if not model_name:
            self.name = time.strftime("%Y-%m-%d") + '_' + time.strftime("%X")
            create_dirs = False
        else:
            self.name = model_name
            create_dirs = True

        if create_plots:
            if not plots_path:
                self.plot_path = 'Plots/' + self.name
            else:
                self.plot_path = plots_path

        if not models_path:
            self.model_path = 'Models/' + self.name
        else:
            self.model_path = models_path

        # Remove directories if existed
        if clear_dirs:
            if os.path.isdir(self.model_path):
                shutil.rmtree(self.model_path)
            if create_plots:
                if os.path.isdir(self.plot_path):
                    shutil.rmtree(self.plot_path)

        # Create new ones
        if create_dirs:
            if not os.path.isdir(self.model_path):
                os.makedirs(self.model_path)
            if create_plots:
                if not os.path.isdir(self.plot_path):
                    os.makedirs(self.plot_path)

    def setParams(self, params):
        self.params = params

    # ------------------------------------------------------- #
    #       MODEL MODIFICATION
    #           Methods for modifying specific layers of the network
    # ------------------------------------------------------- #

    def replaceLastLayers(self, num_remove, new_layers):
        """
            Replaces the last 'num_remove' layers in the model by the newly defined in 'new_layers'.
            Function only valid for Sequential models. Use self.removeLayers(...) for Graph models.
        """
        if not self.silence:
            logging.info("Replacing layers...")

        removed_layers = []
        removed_params = []
        # If it is a Sequential model
        if isinstance(self.model, Sequential):
            # Remove old layers
            for _ in range(num_remove):
                removed_layers.append(self.model.layers.pop())
                removed_params.append(self.model.params.pop())

            # Insert new layers
            for layer in new_layers:
                self.model.add(layer)

        # If it is a Graph model
        else:
            raise NotImplementedError("Try using self.removeLayers(...) instead.")

        return [removed_layers, removed_params]

    # ------------------------------------------------------- #
    #       TRAINING/TEST
    #           Methods for train and testing on the current Model_Wrapper
    # ------------------------------------------------------- #

    def ended_training(self):
        """
            Indicates if the model has early stopped.
        """
        if hasattr(self.model, 'callback_model') and self.model.callback_model:
            callback_model = self.callback_model
        else:
            callback_model = self

        if hasattr(callback_model, 'stop_training') and callback_model.stop_training:
            return True
        else:
            return False

    def trainNet(self, ds, parameters=None, out_name=None):
        """
            Trains the network on the given dataset.
            :param ds: Dataset with the training data
            :param parameters: dict() which may contain the following (optional) training parameters
            :param out_name: name of the output node that will be used to evaluate the network accuracy.
                            Only applicable to Graph models.

            The input 'parameters' is a dict() which may contain the following (optional) training parameters:
            ####    Visualization parameters
             * report_iter: number of iterations between each loss report
             * iter_for_val: number of iterations between each validation test
             * num_iterations_val: number of iterations applied on the validation dataset for computing the
                                   average performance (if None then all the validation data will be tested)
            ####    Learning parameters
             * n_epochs: number of epochs that will be applied during training
             * batch_size: size of the batch (number of images) applied on each iteration by the SGD optimization
             * lr_decay: number of iterations passed for decreasing the learning rate
             * lr_gamma: proportion of learning rate kept at each decrease.
                         It can also be a set of rules defined by a list, e.g.
                         lr_gamma = [[3000, 0.9], ..., [None, 0.8]] means 0.9 until iteration
                         3000, ..., 0.8 until the end.
             * patience: number of epochs waiting for a possible performance increase before stopping training
             * metric_check: name of the metric checked for early stopping and LR decrease

            ####    Data processing parameters

             * n_parallel_loaders: number of parallel data loaders allowed to work at the same time
             * normalize: boolean indicating if we want to normalize the image pixel values
             * mean_substraction: boolean indicating if we want to substract the training mean
             * data_augmentation: boolean indicating if we want to perform data augmentation
                                  (always False on validation)
             * shuffle: apply shuffling on training data at the beginning of each epoch.

            ####    Other parameters

        """

        # Check input parameters and recover default values if needed
        if parameters is None:
            parameters = dict()
        params = checkParameters(parameters, self.default_training_params, hard_check=True)
        # Set params['start_reduction_on_epoch'] = params['lr_decay'] by default
        if params['lr_decay'] is not None and 'start_reduction_on_epoch' not in list(parameters):
            params['start_reduction_on_epoch'] = params['lr_decay']
        save_params = copy.copy(params)
        del save_params['extra_callbacks']
        self.training_parameters.append(save_params)
        if params['verbose'] > 0:
            logging.info("<<< Training model >>>")

        self.__train(ds, params)

        logging.info("<<< Finished training model >>>")

    def trainNetFromSamples(self, x, y, parameters=None, class_weight=None, sample_weight=None, out_name=None):
        """
            Trains the network on the given samples x, y.

            :param x:
            :param y:
            :param parameters:
            :param class_weight:
            :param sample_weight:
            :param out_name: name of the output node that will be used to evaluate the network accuracy.
                             Only applicable to Graph models.

            The input 'parameters' is a dict() which may contain the following (optional) training parameters:
            ####    Visualization parameters
            ####    Learning parameters
            ####    Data processing parameters
            ####    Other parameters

        """

        # Check input parameters and recover default values if needed
        if parameters is None:
            parameters = dict()

        params = checkParameters(parameters, self.default_training_params, hard_check=True)
        save_params = copy.copy(params)
        del save_params['extra_callbacks']
        self.training_parameters.append(save_params)
        self.__train_from_samples(x, y, params, class_weight=class_weight, sample_weight=sample_weight)
        if params['verbose'] > 0:
            logging.info("<<< Finished training model >>>")

    def __train(self, ds, params, state=None):

        if state is None:
            state = dict()
        if params['verbose'] > 0:
            logging.info("Training parameters: " + str(params))

        # initialize state
        state['samples_per_epoch'] = ds.len_train
        state['n_iterations_per_epoch'] = int(math.ceil(float(state['samples_per_epoch']) / params['batch_size']))

        # Prepare callbacks
        callbacks = []

        # Extra callbacks (e.g. evaluation)
        callbacks += params['extra_callbacks']

        # LR reducer
        if params.get('lr_decay') is not None:
            callback_lr_reducer = LearningRateReducer(initial_lr=params['initial_lr'],
                                                      reduce_rate=params['lr_gamma'],
                                                      reduce_frequency=params['lr_decay'],
                                                      reduce_each_epochs=params['reduce_each_epochs'],
                                                      start_reduction_on_epoch=params['start_reduction_on_epoch'],
                                                      exp_base=params['lr_reducer_exp_base'],
                                                      half_life=params['lr_half_life'],
                                                      warmup_exp=params['lr_warmup_exp'],
                                                      reduction_function=params['lr_reducer_type'],
                                                      verbose=params['verbose'])
            callbacks.append(callback_lr_reducer)
        # Early stopper
        if params.get('metric_check') is not None:
            callback_early_stop = EarlyStopping(self,
                                                patience=params['patience'],
                                                metric_check=params['metric_check'],
                                                want_to_minimize=True if 'TER' in params['metric_check'] else False,
                                                check_split=params['patience_check_split'],
                                                eval_on_epochs=params['eval_on_epochs'],
                                                each_n_epochs=params['each_n_epochs'],
                                                start_eval_on_epoch=params['start_eval_on_epoch'])
            callbacks.append(callback_early_stop)

        # Store model
        if params['epochs_for_save'] >= 0:
            callback_store_model = StoreModelWeightsOnEpochEnd(self, saveModel, params['epochs_for_save'])
            callbacks.insert(0, callback_store_model)

        # Tensorboard callback
        if params['tensorboard'] and K.backend() == 'tensorflow':
            embeddings_metadata = params['tensorboard_params']['embeddings_metadata']
            create_dir_if_not_exists(self.model_path + '/' + params['tensorboard_params']['log_dir'])
            if params['tensorboard_params']['label_word_embeddings_with_vocab'] \
                    and params['tensorboard_params']['word_embeddings_labels'] is not None:
                embeddings_metadata = {}
                if len(params['tensorboard_params']['embeddings_layer_names']) != len(params['tensorboard_params']['word_embeddings_labels']):
                    raise AssertionError('The number of "embeddings_layer_names" and "word_embeddings_labels" do not match. Currently, '
                                         'we have %d "embeddings_layer_names" and %d "word_embeddings_labels"' %
                                         (len(params['tensorboard_params']['embeddings_layer_names']),
                                          len(params['tensorboard_params']['word_embeddings_labels'])))
                # Prepare word embeddings mapping
                for i, layer_name in list(enumerate(params['tensorboard_params']['embeddings_layer_names'])):
                    layer_label = params['tensorboard_params']['word_embeddings_labels'][i]
                    mapping_name = layer_label + '.tsv'
                    dict2file(ds.vocabulary[layer_label]['words2idx'],
                              self.model_path + '/' + params['tensorboard_params']['log_dir'] + '/' + mapping_name,
                              title='Word\tIndex',
                              separator='\t')
                    embeddings_metadata[layer_name] = mapping_name

            callback_tensorboard = keras.callbacks.TensorBoard(
                log_dir=self.model_path + '/' + params['tensorboard_params']['log_dir'],
                histogram_freq=params['tensorboard_params']['histogram_freq'],
                batch_size=params['tensorboard_params']['batch_size'],
                write_graph=params['tensorboard_params']['write_graph'],
                write_grads=params['tensorboard_params']['write_grads'],
                write_images=params['tensorboard_params']['write_images'],
                embeddings_freq=params['tensorboard_params']['embeddings_freq'],
                embeddings_layer_names=params['tensorboard_params']['embeddings_layer_names'],
                embeddings_metadata=embeddings_metadata)
            callbacks.append(callback_tensorboard)

        # Prepare data generators
        if params['homogeneous_batches']:
            train_gen = Homogeneous_Data_Batch_Generator('train',
                                                         self,
                                                         ds,
                                                         state['n_iterations_per_epoch'],
                                                         batch_size=params['batch_size'],
                                                         joint_batches=params['joint_batches'],
                                                         normalization=params['normalize'],
                                                         normalization_type=params['normalization_type'],
                                                         data_augmentation=params['data_augmentation'],
                                                         wo_da_patch_type=params['wo_da_patch_type'],
                                                         da_patch_type=params['da_patch_type'],
                                                         da_enhance_list=params['da_enhance_list'],
                                                         mean_substraction=params['mean_substraction']).generator()
        elif params['n_parallel_loaders'] > 1:
            train_gen = Parallel_Data_Batch_Generator('train',
                                                      self,
                                                      ds,
                                                      state['n_iterations_per_epoch'],
                                                      batch_size=params['batch_size'],
                                                      normalization=params['normalize'],
                                                      normalization_type=params['normalization_type'],
                                                      data_augmentation=params['data_augmentation'],
                                                      wo_da_patch_type=params['wo_da_patch_type'],
                                                      da_patch_type=params['da_patch_type'],
                                                      da_enhance_list=params['da_enhance_list'],
                                                      mean_substraction=params['mean_substraction'],
                                                      shuffle=params['shuffle'],
                                                      temporally_linked=params['temporally_linked'],
                                                      n_parallel_loaders=params['n_parallel_loaders']).generator()
        else:
            sep = params.get('sep', 0)
            shuffling = sep <= 0
            train_gen = Data_Batch_Generator('train',
                                             self,
                                             ds,
                                             state['n_iterations_per_epoch'],
                                             batch_size=params['batch_size'],
                                             normalization=params['normalize'],
                                             normalization_type=params['normalization_type'],
                                             data_augmentation=params['data_augmentation'],
                                             wo_da_patch_type=params['wo_da_patch_type'],
                                             da_patch_type=params['da_patch_type'],
                                             da_enhance_list=params['da_enhance_list'],
                                             mean_substraction=params['mean_substraction'],
                                             shuffle=shuffling,
                                             sep=sep,
                                             temporally_linked=params['temporally_linked']).generator()

        # Are we going to validate on 'val' data?
        if False:  # TODO: loss calculation on val set is deactivated
            # if 'val' in params['eval_on_sets']:
            # Calculate how many validation iterations are we going to perform per test
            n_valid_samples = ds.len_val
            if params['num_iterations_val'] is None:
                params['num_iterations_val'] = int(math.ceil(float(n_valid_samples) / params['batch_size']))

            # prepare data generator
            if params['n_parallel_loaders'] > 1:
                val_gen = Parallel_Data_Batch_Generator('val', self, ds, params['num_iterations_val'],
                                                        batch_size=params['batch_size'],
                                                        normalization=params['normalize'],
                                                        normalization_type=params['normalization_type'],
                                                        data_augmentation=False,
                                                        mean_substraction=params['mean_substraction'],
                                                        shuffle=False,
                                                        n_parallel_loaders=params['n_parallel_loaders'],
                                                        temporally_linked=params['temporally_linked']).generator()
            else:
                val_gen = Data_Batch_Generator('val', self, ds, params['num_iterations_val'],
                                               batch_size=params['batch_size'],
                                               normalization=params['normalize'],
                                               normalization_type=params['normalization_type'],
                                               data_augmentation=False,
                                               mean_substraction=params['mean_substraction'],
                                               shuffle=False,
                                               temporally_linked=params['temporally_linked']).generator()
        else:
            val_gen = None
            n_valid_samples = None

        # Are we going to use class weights?
        class_weight = {}
        if params['class_weights'] is not None:
            class_weight = ds.extra_variables['class_weights_' + params['class_weights']]
        # Train model
        if params.get('n_gpus', 1) > 1 and hasattr(self, 'multi_gpu_model') and self.multi_gpu_model is not None:
            model_to_train = self.multi_gpu_model
        else:
            model_to_train = self.model

        if int(keras.__version__.split('.')[0]) == 1:
            # Keras 1.x version
            model_to_train.fit_generator(train_gen,
                                         validation_data=val_gen,
                                         nb_val_samples=n_valid_samples,
                                         class_weight=class_weight,
                                         samples_per_epoch=state['samples_per_epoch'],
                                         nb_epoch=params['n_epochs'],
                                         max_q_size=params['n_parallel_loaders'],
                                         verbose=params['verbose'],
                                         callbacks=callbacks,
                                         initial_epoch=params['epoch_offset'])
        else:
            # Keras 2.x version
            model_to_train.fit_generator(train_gen,
                                         steps_per_epoch=state['n_iterations_per_epoch'],
                                         epochs=params['n_epochs'],
                                         verbose=params['verbose'],
                                         callbacks=callbacks,
                                         validation_data=val_gen,
                                         validation_steps=n_valid_samples,
                                         class_weight=class_weight,
                                         max_queue_size=params['n_parallel_loaders'],
                                         workers=1,
                                         initial_epoch=params['epoch_offset'])

    def __train_from_samples(self, x, y, params, class_weight=None, sample_weight=None):

        if params['verbose'] > 0:
            logging.info("Training parameters: " + str(params))
        callbacks = []

        # Extra callbacks (e.g. evaluation)
        callbacks += params['extra_callbacks']

        # LR reducer
        if params.get('lr_decay') is not None:
            callback_lr_reducer = LearningRateReducer(initial_lr=params['initial_lr'],
                                                      reduce_rate=params['lr_gamma'],
                                                      reduce_frequency=params['lr_decay'],
                                                      reduce_each_epochs=params['reduce_each_epochs'],
                                                      start_reduction_on_epoch=params['start_reduction_on_epoch'],
                                                      exp_base=params['lr_reducer_exp_base'],
                                                      half_life=params['lr_half_life'],
                                                      warmup_exp=params['lr_warmup_exp'],
                                                      reduction_function=params['lr_reducer_type'],
                                                      verbose=params['verbose'])
            callbacks.append(callback_lr_reducer)

        # Early stopper
        if params.get('metric_check') is not None:
            callback_early_stop = EarlyStopping(self,
                                                patience=params['patience'],
                                                metric_check=params['metric_check'],
                                                want_to_minimize=True if 'TER' in params['metric_check'] else False,
                                                eval_on_epochs=params['eval_on_epochs'],
                                                each_n_epochs=params['each_n_epochs'],
                                                start_eval_on_epoch=params['start_eval_on_epoch'])
            callbacks.append(callback_early_stop)

        # Store model
        if params['epochs_for_save'] >= 0:
            callback_store_model = StoreModelWeightsOnEpochEnd(self, saveModel, params['epochs_for_save'])
            callbacks.append(callback_store_model)

        # Tensorboard callback
        if params['tensorboard'] and K.backend() == 'tensorflow':
            callback_tensorboard = keras.callbacks.TensorBoard(
                log_dir=self.model_path + '/' + params['tensorboard_params']['log_dir'],
                histogram_freq=params['tensorboard_params']['histogram_freq'],
                batch_size=params['tensorboard_params']['batch_size'],
                write_graph=params['tensorboard_params']['write_graph'],
                write_grads=params['tensorboard_params']['write_grads'],
                write_images=params['tensorboard_params']['write_images'],
                embeddings_freq=params['tensorboard_params']['embeddings_freq'],
                embeddings_layer_names=params['tensorboard_params']['embeddings_layer_names'],
                embeddings_metadata=params['tensorboard_params']['embeddings_metadata'])
            callbacks.append(callback_tensorboard)

        # Train model
        if params.get('n_gpus', 1) > 1 and hasattr(self, 'model_to_train'):
            model_to_train = self.model_to_train
        else:
            model_to_train = self.model

        # Train model
        model_to_train.fit(x,
                           y,
                           batch_size=min(params['batch_size'], len(x[0])),
                           epochs=params['n_epochs'],
                           verbose=params['verbose'],
                           callbacks=callbacks,
                           validation_data=None,
                           validation_split=params.get('val_split', 0.),
                           shuffle=params['shuffle'],
                           class_weight=class_weight,
                           sample_weight=sample_weight,
                           initial_epoch=params['epoch_offset'])

    def testNet(self, ds, parameters, out_name=None):

        # Check input parameters and recover default values if needed
        params = checkParameters(parameters, self.defaut_test_params)
        self.testing_parameters.append(copy.copy(params))

        logging.info("<<< Testing model >>>")

        # Calculate how many test iterations are we going to perform
        n_samples = ds.len_test
        num_iterations = int(math.ceil(float(n_samples) / params['batch_size']))

        # Test model
        # We won't use an Homogeneous_Batch_Generator for testing
        if params['n_parallel_loaders'] > 1:
            data_gen = Parallel_Data_Batch_Generator('test', self, ds, num_iterations,
                                                     batch_size=params['batch_size'],
                                                     normalization=params['normalize'],
                                                     normalization_type=params['normalization_type'],
                                                     data_augmentation=False,
                                                     wo_da_patch_type=params['wo_da_patch_type'],
                                                     mean_substraction=params['mean_substraction'],
                                                     n_parallel_loaders=params['n_parallel_loaders']).generator()
        else:
            data_gen = Data_Batch_Generator('test', self, ds, num_iterations,
                                            batch_size=params['batch_size'],
                                            normalization=params['normalize'],
                                            normalization_type=params['normalization_type'],
                                            data_augmentation=False,
                                            wo_da_patch_type=params['wo_da_patch_type'],
                                            mean_substraction=params['mean_substraction']).generator()

        out = self.model.evaluate_generator(data_gen,
                                            val_samples=n_samples,
                                            max_q_size=params['n_parallel_loaders'],
                                            nb_worker=1,  # params['n_parallel_loaders'],
                                            pickle_safe=False,
                                            )

        # Display metrics results
        for name, o in zip(self.model.metrics_names, out):
            logging.info('test ' + name + ': %0.8s' % o)

            # loss_all = out[0]
            # loss_ecoc = out[1]
            # loss_final = out[2]
            # acc_ecoc = out[3]
            # acc_final = out[4]
            # logging.info('Test loss: %0.8s' % loss_final)
            # logging.info('Test accuracy: %0.8s' % acc_final)

    def testNetSamples(self, X, batch_size=50):
        """
            Applies a forward pass on the samples provided and returns the predicted classes and probabilities.
        """
        classes = self.model.predict_classes(X, batch_size=batch_size)
        probs = self.model.predict_proba(X, batch_size=batch_size)

        return [classes, probs]

    def testOnBatch(self, X, Y, accuracy=True, out_name=None):
        """
            Applies a test on the samples provided and returns the resulting loss and accuracy (if True).

            :param X:
            :param Y:
            :param accuracy:
            :param out_name: name of the output node that will be used to evaluate the network accuracy.
                            Only applicable for Graph models.
        """
        n_samples = X.shape[1]
        if isinstance(self.model, Sequential) or isinstance(self.model, Model):
            [X, Y] = self._prepareSequentialData(X, Y)
            loss = self.model.test_on_batch(X, Y)
            loss = loss[0]
            if accuracy:
                [score, top_score] = self._getSequentialAccuracy(Y, self.model.predict_on_batch(X)[0])
                return loss, score, top_score, n_samples
            return loss, n_samples
        else:
            [data, last_output] = self._prepareGraphData(X, Y)
            loss = self.model.test_on_batch(data)
            loss = loss[0]
            if accuracy:
                score = self._getGraphAccuracy(data, self.model.predict_on_batch(data))
                top_score = score[1]
                score = score[0]
                if out_name:
                    score = score[out_name]
                    top_score = top_score[out_name]
                else:
                    score = score[last_output]
                    top_score = top_score[last_output]
                return loss, score, top_score, n_samples
            return loss, n_samples

    # ------------------------------------------------------- #
    #       PREDICTION FUNCTIONS
    #           Functions for making prediction on input samples
    # ------------------------------------------------------- #
    def predict_cond(self, X, states_below, params, ii):
        """
        Returns predictions on batch given the (static) input X and the current history (states_below) at time-step ii.
        WARNING!: It's assumed that the current history (state_below) is the last input of the model!
        See Dataset class for more information
        :param X: Input context
        :param states_below: Batch of partial hypotheses
        :param params: Decoding parameters
        :param ii: Decoding time-step
        :return: Network predictions at time-step ii
        """
        in_data = {}
        n_samples = states_below.shape[0]
        ##########################################
        # Choose model to use for sampling
        ##########################################
        model = self.model
        for model_input in params['model_inputs']:
            if X[model_input].shape[0] == 1:
                in_data[model_input] = np.repeat(X[model_input], n_samples, axis=0)
            else:
                in_data[model_input] = X[model_input]

        in_data[params['model_inputs'][params['state_below_index']]] = states_below
        ##########################################
        # Recover output identifiers
        ##########################################
        # in any case, the first output of the models must be the next words' probabilities
        output_ids_list = params['model_outputs']
        pick_idx = ii

        ##########################################
        # Apply prediction on current timestep
        ##########################################
        if params['max_batch_size'] >= n_samples:  # The model inputs beam will fit into one batch in memory
            out_data = model.predict_on_batch(in_data)
        else:  # It is possible that the model inputs don't fit into one single batch: Make one-sample-sized batches
            for i in range(n_samples):
                aux_in_data = {}
                for k, v in iteritems(in_data):
                    aux_in_data[k] = np.expand_dims(v[i], axis=0)
                predicted_out = model.predict_on_batch(aux_in_data)
                if i == 0:
                    out_data = predicted_out
                else:
                    if len(output_ids_list) > 1:
                        for iout in range(len(output_ids_list)):
                            out_data[iout] = np.vstack((out_data[iout], predicted_out[iout]))
                    else:
                        out_data = np.vstack((out_data, predicted_out))

        ##########################################
        # Get outputs
        ##########################################

        if len(output_ids_list) > 1:
            all_data = {}
            for output_id in range(len(output_ids_list)):
                all_data[output_ids_list[output_id]] = out_data[output_id]
<<<<<<< HEAD
            all_data[output_ids_list[params['feedback_decoder']]] = np.array(all_data[output_ids_list[params['feedback_decoder']]])[:, pick_idx, :]
        else:
            all_data = {output_ids_list[params['feedback_decoder']]: np.array(out_data)[:, pick_idx, :]}
        probs = all_data[output_ids_list[params['feedback_decoder']]]
=======
            all_data[output_ids_list[0]] = all_data[output_ids_list[0]][:, pick_idx, :]
        else:
            all_data = {output_ids_list[0]: out_data[:, pick_idx, :]}
        probs = all_data[output_ids_list[0]]
>>>>>>> 2bdd423b

        ##########################################
        # Define returned data
        ##########################################
        return probs

    def predict_cond_optimized(self, X, states_below, params, ii, prev_out):
        """
        Returns predictions on batch given the (static) input X and the current history (states_below) at time-step ii.
        WARNING!: It's assumed that the current history (state_below) is the last input of the model!
        See Dataset class for more information
        :param X: Input context
        :param states_below: Batch of partial hypotheses
        :param params: Decoding parameters
        :param ii: Decoding time-step
        :param prev_out: output from the previous timestep, which will be reused by self.model_next
        (only applicable if beam search specific models self.model_init and self.model_next models are defined)
        :return: Network predictions at time-step ii
        """
        in_data = {}
        n_samples = states_below.shape[0]

        ##########################################
        # Choose model to use for sampling
        ##########################################
        if ii == 0:
            model = self.model_init
        else:
            model = self.model_next
        ##########################################
        # Get inputs
        ##########################################
        if ii > 1:  # timestep > 1 (model_next to model_next)
            for idx, next_out_name in list(enumerate(self.ids_outputs_next)):
                if idx == 0:
                    if params.get('attend_on_output', False):
                        if params.get('pad_on_batch', True):
                            pass
                    else:
                        if params.get('pad_on_batch', True):
                            states_below = states_below[:, -1].reshape(n_samples, -1)
                    in_data[self.ids_inputs_next[0]] = states_below
                if idx > 0:  # first output must be the output probs.
                    if next_out_name in list(self.matchings_next_to_next):
                        next_in_name = self.matchings_next_to_next[next_out_name]
                        if prev_out[idx].shape[0] == 1:
                            prev_out[idx] = np.repeat(prev_out[idx], n_samples, axis=0)
                        in_data[next_in_name] = prev_out[idx]
        elif ii == 0:  # first timestep
            for model_input in params['model_inputs']:
                if X[model_input].shape[0] == 1:
                    in_data[model_input] = np.repeat(X[model_input], n_samples, axis=0)
                else:
                    in_data[model_input] = X[model_input]
                if params.get('pad_on_batch', True):
                    states_below = states_below.reshape(n_samples, -1)
            in_data[params['model_inputs'][params['state_below_index']]] = states_below

        elif ii == 1:  # timestep == 1 (model_init to model_next)
            for idx, init_out_name in list(enumerate(self.ids_outputs_init)):
                if idx == 0:
                    if params.get('attend_on_output', False):
                        if params.get('pad_on_batch', True):
                            pass
                    else:
                        if params.get('pad_on_batch', True):
                            states_below = states_below[:, -1].reshape(n_samples, -1)
                    in_data[self.ids_inputs_next[0]] = states_below

                if idx > 0:  # first output must be the output probs.
                    if init_out_name in list(self.matchings_init_to_next):
                        next_in_name = self.matchings_init_to_next[init_out_name]
                        if prev_out[idx].shape[0] == 1:
                            prev_out[idx] = np.repeat(prev_out[idx], n_samples, axis=0)
                        in_data[next_in_name] = prev_out[idx]

        ##########################################
        # Recover output identifiers
        ##########################################
        # in any case, the first output of the models must be the next words' probabilities
        pick_idx = ii if params.get('attend_on_output', False) else 0
        if ii == 0:  # optimized search model (model_init case)
            output_ids_list = self.ids_outputs_init
        else:  # optimized search model (model_next case)
            output_ids_list = self.ids_outputs_next

        ##########################################
        # Apply prediction on current timestep
        ##########################################
        if params['max_batch_size'] >= n_samples:  # The model inputs beam will fit into one batch in memory
            out_data = model.predict_on_batch(in_data)
        else:
            # It is possible that the model inputs don't fit into one single batch:
            #  Make beam_batch_size-sample-sized batches
            for i in range(0, n_samples, params['beam_batch_size']):
                aux_in_data = {}
                for k, v in iteritems(in_data):
                    max_pos = min([i + params['beam_batch_size'], n_samples, len(v)])
                    aux_in_data[k] = v[i:max_pos]
                    # aux_in_data[k] = np.expand_dims(v[i], axis=0)
                predicted_out = model.predict_on_batch(aux_in_data)
                if i == 0:
                    out_data = predicted_out
                else:
                    if len(output_ids_list) > 1:
                        for iout in range(len(output_ids_list)):
                            out_data[iout] = np.vstack((out_data[iout], predicted_out[iout]))
                    else:
                        out_data = np.vstack((out_data, predicted_out))

        ##########################################
        # Get outputs
        ##########################################
        if len(output_ids_list) > 1:
            all_data = {}
            for output_id in range(len(output_ids_list)):
<<<<<<< HEAD
                all_data[output_ids_list[output_id]] = out_data[output_id]
            all_data[output_ids_list[params['feedback_decoder']]] = np.array(all_data[output_ids_list[params['feedback_decoder']]])[:, pick_idx, :]
        else:
            all_data = {output_ids_list[params['feedback_decoder']]: np.array(out_data)[:, pick_idx, :]}
        probs = all_data[output_ids_list[params['feedback_decoder']]]
=======
                all_data[output_ids_list[output_id]] = cp.asarray(out_data[output_id])
            all_data[output_ids_list[0]] = cp.asarray(all_data[output_ids_list[0]][:, pick_idx, :])
        else:
            all_data = {output_ids_list[0]: cp.asarray(out_data[:, pick_idx, :])}
        probs = cp.asarray(all_data[output_ids_list[0]])

>>>>>>> 2bdd423b
        ##########################################
        # Define returned data
        ##########################################
        return [probs, out_data]

    def beam_search(self, X, params, return_alphas=False, eos_sym=0, null_sym=2):
        """
        DEPRECATED, use search.beam_search instead.
        """
        logger.warning("Deprecated function, use search.beam_search instead.")
        return beam_search(self, X, params, return_alphas=return_alphas, eos_sym=eos_sym, null_sym=null_sym)

    def BeamSearchNet(self, ds, parameters):
        """
        DEPRECATED, use predictBeamSearchNet() instead.
        """
        logger.warning("Deprecated function, use predictBeamSearchNet() instead.")
        return self.predictBeamSearchNet(ds, parameters)

    def predictBeamSearchNet(self, ds, parameters=None):
        """
        Approximates by beam search the best predictions of the net on the dataset splits chosen.

        The following attributes must be inserted to the model when building an optimized search model:

            * ids_inputs_init: list of input variables to model_init (must match inputs to conventional model)
            * ids_outputs_init: list of output variables of model_init (model probs must be the first output)
            * ids_inputs_next: list of input variables to model_next (previous word must be the first input)
            * ids_outputs_next: list of output variables of model_next (model probs must be the first output and
                                the number of out variables must match the number of in variables)
            * matchings_init_to_next: dictionary from 'ids_outputs_init' to 'ids_inputs_next'
            * matchings_next_to_next: dictionary from 'ids_outputs_next' to 'ids_inputs_next'

        The following attributes must be inserted to the model when building a temporally_linked model:

            * matchings_sample_to_next_sample:
            * ids_temporally_linked_inputs:

        :param ds:
        :param parameters:
        :returns predictions: dictionary with set splits as keys and matrices of predictions as values.
        """
        if parameters is None:
            parameters = dict()
        # Check input parameters and recover default values if needed
        params = checkParameters(parameters, self.default_predict_with_beam_params)
        # Check if the model is ready for applying an optimized search
        if params['optimized_search']:
            if 'matchings_init_to_next' not in dir(self) or \
                    'matchings_next_to_next' not in dir(self) or \
                    'ids_inputs_init' not in dir(self) or \
                    'ids_outputs_init' not in dir(self) or \
                    'ids_inputs_next' not in dir(self) or \
                    'ids_outputs_next' not in dir(self):
                raise Exception(
                    "The following attributes must be inserted to the model when building an optimized search model:\n",
                    "- matchings_init_to_next\n",
                    "- matchings_next_to_next\n",
                    "- ids_inputs_init\n",
                    "- ids_outputs_init\n",
                    "- ids_inputs_next\n",
                    "- ids_outputs_next\n")

        # Check if the model is ready for applying a temporally_linked search
        if params['temporally_linked']:
            if 'matchings_sample_to_next_sample' not in dir(self) or \
                    'ids_temporally_linked_inputs' not in dir(self):
                raise Exception(
                    "The following attributes must be inserted to the model when building a temporally_linked model:\n",
                    "- matchings_sample_to_next_sample\n",
                    "- ids_temporally_linked_inputs\n")
        predictions = dict()
        references = []
        sources_sampling = []
        for s in params['predict_on_sets']:
            print ("")
            print("", file=sys.stderr)
            logging.info("<<< Predicting outputs of " + s + " set >>>")

            # TODO: enable 'train' sampling on temporally-linked models
            if params['temporally_linked'] and s == 'train':
                logging.info('Sampling is currently not implemented on the "train" set for temporally-linked models.')
                data_gen = -1
                data_gen_instance = -1
            else:
                if len(params['model_inputs']) == 0:
                    raise AssertionError('We need at least one input!')
                if not params['optimized_search']:  # use optimized search model if available
                    assert not params['pos_unk'], 'PosUnk is not supported with non-optimized beam search methods'

                params['pad_on_batch'] = ds.pad_on_batch[params['dataset_inputs'][params['state_below_index']]]
                if params['temporally_linked']:
                    previous_outputs = {}  # variable for storing previous outputs if using a temporally-linked model
                    for input_id in self.ids_temporally_linked_inputs:
                        previous_outputs[input_id] = dict()
                        previous_outputs[input_id][-1] = [ds.extra_words['<null>']]

                # Calculate how many iterations are we going to perform
                if params['n_samples'] < 1:
                    if params['max_eval_samples'] is not None:
                        n_samples = min(eval("ds.len_" + s), params['max_eval_samples'])
                    else:
                        n_samples = eval("ds.len_" + s)
                    num_iterations = int(math.ceil(float(n_samples) / params['batch_size']))
                    n_samples = min(eval("ds.len_" + s), num_iterations * params['batch_size'])

                    # Prepare data generator: We won't use an Homogeneous_Data_Batch_Generator here
                    if params['n_parallel_loaders'] > 1:
                        data_gen_instance = Parallel_Data_Batch_Generator(s, self, ds, num_iterations,
                                                                          batch_size=params['batch_size'],
                                                                          normalization=params['normalize'],
                                                                          normalization_type=params['normalization_type'],
                                                                          data_augmentation=False,
                                                                          mean_substraction=params['mean_substraction'],
                                                                          predict=True,
                                                                          n_parallel_loaders=params['n_parallel_loaders'])
                    else:
                        data_gen_instance = Data_Batch_Generator(s, self, ds, num_iterations,
                                                                 batch_size=params['batch_size'],
                                                                 normalization=params['normalize'],
                                                                 normalization_type=params['normalization_type'],
                                                                 data_augmentation=False,
                                                                 mean_substraction=params['mean_substraction'],
                                                                 predict=True)
                    data_gen = data_gen_instance.generator()
                else:
                    n_samples = params['n_samples']
                    num_iterations = int(math.ceil(float(n_samples) / params['batch_size']))

                    # Prepare data generator: We won't use an Homogeneous_Data_Batch_Generator here
                    if params['n_parallel_loaders'] > 1:
                        data_gen_instance = Parallel_Data_Batch_Generator(s, self, ds, num_iterations,
                                                                          batch_size=params['batch_size'],
                                                                          normalization=params['normalize'],
                                                                          normalization_type=params['normalization_type'],
                                                                          data_augmentation=False,
                                                                          mean_substraction=params['mean_substraction'],
                                                                          predict=False,
                                                                          random_samples=n_samples,
                                                                          temporally_linked=params['temporally_linked'],
                                                                          n_parallel_loaders=params['n_parallel_loaders'])
                    else:
                        data_gen_instance = Data_Batch_Generator(s, self, ds, num_iterations,
                                                                 batch_size=params['batch_size'],
                                                                 normalization=params['normalize'],
                                                                 normalization_type=params['normalization_type'],
                                                                 data_augmentation=False,
                                                                 mean_substraction=params['mean_substraction'],
                                                                 predict=False,
                                                                 random_samples=n_samples,
                                                                 temporally_linked=params['temporally_linked'])
                    data_gen = data_gen_instance.generator()

                if params['n_samples'] > 0:
                    references = []
                    sources_sampling = []
                best_samples = []
                if params['pos_unk']:
                    best_alphas = []
                    sources = []

                total_cost = 0
                sampled = 0
                start_time = time.time()
                eta = -1
                for _ in range(num_iterations):
                    data = next(data_gen)
                    X = dict()
                    if params['n_samples'] > 0:
                        s_dict = {}
                        for input_id in params['model_inputs']:
                            X[input_id] = data[0][input_id]
                            s_dict[input_id] = X[input_id]
                        sources_sampling.append(s_dict)

                        Y = dict()
                        for output_id in params['model_outputs']:
                            Y[output_id] = data[1][output_id]
                    else:
                        s_dict = {}
                        for input_id in params['model_inputs']:
                            X[input_id] = data[input_id]
                            if params['pos_unk']:
                                s_dict[input_id] = X[input_id]
                        if params['pos_unk'] and not eval('ds.loaded_raw_' + s + '[0]'):
                            sources.append(s_dict)

                    # Count processed samples
                    n_samples_batch = len(X[params['model_inputs'][0]])
                    sys.stdout.write("Sampling %d/%d  -  ETA: %ds " % (sampled + n_samples_batch, n_samples, int(eta)))
                    if not hasattr(self, '_dynamic_display') or self._dynamic_display:
                        sys.stdout.write('\r')
                    else:
                        sys.stdout.write('\n')

                    sys.stdout.flush()
                    x = dict()

                    # Prepare data if using temporally-linked input
                    for input_id in params['model_inputs']:
                        if params['temporally_linked'] and input_id in self.ids_temporally_linked_inputs:
                            for i in range(n_samples_batch):
                                link = int(X[params['link_index_id']][i])
                                if link not in list(previous_outputs[input_id]):
                                    # input to current sample was not processed yet
                                    link = -1
                                prev_x = [ds.vocabulary[input_id]['idx2words'][w] for w in
                                          previous_outputs[input_id][link]]
                                in_val = ds.loadText([' '.join(prev_x)], ds.vocabulary[input_id],
                                                     ds.max_text_len[input_id][s],
                                                     ds.text_offset[input_id],
                                                     fill=ds.fill_text[input_id],
                                                     pad_on_batch=ds.pad_on_batch[input_id],
                                                     words_so_far=ds.words_so_far[input_id],
                                                     loading_X=True)[0]
                                if input_id in list(x):
                                    x[input_id] = np.concatenate((x[input_id], in_val))
                                else:
                                    x[input_id] = in_val
                        else:
                            x[input_id] = np.array(X[input_id])

                    # Apply beam search
                    samples_all, scores_all, alphas_all = self.beam_search(x, params, null_sym=ds.extra_words['<null>'])

                    # Recover most probable output for each sample
                    for i_sample in range(n_samples_batch):
                        samples = samples_all[i_sample]
                        scores = scores_all[i_sample]
                        if params['pos_unk']:
                            alphas = alphas_all[i_sample]

                        if params['normalize']:
                            counts = [len(sample) ** params['alpha_factor'] for sample in samples]
                            scores = [co / cn for co, cn in zip(scores, counts)]
                        best_score = np.argmin(scores)
                        best_sample = samples[best_score]
                        best_samples.append(best_sample)
                        if params['pos_unk']:
                            best_alphas.append(np.asarray(alphas[best_score]))
                        total_cost += scores[best_score]
                        eta = (n_samples - sampled + i_sample + 1) * (time.time() - start_time) // (sampled + i_sample + 1)
                        if params['n_samples'] > 0:
                            for output_id in params['model_outputs']:
                                references.append(Y[output_id][i_sample])

                        # store outputs for temporally-linked models
                        if params['temporally_linked']:
                            first_idx = max(0, data_gen_instance.first_idx)
                            # TODO: Make it more general
                            for (output_id, input_id) in iteritems(self.matchings_sample_to_next_sample):
                                # Get all words previous to the padding
                                previous_outputs[input_id][first_idx + sampled + i_sample] = best_sample[:sum(
                                    [int(elem > 0) for elem in best_sample])]

                    sampled += n_samples_batch

                sys.stdout.write('Total cost of the translations: %f \t Average cost of the translations: %f\n' % (
                    total_cost, total_cost / n_samples))
                sys.stdout.write('The sampling took: %f secs (Speed: %f sec/sample)\n' % ((time.time() - start_time), (
                    time.time() - start_time) / n_samples))

                sys.stdout.flush()

                if params['pos_unk']:
                    if eval('ds.loaded_raw_' + s + '[0]'):
                        sources = file2list(eval('ds.X_raw_' + s + '["raw_' + params['model_inputs'][0] + '"]'),
                                            stripfile=False)
                    predictions[s] = (np.asarray(best_samples), np.asarray(best_alphas), sources)
                else:
                    predictions[s] = np.asarray(best_samples)
        del data_gen
        del data_gen_instance
        if params['n_samples'] < 1:
            return predictions
        else:
            return predictions, references, sources_sampling

            #    def predictBeamSearchNet_DEPRECATED(self, ds, parameters={}):

    def predictBeamSearchNet(self, ds, parameters=None):
        """
        Approximates by beam search the best predictions of the net on the dataset splits chosen.

        The following attributes must be inserted to the model when building an optimized search model:

            * ids_inputs_init: list of input variables to model_init (must match inputs to conventional model)
            * ids_outputs_init: list of output variables of model_init (model probs must be the first output)
            * ids_inputs_next: list of input variables to model_next (previous word must be the first input)
            * ids_outputs_next: list of output variables of model_next (model probs must be the first output and
                                the number of out variables must match the number of in variables)
            * matchings_init_to_next: dictionary from 'ids_outputs_init' to 'ids_inputs_next'
            * matchings_next_to_next: dictionary from 'ids_outputs_next' to 'ids_inputs_next'

        The following attributes must be inserted to the model when building a temporally_linked model:

            * matchings_sample_to_next_sample:
            * ids_temporally_linked_inputs:

        :param ds:
        :param parameters:
        :returns predictions: dictionary with set splits as keys and matrices of predictions as values.
        """
        if parameters is None:
            parameters = dict()
        # Check input parameters and recover default values if needed
        params = checkParameters(parameters, self.default_predict_with_beam_params)
        # Check if the model is ready for applying an optimized search
        if params['optimized_search']:
            if 'matchings_init_to_next' not in dir(self) or \
                            'matchings_next_to_next' not in dir(self) or \
                            'ids_inputs_init' not in dir(self) or \
                            'ids_outputs_init' not in dir(self) or \
                            'ids_inputs_next' not in dir(self) or \
                            'ids_outputs_next' not in dir(self):
                raise Exception(
                    "The following attributes must be inserted to the model when building an optimized search model:\n",
                    "- matchings_init_to_next\n",
                    "- matchings_next_to_next\n",
                    "- ids_inputs_init\n",
                    "- ids_outputs_init\n",
                    "- ids_inputs_next\n",
                    "- ids_outputs_next\n")

        # Check if the model is ready for applying a temporally_linked search
        if params['temporally_linked']:
            if 'matchings_sample_to_next_sample' not in dir(self) or \
                            'ids_temporally_linked_inputs' not in dir(self):
                raise Exception(
                    "The following attributes must be inserted to the model when building a temporally_linked model:\n",
                    "- matchings_sample_to_next_sample\n",
                    "- ids_temporally_linked_inputs\n")
        predictions = dict()
        references = []
        sources_sampling = []
        for s in params['predict_on_sets']:
            print
            logging.info("<<< Predicting outputs of " + s + " set >>>")

            # TODO: enable 'train' sampling on temporally-linked models
            if params['temporally_linked'] and s == 'train':
                logging.info('Sampling is currently not implemented on the "train" set for temporally-linked models.')
                data_gen = -1
                data_gen_instance = -1
            else:
                assert len(params['model_inputs']) > 0, 'We need at least one input!'
                if not params['optimized_search']:  # use optimized search model if available
                    assert not params['pos_unk'], 'PosUnk is not supported with non-optimized beam search methods'
                    if params['pos_unk']:
                        raise AssertionError('PosUnk is not supported with non-optimized beam search methods')

                params['pad_on_batch'] = ds.pad_on_batch[params['dataset_inputs'][params['state_below_index']]]

                if params['temporally_linked']:
                    previous_outputs = {}  # variable for storing previous outputs if using a temporally-linked model
                    for input_id in self.ids_temporally_linked_inputs:
                        previous_outputs[input_id] = dict()
                        previous_outputs[input_id][-1] = [ds.extra_words['<null>']]

                # Calculate how many iterations are we going to perform
                if params['n_samples'] < 1:
                    if params['max_eval_samples'] is not None:
                        n_samples = min(eval("ds.len_" + s), params['max_eval_samples'])
                    else:
                        n_samples = eval("ds.len_" + s)

                    num_iterations = int(math.ceil(float(n_samples)))  # / params['max_batch_size']))
                    n_samples = min(eval("ds.len_" + s), num_iterations)  # * params['batch_size'])
                    # Prepare data generator: We won't use an Homogeneous_Data_Batch_Generator here
                    if params['n_parallel_loaders'] > 1:
                        data_gen_instance = Parallel_Data_Batch_Generator(s, self, ds, num_iterations,
                                                                          batch_size=1,
                                                                          normalization=params['normalize'],
                                                                          normalization_type=params[
                                                                              'normalization_type'],
                                                                          data_augmentation=False,
                                                                          mean_substraction=params['mean_substraction'],
                                                                          predict=True,
                                                                          n_parallel_loaders=params[
                                                                              'n_parallel_loaders'])
                    else:
                        data_gen_instance = Data_Batch_Generator(s, self, ds, num_iterations,
                                                                 batch_size=1,
                                                                 normalization=params['normalize'],
                                                                 normalization_type=params['normalization_type'],
                                                                 data_augmentation=False,
                                                                 mean_substraction=params['mean_substraction'],
                                                                 predict=True)
                    data_gen = data_gen_instance.generator()
                else:
                    n_samples = params['n_samples']
                    num_iterations = int(math.ceil(float(n_samples)))  # / params['batch_size']))

                    # Prepare data generator: We won't use an Homogeneous_Data_Batch_Generator here
                    if params['n_parallel_loaders'] > 1:
                        data_gen_instance = Parallel_Data_Batch_Generator(s, self, ds, num_iterations,
                                                                          batch_size=1,
                                                                          normalization=params['normalize'],
                                                                          normalization_type=params[
                                                                              'normalization_type'],
                                                                          data_augmentation=False,
                                                                          mean_substraction=params['mean_substraction'],
                                                                          predict=False,
                                                                          random_samples=n_samples,
                                                                          temporally_linked=params['temporally_linked'],
                                                                          n_parallel_loaders=params[
                                                                              'n_parallel_loaders'])
                    else:
                        data_gen_instance = Data_Batch_Generator(s, self, ds, num_iterations,
                                                                 batch_size=1,
                                                                 normalization=params['normalize'],
                                                                 normalization_type=params['normalization_type'],
                                                                 data_augmentation=False,
                                                                 mean_substraction=params['mean_substraction'],
                                                                 predict=False,
                                                                 random_samples=n_samples,
                                                                 temporally_linked=params['temporally_linked'])
                    data_gen = data_gen_instance.generator()

                if params['n_samples'] > 0:
                    references = []
                    sources_sampling = []
                best_samples = []
                if params['pos_unk']:
                    best_alphas = []
                    sources = []

                total_cost = 0
                sampled = 0
                start_time = time.time()
                eta = -1
                for _ in range(num_iterations):
                    data = next(data_gen)
                    X = dict()
                    if params['n_samples'] > 0:
                        s_dict = {}
                        for input_id in params['model_inputs']:
                            X[input_id] = data[0][input_id]
                            s_dict[input_id] = X[input_id]
                        sources_sampling.append(s_dict)

                        Y = dict()
                        for output_id in params['model_outputs']:
                            Y[output_id] = data[1][output_id]
                    else:
                        s_dict = {}
                        for input_id in params['model_inputs']:
                            X[input_id] = data[input_id]
                            if params['pos_unk']:
                                s_dict[input_id] = X[input_id]
                        if params['pos_unk'] and not eval('ds.loaded_raw_' + s + '[0]'):
                            sources.append(s_dict)

                    for i in range(len(X[params['model_inputs'][0]])):  # process one sample at a time
                        sampled += 1

                        sys.stdout.write("Sampling %d/%d  -  ETA: %ds " % (sampled, n_samples, int(eta)))
                        if not hasattr(self, '_dynamic_display') or self._dynamic_display:
                            sys.stdout.write('\r')
                        else:
                            sys.stdout.write('\n')

                        sys.stdout.flush()
                        x = dict()

                        for input_id in params['model_inputs']:
                            if params['temporally_linked'] and input_id in self.ids_temporally_linked_inputs:
                                link = int(X[params['link_index_id']][i])
                                if link not in list(previous_outputs[input_id]):
                                    # input to current sample was not processed yet
                                    link = -1
                                prev_x = [ds.vocabulary[input_id]['idx2words'].get(w, '<unk>') for w in
                                          previous_outputs[input_id][link]]
                                x[input_id] = ds.loadText([' '.join(prev_x)], ds.vocabulary[input_id],
                                                          ds.max_text_len[input_id][s],
                                                          ds.text_offset[input_id],
                                                          fill=ds.fill_text[input_id],
                                                          pad_on_batch=ds.pad_on_batch[input_id],
                                                          words_so_far=ds.words_so_far[input_id],
                                                          loading_X=True)[0]
                            else:
                                x[input_id] = np.asarray([X[input_id][i]])
                        samples, scores, alphas = beam_search(self,
                                                              x,
                                                              params,
                                                              eos_sym=ds.extra_words['<pad>'],
                                                              null_sym=ds.extra_words['<null>'],
                                                              return_alphas=params['coverage_penalty'])

                        if params['length_penalty'] or params['coverage_penalty']:
                            if params['length_penalty']:
                                # this 5 is a magic number by Google...
                                length_penalties = [((5 + len(sample)) ** params['length_norm_factor'] /
                                                     (5 + 1) ** params['length_norm_factor']) for sample in samples]
                            else:
                                length_penalties = [1.0 for _ in samples]

                            if params['coverage_penalty']:
                                coverage_penalties = []
                                for k, sample in list(enumerate(samples)):
                                    # We assume that source sentences are at the first position of x
                                    x_sentence = x[params['model_inputs'][0]][0]
                                    alpha = np.asarray(alphas[k])
                                    cp_penalty = 0.0
                                    for cp_i in range(len(x_sentence)):
                                        att_weight = 0.0
                                        for cp_j in range(len(sample)):
                                            att_weight += alpha[cp_j, cp_i]
                                        cp_penalty += np.log(min(att_weight, 1.0))
                                    coverage_penalties.append(params['coverage_norm_factor'] * cp_penalty)
                            else:
                                coverage_penalties = [0.0 for _ in samples]
                            scores = [co / lp + cov_p for co, lp, cov_p in zip(scores, length_penalties, coverage_penalties)]

                        elif params['normalize_probs']:
                            counts = [len(sample) ** params['alpha_factor'] for sample in samples]
                            scores = [co / cn for co, cn in zip(scores, counts)]

                        best_score = np.argmin(scores)
                        best_sample = samples[best_score]
                        best_samples.append(best_sample)
                        if params['pos_unk']:
                            best_alphas.append(np.asarray(alphas[best_score]))
                        total_cost += scores[best_score]
                        eta = (n_samples - sampled) * (time.time() - start_time) / sampled
                        if params['n_samples'] > 0:
                            for output_id in params['model_outputs']:
                                references.append(Y[output_id][i])

                        # store outputs for temporally-linked models
                        if params['temporally_linked']:
                            first_idx = max(0, data_gen_instance.first_idx)
                            # TODO: Make it more general
                            for (output_id, input_id) in iteritems(self.matchings_sample_to_next_sample):
                                # Get all words previous to the padding
                                previous_outputs[input_id][first_idx + sampled - 1] = best_sample[:sum(
                                    [int(elem > 0) for elem in best_sample])]

                sys.stdout.write('\n Total cost of the translations: %f \t Average cost of the translations: %f\n' % (total_cost, total_cost / n_samples))
                sys.stdout.write('The sampling took: %f secs (Speed: %f sec/sample)\n' % ((time.time() - start_time), (time.time() - start_time) / n_samples))

                sys.stdout.flush()

                if params['pos_unk']:
                    if eval('ds.loaded_raw_' + s + '[0]'):
                        sources = file2list(eval('ds.X_raw_' + s + '["raw_' + params['model_inputs'][0] + '"]'),
                                            stripfile=False)
                    predictions[s] = (np.asarray(best_samples), best_alphas, sources)
                else:
                    predictions[s] = np.asarray(best_samples)
        del data_gen
        del data_gen_instance
        if params['n_samples'] < 1:
            return predictions
        else:
            return predictions, references, sources_sampling

    def predictNet(self, ds, parameters=None, postprocess_fun=None):
        """
            Returns the predictions of the net on the dataset splits chosen. The input 'parameters' is a dict()
            which may contain the following parameters:

            Additional parameters:
            :param ds:
            :param parameters:
            :param postprocess_fun : post-processing function applied to all predictions before returning the result.
                                    The output of the function must be a list of results, one per sample.
                                    If postprocess_fun is a list, the second element will be used as an extra
                                     input to the function.
            :returns predictions: dictionary with set splits as keys and matrices of predictions as values.
        """
        if parameters is None:
            parameters = dict()
        # Check input parameters and recover default values if needed
        params = checkParameters(parameters, self.default_predict_params)

        model_predict = getattr(self, params['model_name'])  # recover model for prediction
        predictions = dict()
        for s in params['predict_on_sets']:
            predictions[s] = []
            if params['verbose'] > 0:
                print("", file=sys.stderr)
                logging.info("<<< Predicting outputs of " + s + " set >>>")
            # Calculate how many iterations are we going to perform
            if params['n_samples'] is None:
                if params['init_sample'] > -1 and params['final_sample'] > -1:
                    n_samples = params['final_sample'] - params['init_sample']
                else:
                    n_samples = eval("ds.len_" + s)
                num_iterations = int(math.ceil(float(n_samples) / params['batch_size']))
                n_samples = min(eval("ds.len_" + s), num_iterations * params['batch_size'])

                # Prepare data generator
                if params['n_parallel_loaders'] > 1:
                    data_gen = Parallel_Data_Batch_Generator(s,
                                                             self,
                                                             ds,
                                                             num_iterations,
                                                             batch_size=params['batch_size'],
                                                             normalization=params['normalize'],
                                                             normalization_type=params['normalization_type'],
                                                             data_augmentation=False,
                                                             wo_da_patch_type=params['wo_da_patch_type'],
                                                             mean_substraction=params['mean_substraction'],
                                                             init_sample=params['init_sample'],
                                                             final_sample=params['final_sample'],
                                                             predict=True,
                                                             n_parallel_loaders=params[
                                                                 'n_parallel_loaders']).generator()
                else:
                    data_gen = Data_Batch_Generator(s,
                                                    self,
                                                    ds,
                                                    num_iterations,
                                                    batch_size=params['batch_size'],
                                                    normalization=params['normalize'],
                                                    normalization_type=params['normalization_type'],
                                                    data_augmentation=False,
                                                    wo_da_patch_type=params['wo_da_patch_type'],
                                                    mean_substraction=params['mean_substraction'],
                                                    init_sample=params['init_sample'],
                                                    final_sample=params['final_sample'],
                                                    predict=True).generator()

            else:
                n_samples = params['n_samples']
                num_iterations = int(math.ceil(float(n_samples) / params['batch_size']))
                # Prepare data generator
                if params['n_parallel_loaders'] > 1:
                    data_gen = Parallel_Data_Batch_Generator(s,
                                                             self,
                                                             ds,
                                                             num_iterations,
                                                             batch_size=params['batch_size'],
                                                             normalization=params['normalize'],
                                                             normalization_type=params['normalization_type'],
                                                             data_augmentation=False,
                                                             wo_da_patch_type=params['wo_da_patch_type'],
                                                             mean_substraction=params['mean_substraction'],
                                                             predict=True,
                                                             random_samples=n_samples,
                                                             n_parallel_loaders=params[
                                                                 'n_parallel_loaders']).generator()
                else:
                    data_gen = Data_Batch_Generator(s,
                                                    self,
                                                    ds,
                                                    num_iterations,
                                                    batch_size=params['batch_size'],
                                                    normalization=params['normalize'],
                                                    normalization_type=params['normalization_type'],
                                                    data_augmentation=False,
                                                    wo_da_patch_type=params['wo_da_patch_type'],
                                                    mean_substraction=params['mean_substraction'],
                                                    predict=True,
                                                    random_samples=n_samples).generator()
            # Predict on model
            if postprocess_fun is None:
                if int(keras.__version__.split('.')[0]) == 1:
                    # Keras version 1.x
                    out = model_predict.predict_generator(data_gen,
                                                          val_samples=n_samples,
                                                          max_q_size=params['n_parallel_loaders'],
                                                          nb_worker=1,  # params['n_parallel_loaders'],
                                                          pickle_safe=False)
                else:
                    # Keras version 2.x
                    out = model_predict.predict_generator(data_gen,
                                                          num_iterations,
                                                          max_queue_size=params['n_parallel_loaders'],
                                                          workers=1,  # params['n_parallel_loaders'],
                                                          verbose=params['verbose'])
                predictions[s] = out
            else:
                processed_samples = 0
                start_time = time.time()
                while processed_samples < n_samples:
                    out = model_predict.predict_on_batch(next(data_gen))

                    # Apply post-processing function
                    if isinstance(postprocess_fun, list):
                        last_processed = min(processed_samples + params['batch_size'], n_samples)
                        out = postprocess_fun[0](out, postprocess_fun[1][processed_samples:last_processed])
                    else:
                        out = postprocess_fun(out)
                    predictions[s] += out

                    # Show progress
                    processed_samples += params['batch_size']
                    if processed_samples > n_samples:
                        processed_samples = n_samples

                    eta = (n_samples - processed_samples) * (time.time() - start_time) / processed_samples
                    sys.stdout.write("Predicting %d/%d  -  ETA: %ds " % (processed_samples, n_samples, int(eta)))
                    if not hasattr(self, '_dynamic_display') or self._dynamic_display:
                        sys.stdout.write('\r')
                    else:
                        sys.stdout.write('\n')
                    sys.stdout.flush()

        return predictions

    def predictOnBatch(self, X, in_name=None, out_name=None, expand=False):
        """
            Applies a forward pass and returns the predicted values.
        """
        # Get desired input
        if in_name:
            X = copy.copy(X[in_name])

        # Expand input dimensions to 4
        if expand:
            while len(X.shape) < 4:
                X = np.expand_dims(X, axis=1)

        X = self.prepareData(X, None)[0]

        # Apply forward pass for prediction
        predictions = self.model.predict_on_batch(X)

        # Select output if indicated
        if isinstance(self.model, Model):  # Graph
            if out_name:
                predictions = predictions[out_name]
        elif isinstance(self.model, Sequential):  # Sequential
            predictions = predictions[0]

        return predictions

    # ------------------------------------------------------- #
    #       SCORING FUNCTIONS
    #           Functions for making scoring (x, y) samples
    # ------------------------------------------------------- #

    def score_cond_model(self, X, Y, params, null_sym=2):
        """
        Scoring for Cond models.
        :param X: Model inputs
        :param Y: Model outputs
        :param params: Search parameters
        :param null_sym: <null> symbol
        :return: UNSORTED list of [k_best_samples, k_best_scores] (k: beam size)
        """
        # we must include an additional dimension if the input for each timestep are all the generated "words_so_far"
        pad_on_batch = params['pad_on_batch']
        score = 0.0
        if params['words_so_far']:
            state_below = np.asarray([[null_sym]]) \
                if pad_on_batch else np.asarray([np.zeros((params['maxlen'], params['maxlen']))])
        else:
            state_below = np.asarray([null_sym]) \
                if pad_on_batch else np.asarray([np.zeros(params['maxlen'])])

        prev_out = None
        for ii in range(len(Y)):
            # for every possible live sample calc prob for every possible label
            if params['optimized_search']:  # use optimized search model if available
                [probs, prev_out, _] = self.predict_cond_optimized(X, state_below, params, ii, prev_out)
            else:
                probs = self.predict_cond(X, state_below, params, ii)
            # total score for every sample is sum of -log of word prb
            score -= np.log(probs[0, int(Y[ii])])
            state_below = np.asarray([Y[:ii]], dtype='int64')
            # we must include an additional dimension if the input for each timestep are all the generated words so far
            if pad_on_batch:
                state_below = np.hstack((np.zeros((state_below.shape[0], 1), dtype='int64') + null_sym, state_below))
                if params['words_so_far']:
                    state_below = np.expand_dims(state_below, axis=0)
            else:
                state_below = np.hstack((np.zeros((state_below.shape[0], 1), dtype='int64'), state_below,
                                         np.zeros((state_below.shape[0],
                                                   max(params['maxlen'] - state_below.shape[1] - 1, 0)),
                                                  dtype='int64')))

                if params['words_so_far']:
                    state_below = np.expand_dims(state_below, axis=0)
                    state_below = np.hstack((state_below,
                                             np.zeros((state_below.shape[0], params['maxlen'] - state_below.shape[1],
                                                       state_below.shape[2]))))

            if params['optimized_search'] and ii > 0:
                # filter next search inputs w.r.t. remaining samples
                for idx_vars in range(len(prev_out)):
                    prev_out[idx_vars] = prev_out[idx_vars]

        return score

    def scoreNet(self):
        """
        Approximates by beam search the best predictions of the net on the dataset splits chosen.
        Params from config that affect the search process:
            * batch_size: size of the batch
            * n_parallel_loaders: number of parallel data batch loaders
            * normalization: apply data normalization on images/features or not (only if using images/features as input)
            * mean_substraction: apply mean data normalization on images or not (only if using images as input)
            * predict_on_sets: list of set splits for which we want to extract the predictions ['train', 'val', 'test']
            * optimized_search: boolean indicating if the used model has the optimized Beam Search implemented
             (separate self.model_init and self.model_next models for reusing the information from previous timesteps).

        The following attributes must be inserted to the model when building an optimized search model:

            * ids_inputs_init: list of input variables to model_init (must match inputs to conventional model)
            * ids_outputs_init: list of output variables of model_init (model probs must be the first output)
            * ids_inputs_next: list of input variables to model_next (previous word must be the first input)
            * ids_outputs_next: list of output variables of model_next (model probs must be the first output and
                                the number of out variables must match the number of in variables)
            * matchings_init_to_next: dictionary from 'ids_outputs_init' to 'ids_inputs_next'
            * matchings_next_to_next: dictionary from 'ids_outputs_next' to 'ids_inputs_next'

        :returns predictions: dictionary with set splits as keys and matrices of predictions as values.
        """

        # Check input parameters and recover default values if needed
        params = checkParameters(self.params, self.default_predict_with_beam_params)
        scores_dict = dict()

        for s in params['predict_on_sets']:
            print("", file=sys.stderr)
            logging.info("<<< Scoring outputs of " + s + " set >>>")
            if len(params['model_inputs']) == 0:
                raise AssertionError('We need at least one input!')
            if not params['optimized_search']:  # use optimized search model if available
                if params['pos_unk']:
                    raise AssertionError('PosUnk is not supported with non-optimized beam search methods')

            params['pad_on_batch'] = self.dataset.pad_on_batch[params['dataset_inputs'][-1]]
            # Calculate how many iterations are we going to perform
            n_samples = eval("self.dataset.len_" + s)
            num_iterations = int(math.ceil(float(n_samples) / params['batch_size']))

            # Prepare data generator: We won't use an Homogeneous_Data_Batch_Generator here
            # TODO: We prepare data as model 0... Different data preparators for each model?
            if params['n_parallel_loaders'] > 1:
                data_gen = Parallel_Data_Batch_Generator(s,
                                                         self.models[0],
                                                         self.dataset,
                                                         num_iterations,
                                                         shuffle=False,
                                                         batch_size=params['batch_size'],
                                                         normalization=params['normalize'],
                                                         normalization_type=params['normalization_type'],
                                                         data_augmentation=False,
                                                         wo_da_patch_type=params['wo_da_patch_type'],
                                                         mean_substraction=params['mean_substraction'],
                                                         predict=False,
                                                         n_parallel_loaders=params['n_parallel_loaders']).generator()
            else:
                data_gen = Data_Batch_Generator(s,
                                                self.models[0],
                                                self.dataset,
                                                num_iterations,
                                                shuffle=False,
                                                batch_size=params['batch_size'],
                                                normalization=params['normalize'],
                                                normalization_type=params['normalization_type'],
                                                data_augmentation=False,
                                                wo_da_patch_type=params['wo_da_patch_type'],
                                                mean_substraction=params['mean_substraction'],
                                                predict=False).generator()
            sources_sampling = []
            scores = []
            total_cost = 0
            sampled = 0
            start_time = time.time()
            eta = -1
            for _ in range(num_iterations):
                data = next(data_gen)
                X = dict()
                s_dict = {}
                for input_id in params['model_inputs']:
                    X[input_id] = data[0][input_id]
                    s_dict[input_id] = X[input_id]
                sources_sampling.append(s_dict)

                Y = dict()
                for output_id in params['model_outputs']:
                    Y[output_id] = data[1][output_id]

                for i in range(len(X[params['model_inputs'][0]])):
                    sampled += 1
                    sys.stdout.write('\r')
                    sys.stdout.write("Scored %d/%d  -  ETA: %ds " % (sampled, n_samples, int(eta)))
                    sys.stdout.flush()
                    x = dict()

                    for input_id in params['model_inputs']:
                        x[input_id] = np.asarray([X[input_id][i]])
                    y = self.models[0].one_hot_2_indices([Y[params['dataset_outputs'][params['output_text_index']]][i]],
                                                         pad_sequences=True, verbose=0)[0]
                    score = self.score_cond_model(x, y, params, null_sym=self.dataset.extra_words['<null>'])
                    if params['normalize']:
                        counts = float(len(y) ** params['alpha_factor'])
                        score /= counts
                    scores.append(score)
                    total_cost += score
                    eta = (n_samples - sampled) * (time.time() - start_time) / sampled

            sys.stdout.write('Total cost of the translations: %f \t '
                             'Average cost of the translations: %f\n' % (total_cost, total_cost / n_samples))
            sys.stdout.write('The scoring took: %f secs (Speed: %f sec/sample)\n' %
                             ((time.time() - start_time), (time.time() - start_time) / n_samples))

            sys.stdout.flush()
            scores_dict[s] = scores
        return scores_dict

    # ------------------------------------------------------- #
    #       DECODING FUNCTIONS
    #           Functions for decoding predictions
    # ------------------------------------------------------- #

    @staticmethod
    def sampling(scores, sampling_type='max_likelihood', temperature=1.0):
        """
        Sampling words (each sample is drawn from a categorical distribution).
        Or picks up words that maximize the likelihood.
        :param scores: array of size #samples x #classes;
        every entry determines a score for sample i having class j
        :param sampling_type:
        :param temperature: Temperature for the predictions. The higher, the flatter probabilities.
                            Hence more random outputs.
        :return: set of indices chosen as output, a vector of size #samples
        """
        logger.warning("Deprecated function, use utils.sampling() instead")
        return sampling(scores, sampling_type=sampling_type, temperature=temperature)

    @staticmethod
    def decode_predictions(preds, temperature, index2word, sampling_type, verbose=0):
        """
        Decodes predictions
        :param preds: Predictions codified as the output of a softmax activation function.
        :param temperature: Temperature for sampling.
        :param index2word: Mapping from word indices into word characters.
        :param sampling_type: 'max_likelihood' or 'multinomial'.
        :param verbose: Verbosity level, by default 0.
        :return: List of decoded predictions.
        """
        logger.warning("Deprecated function, use utils.decode_predictions() instead.")
        return decode_predictions(preds, temperature, index2word, sampling_type, verbose=verbose)

    @staticmethod
    def replace_unknown_words(src_word_seq, trg_word_seq, hard_alignment, unk_symbol,
                              heuristic=0, mapping=None, verbose=0):
        """
        Replaces unknown words from the target sentence according to some heuristic.
        Borrowed from: https://github.com/sebastien-j/LV_groundhog/blob/master/experiments/nmt/replace_UNK.py
        :param src_word_seq: Source sentence words
        :param trg_word_seq: Hypothesis words
        :param hard_alignment: Target-Source alignments
        :param unk_symbol: Symbol in trg_word_seq to replace
        :param heuristic: Heuristic (0, 1, 2)
        :param mapping: External alignment dictionary
        :param verbose: Verbosity level
        :return: trg_word_seq with replaced unknown words
        """
        logger.warning("Deprecated function, use utils.replace_unknown_words() instead.")
        return replace_unknown_words(src_word_seq, trg_word_seq, hard_alignment, unk_symbol,
                                     heuristic=heuristic, mapping=mapping, verbose=verbose)

    @staticmethod
    def decode_predictions_beam_search(preds, index2word, alphas=None, heuristic=0,
                                       x_text=None, unk_symbol='<unk>', pad_sequences=False,
                                       mapping=None, verbose=0):
        """
        Decodes predictions from the BeamSearch method.
        :param alphas:
        :param heuristic:
        :param x_text:
        :param unk_symbol:
        :param mapping:
        :param preds: Predictions codified as word indices.
        :param index2word: Mapping from word indices into word characters.
        :param pad_sequences: Whether we should make a zero-pad on the input sequence.
        :param verbose: Verbosity level, by default 0.
        :return: List of decoded predictions
        """
        logger.warning("Deprecated function, use utils.decode_predictions_beam_search() instead.")
        return decode_predictions_beam_search(preds, index2word, alphas=alphas, heuristic=heuristic,
                                              x_text=x_text, unk_symbol=unk_symbol, pad_sequences=pad_sequences,
                                              mapping=mapping, verbose=verbose)

    @staticmethod
    def one_hot_2_indices(preds, pad_sequences=True, verbose=0):
        """
        Converts a one-hot codification into a index-based one
        :param pad_sequences:
        :param preds: Predictions codified as one-hot vectors.
        :param verbose: Verbosity level, by default 0.
        :return: List of converted predictions
        """
        logger.warning("Deprecated function, use utils.one_hot_2_indices() instead.")
        return one_hot_2_indices(preds, pad_sequences=pad_sequences, verbose=verbose)

    @staticmethod
    def decode_predictions_one_hot(preds, index2word, verbose=0):
        """
        Decodes predictions following a one-hot codification.
        :param preds: Predictions codified as one-hot vectors.
        :param index2word: Mapping from word indices into word characters.
        :param verbose: Verbosity level, by default 0.
        :return: List of decoded predictions
        """
        logger.warning("Deprecated function, use utils.decode_predictions_one_hot() instead.")
        return decode_predictions_one_hot(preds, index2word, verbose=verbose)

    def prepareData(self, X_batch, Y_batch=None):
        """
        Prepares the data for the model, depending on its type (Sequential, Model, Graph).
        :param X_batch: Batch of input data.
        :param Y_batch: Batch output data.
        :return: Prepared data.
        """
        if isinstance(self.model, Sequential):
            data = self._prepareSequentialData(X_batch, Y_batch)
        elif isinstance(self.model, Model):
            data = self._prepareModelData(X_batch, Y_batch)
        else:
            raise NotImplementedError
        return data

    def _prepareSequentialData(self, X, Y=None, sample_weights=False):

        # Format input data
        if len(list(self.inputsMapping)) == 1:  # single input
            X = X[self.inputsMapping[0]]
        else:
            X_new = [0 for _ in range(len(list(self.inputsMapping)))]  # multiple inputs
            for in_model, in_ds in iteritems(self.inputsMapping):
                X_new[in_model] = X[in_ds]
            X = X_new

        # Format output data (only one output possible for Sequential models)
        Y_sample_weights = None
        if Y is not None:
            if len(list(self.outputsMapping)) == 1:  # single output
                if isinstance(Y[self.outputsMapping[0]], tuple):
                    Y = Y[self.outputsMapping[0]][0]
                    Y_sample_weights = Y[self.outputsMapping[0]][1]
                else:
                    Y = Y[self.outputsMapping[0]]
            else:
                Y_new = [0 for _ in range(len(list(self.outputsMapping)))]  # multiple outputs
                Y_sample_weights = [None for _ in range(len(list(self.outputsMapping)))]
                for out_model, out_ds in iteritems(self.outputsMapping):
                    if isinstance(Y[out_ds], tuple):
                        Y_new[out_model] = Y[out_ds][0]
                        Y_sample_weights[out_model] = Y[out_ds][1]
                    else:
                        Y_new[out_model] = Y[out_ds]
                Y = Y_new

        return [X, Y] if Y_sample_weights is None else [X, Y, Y_sample_weights]

    def _prepareModelData(self, X, Y=None):
        X_new = dict()
        Y_new = dict()
        Y_sample_weights = dict()

        # Format input data
        for in_model, in_ds in iteritems(self.inputsMapping):
            X_new[in_model] = X[in_ds]

        # Format output data
        if Y is not None:
            for out_model, out_ds in iteritems(self.outputsMapping):
                if isinstance(Y[out_ds], tuple):
                    Y_new[out_model] = Y[out_ds][0]
                    Y_sample_weights[out_model] = Y[out_ds][1]
                else:
                    Y_new[out_model] = Y[out_ds]

        return [X_new, Y_new] if Y_sample_weights == dict() else [X_new, Y_new, Y_sample_weights]

    @staticmethod
    def _getGraphAccuracy(data, prediction, topN=5):
        """
            Calculates the accuracy obtained from a set of samples on a Graph model.
        """

        accuracies = dict()
        top_accuracies = dict()
        for key, val in iteritems(prediction):
            pred = categorical_probas_to_classes(val)
            top_pred = np.argsort(val, axis=1)[:, ::-1][:, :np.min([topN, val.shape[1]])]
            GT = categorical_probas_to_classes(data[key])

            # Top1 accuracy
            correct = [1 if pred[i] == GT[i] else 0 for i in range(len(pred))]
            accuracies[key] = float(np.sum(correct)) / float(len(correct))

            # TopN accuracy
            top_correct = [1 if GT[i] in top_pred[i, :] else 0 for i in range(top_pred.shape[0])]
            top_accuracies[key] = float(np.sum(top_correct)) / float(len(top_correct))

        return [accuracies, top_accuracies]

    @staticmethod
    def _getSequentialAccuracy(GT, pred, topN=5):
        """
            Calculates the topN accuracy obtained from a set of samples on a Sequential model.
        """
        top_pred = np.argsort(pred, axis=1)[:, ::-1][:, :np.min([topN, pred.shape[1]])]
        pred = categorical_probas_to_classes(pred)
        GT = np_utils.categorical_probas_to_classes(GT)

        # Top1 accuracy
        correct = [1 if pred[i] == GT[i] else 0 for i in range(len(pred))]
        accuracies = float(np.sum(correct)) / float(len(correct))

        # TopN accuracy
        top_correct = [1 if GT[i] in top_pred[i, :] else 0 for i in range(top_pred.shape[0])]
        top_accuracies = float(np.sum(top_correct)) / float(len(top_correct))

        return [accuracies, top_accuracies]

    # ------------------------------------------------------- #
    #       VISUALIZATION
    #           Methods for train logging and visualization
    # ------------------------------------------------------- #

    def __str__(self):
        """
        Plot basic model information.
        """

        # if(isinstance(self.model, Model)):
        print_summary(self.model.layers)
        return ''

    def log(self, mode, data_type, value):
        """
        Stores the train and val information for plotting the training progress.

        :param mode: 'train', 'val' or 'test'
        :param data_type: 'iteration', 'loss', 'accuracy', etc.
        :param value: numerical value taken by the data_type
        """
        if mode not in self.__modes:
            raise Exception('The provided mode "' + mode + '" is not valid.')
        # if data_type not in self.__data_types:
        #    raise Exception('The provided data_type "'+ data_type +'" is not valid.')

        if mode not in self.__logger:
            self.__logger[mode] = dict()
        if data_type not in self.__logger[mode]:
            self.__logger[mode][data_type] = list()
        self.__logger[mode][data_type].append(value)

    def getLog(self, mode, data_type):
        """
        Returns the all logged values for a given mode and a given data_type

        :param mode: 'train', 'val' or 'test'
        :param data_type: 'iteration', 'loss', 'accuracy', etc.
        :return: list of values logged
        """
        if mode not in self.__logger:
            return [None]
        elif data_type not in self.__logger[mode]:
            return [None]
        else:
            return self.__logger[mode][data_type]

    def plot(self, time_measure, metrics, splits, upperbound=None, colours_shapes_dict=None):
        """
        Plots the training progress information

        Example of input:
        model.plot('epoch', ['accuracy'], ['val', 'test'],
                   upperbound=1, colours_dict={'accuracy_val', 'b', 'accuracy_test', 'g'})

        :param time_measure: either 'epoch' or 'iteration'
        :param metrics: list of metrics that we want to plot
        :param splits: list of data splits that we want to plot
        :param upperbound: upper bound of the metrics about to plot (usually upperbound=1.0)
        :param colours_shapes_dict: dictionary of '<metric>_<split>' and the colour and/or shape
                that we want them to have in the plot
        """
        # Build default colours_shapes_dict if not provided
        if colours_shapes_dict is None:
            colours_shapes_dict = dict()

        if not colours_shapes_dict:
            default_colours = ['b', 'g', 'r', 'c', 'm', 'y', 'k']
            default_shapes = ['-', 'o', '.']
            m = 0
            for met in metrics:
                s = 0
                for sp in splits:
                    colours_shapes_dict[met + '_' + sp] = default_colours[m] + default_shapes[s]
                    s += 1
                    s %= len(default_shapes)
                m += 1
                m %= len(default_colours)

        plt.figure(1).add_axes([0.1, 0.1, 0.6, 0.75])

        all_iterations = []
        for sp in splits:
            if sp not in self.__logger:
                raise Exception("There is no performance data from split '" + sp + "' in the model log.")
            if time_measure not in self.__logger[sp]:
                raise Exception(
                    "There is no performance data on each '" + time_measure +
                    "' in the model log for split '" + sp + "'.")

            iterations = self.__logger[sp][time_measure]
            all_iterations = all_iterations + iterations

            for met in metrics:
                if met not in self.__logger[sp]:
                    raise Exception(
                        "There is no performance data for metric '" + met +
                        "' in the model log for split '" + sp + "'.")

                measure = self.__logger[sp][met]
                # plt.subplot(211)
                # plt.plot(iterations, loss, colours['train_loss']+'o')
                plt.plot(iterations, measure, colours_shapes_dict[met + '_' + sp], label=str(met))

        max_iter = np.max(all_iterations + [0])

        # Plot upperbound
        if upperbound is not None:
            # plt.subplot(211)
            plt.plot([0, max_iter], [upperbound, upperbound], 'r-')
            plt.axis([0, max_iter, 0, upperbound])  # limit height to 1

        # Fill labels
        plt.xlabel(time_measure)
        # plt.subplot(211)
        plt.title('Training progress')
        plt.legend(bbox_to_anchor=(1.05, 1), loc='upper left', borderaxespad=0.)
        # Create plots dir
        if not os.path.isdir(self.model_path):
            os.makedirs(self.model_path)

        # Save figure
        plot_file = self.model_path + '/' + time_measure + '_' + str(max_iter) + '.jpg'
        plt.savefig(plot_file)
        if not self.silence:
            print("", file=sys.stderr)
            logging.info("<<< Progress plot saved in " + plot_file + ' >>>')

        # Close plot window
        plt.close()

    # ------------------------------------------------------- #
    #   MODELS
    #       Available definitions of CNN models (see basic_model as an example)
    #       All the models must include the following parameters:
    #           nOutput, input
    # ------------------------------------------------------- #

    def basic_model(self, nOutput, model_input):
        """
            Builds a basic CNN model.
        """

        # Define inputs and outputs IDs
        self.ids_inputs = ['input']
        self.ids_outputs = ['output']

        if len(model_input) == 3:
            input_shape = tuple([model_input[2]] + model_input[0:2])
        else:
            input_shape = tuple(model_input)

        inp = Input(shape=input_shape, name='input')

        # model_input: 100x100 images with 3 channels -> (3, 100, 100) tensors.
        # this applies 32 convolution filters of size 3x3 each.
        x = Conv2D(32, (3, 3), padding='valid')(inp)
        x = Activation('relu')(x)
        x = Conv2D(32, (3, 3))(x)
        x = Activation('relu')(x)
        x = MaxPooling2D(pool_size=(2, 2))(x)
        x = Dropout(0.25)(x)

        x = Conv2D(64, (3, 3), padding='valid')(x)
        x = Activation('relu')(x)
        x = Conv2D(64, (3, 3))(x)
        x = Activation('relu')(x)
        x = MaxPooling2D(pool_size=(2, 2))(x)
        x = Dropout(0.25)(x)

        x = Conv2D(128, (3, 3), padding='valid')(x)
        x = Activation('relu')(x)
        x = Conv2D(64, (3, 3))(x)
        x = Activation('relu')(x)
        x = MaxPooling2D(pool_size=(2, 2))(x)
        x = Dropout(0.25)(x)

        x = Conv2D(256, (3, 3), padding='valid')(x)
        x = Activation('relu')(x)
        x = Conv2D(64, (3, 3))(x)
        x = Activation('relu')(x)
        x = MaxPooling2D(pool_size=(2, 2))(x)
        x = Dropout(0.25)(x)

        x = Conv2D(256, (3, 3), padding='valid')(x)
        x = Activation('relu')(x)
        x = Conv2D(64, (3, 3))(x)
        x = Activation('relu')(x)
        x = MaxPooling2D(pool_size=(2, 2))(x)
        x = Dropout(0.25)(x)

        x = Flatten()(x)
        # Note: Keras does automatic shape inference.
        x = Dense(1024)(x)
        x = Activation('relu')(x)
        x = Dropout(0.5)(x)

        x = Dense(nOutput)(x)
        out = Activation('softmax', name='output')(x)

        self.model = Model(inputs=[inp], outputs=[out])

    def basic_model_seq(self, nOutput, input_shape):
        """
            Builds a basic CNN model.
        """

        if len(input_shape) == 3:
            input_shape = tuple([input_shape[2]] + input_shape[0:2])
        else:
            input_shape = tuple(input_shape)

        self.model = Sequential()
        # input: 100x100 images with 3 channels -> (3, 100, 100) tensors.
        # this applies 32 convolution filters of size 3x3 each.
        self.model.add(Conv2D(32, (3, 3), padding='valid', input_shape=input_shape))
        self.model.add(Activation('relu'))
        self.model.add(Conv2D(32, (3, 3)))
        self.model.add(Activation('relu'))
        self.model.add(MaxPooling2D(pool_size=(2, 2)))
        self.model.add(Dropout(0.25))

        self.model.add(Conv2D(64, (3, 3), padding='valid'))
        self.model.add(Activation('relu'))
        self.model.add(Conv2D(64, (3, 3)))
        self.model.add(Activation('relu'))
        self.model.add(MaxPooling2D(pool_size=(2, 2)))
        self.model.add(Dropout(0.25))

        self.model.add(Conv2D(128, (3, 3), padding='valid'))
        self.model.add(Activation('relu'))
        self.model.add(Conv2D(64, (3, 3)))
        self.model.add(Activation('relu'))
        self.model.add(MaxPooling2D(pool_size=(2, 2)))
        self.model.add(Dropout(0.25))

        self.model.add(Conv2D(256, (3, 3), padding='valid'))
        self.model.add(Activation('relu'))
        self.model.add(Conv2D(64, (3, 3)))
        self.model.add(Activation('relu'))
        self.model.add(MaxPooling2D(pool_size=(2, 2)))
        self.model.add(Dropout(0.25))

        self.model.add(Conv2D(256, (3, 3), padding='valid'))
        self.model.add(Activation('relu'))
        self.model.add(Conv2D(64, (3, 3)))
        self.model.add(Activation('relu'))
        self.model.add(MaxPooling2D(pool_size=(2, 2)))
        self.model.add(Dropout(0.25))

        self.model.add(Flatten())
        # Note: Keras does automatic shape inference.
        self.model.add(Dense(1024))
        self.model.add(Activation('relu'))
        self.model.add(Dropout(0.5))

        self.model.add(Dense(nOutput))
        self.model.add(Activation('softmax'))

    def One_vs_One(self, nOutput, input_shape):
        """
            Builds a simple One_vs_One network with 3 convolutional layers (useful for ECOC models).
        """
        # default lr=0.1, momentum=0.
        if len(input_shape) == 3:
            input_shape = tuple([input_shape[2]] + input_shape[0:2])
        else:
            input_shape = tuple(input_shape)

        self.model = Sequential()
        self.model.add(ZeroPadding2D((1, 1), input_shape=input_shape))  # default input_shape=(3,224,224)
        self.model.add(Conv2D(32, (1, 1), activation='relu'))
        self.model.add(ZeroPadding2D((1, 1)))
        self.model.add(Conv2D(16, (3, 3), activation='relu'))
        self.model.add(ZeroPadding2D((1, 1)))
        self.model.add(Conv2D(8, (3, 3), activation='relu'))
        self.model.add(MaxPooling2D((2, 2), strides=(1, 1)))

        self.model.add(Flatten())
        self.model.add(Dropout(0.5))
        self.model.add(Dense(nOutput, activation='softmax'))  # default nOutput=1000

    def VGG_16(self, nOutput, input_shape):
        """
            Builds a VGG model with 16 layers.
        """
        # default lr=0.1, momentum=0.
        if len(input_shape) == 3:
            input_shape = tuple([input_shape[2]] + input_shape[0:2])
        else:
            input_shape = tuple(input_shape)

        self.model = Sequential()
        self.model.add(ZeroPadding2D((1, 1), input_shape=input_shape))  # default input_shape=(3,224,224)
        self.model.add(Conv2D(64, (3, 3), activation='relu'))
        self.model.add(ZeroPadding2D((1, 1)))
        self.model.add(Conv2D(64, (3, 3), activation='relu'))
        self.model.add(MaxPooling2D((2, 2), strides=(2, 2)))

        self.model.add(ZeroPadding2D((1, 1)))
        self.model.add(Conv2D(128, (3, 3), activation='relu'))
        self.model.add(ZeroPadding2D((1, 1)))
        self.model.add(Conv2D(128, (3, 3), activation='relu'))
        self.model.add(MaxPooling2D((2, 2), strides=(2, 2)))

        self.model.add(ZeroPadding2D((1, 1)))
        self.model.add(Conv2D(256, (3, 3), activation='relu'))
        self.model.add(ZeroPadding2D((1, 1)))
        self.model.add(Conv2D(256, (3, 3), activation='relu'))
        self.model.add(ZeroPadding2D((1, 1)))
        self.model.add(Conv2D(256, (3, 3), activation='relu'))
        self.model.add(MaxPooling2D((2, 2), strides=(2, 2)))

        self.model.add(ZeroPadding2D((1, 1)))
        self.model.add(Conv2D(512, (3, 3), activation='relu'))
        self.model.add(ZeroPadding2D((1, 1)))
        self.model.add(Conv2D(512, (3, 3), activation='relu'))
        self.model.add(ZeroPadding2D((1, 1)))
        self.model.add(Conv2D(512, (3, 3), activation='relu'))
        self.model.add(MaxPooling2D((2, 2), strides=(2, 2)))

        self.model.add(ZeroPadding2D((1, 1)))
        self.model.add(Conv2D(512, (3, 3), activation='relu'))
        self.model.add(ZeroPadding2D((1, 1)))
        self.model.add(Conv2D(512, (3, 3), activation='relu'))
        self.model.add(ZeroPadding2D((1, 1)))
        self.model.add(Conv2D(512, (3, 3), activation='relu'))
        self.model.add(MaxPooling2D((2, 2), strides=(2, 2)))

        self.model.add(Flatten())
        self.model.add(Dense(4096, activation='relu'))
        self.model.add(Dropout(0.5))
        self.model.add(Dense(4096, activation='relu'))
        self.model.add(Dropout(0.5))
        self.model.add(Dense(nOutput, activation='softmax'))  # default nOutput=1000

    def VGG_16_PReLU(self, nOutput, input_shape):
        """
            Builds a VGG model with 16 layers and with PReLU activations.
        """

        if len(input_shape) == 3:
            input_shape = tuple([input_shape[2]] + input_shape[0:2])
        else:
            input_shape = tuple(input_shape)

        self.model = Sequential()
        self.model.add(ZeroPadding2D((1, 1), input_shape=input_shape))  # default input_shape=(3,224,224)
        self.model.add(Conv2D(64, (3, 3)))
        self.model.add(PReLU())
        self.model.add(ZeroPadding2D((1, 1)))
        self.model.add(Conv2D(64, (3, 3)))
        self.model.add(PReLU())
        self.model.add(MaxPooling2D((2, 2), strides=(2, 2)))

        self.model.add(ZeroPadding2D((1, 1)))
        self.model.add(Conv2D(128, (3, 3)))
        self.model.add(PReLU())
        self.model.add(ZeroPadding2D((1, 1)))
        self.model.add(Conv2D(128, (3, 3)))
        self.model.add(PReLU())
        self.model.add(MaxPooling2D((2, 2), strides=(2, 2)))

        self.model.add(ZeroPadding2D((1, 1)))
        self.model.add(Conv2D(256, (3, 3)))
        self.model.add(PReLU())
        self.model.add(ZeroPadding2D((1, 1)))
        self.model.add(Conv2D(256, (3, 3)))
        self.model.add(PReLU())
        self.model.add(ZeroPadding2D((1, 1)))
        self.model.add(Conv2D(256, (3, 3)))
        self.model.add(PReLU())
        self.model.add(MaxPooling2D((2, 2), strides=(2, 2)))

        self.model.add(ZeroPadding2D((1, 1)))
        self.model.add(Conv2D(512, (3, 3)))
        self.model.add(PReLU())
        self.model.add(ZeroPadding2D((1, 1)))
        self.model.add(Conv2D(512, (3, 3)))
        self.model.add(PReLU())
        self.model.add(ZeroPadding2D((1, 1)))
        self.model.add(Conv2D(512, (3, 3)))
        self.model.add(PReLU())
        self.model.add(MaxPooling2D((2, 2), strides=(2, 2)))

        self.model.add(ZeroPadding2D((1, 1)))
        self.model.add(Conv2D(512, (3, 3)))
        self.model.add(PReLU())
        self.model.add(ZeroPadding2D((1, 1)))
        self.model.add(Conv2D(512, (3, 3)))
        self.model.add(PReLU())
        self.model.add(ZeroPadding2D((1, 1)))
        self.model.add(Conv2D(512, (3, 3)))
        self.model.add(PReLU())
        self.model.add(MaxPooling2D((2, 2), strides=(2, 2)))

        self.model.add(Flatten())
        self.model.add(Dense(4096))
        self.model.add(PReLU())
        self.model.add(Dropout(0.5))
        self.model.add(Dense(4096))
        self.model.add(PReLU())
        self.model.add(Dropout(0.5))
        self.model.add(Dense(nOutput, activation='softmax'))  # default nOutput=1000

    def VGG_16_FunctionalAPI(self, nOutput, input_shape):
        """
            16-layered VGG model implemented in Keras' Functional API
        """
        if len(input_shape) == 3:
            input_shape = tuple([input_shape[2]] + input_shape[0:2])
        else:
            input_shape = tuple(input_shape)

        vis_input = Input(shape=input_shape, name="vis_input")

        x = ZeroPadding2D((1, 1))(vis_input)
        x = Conv2D(64, (3, 3), activation='relu')(x)
        x = ZeroPadding2D((1, 1))(x)
        x = Conv2D(64, (3, 3), activation='relu')(x)
        x = MaxPooling2D((2, 2), strides=(2, 2))(x)

        x = ZeroPadding2D((1, 1))(x)
        x = Conv2D(128, (3, 3), activation='relu')(x)
        x = ZeroPadding2D((1, 1))(x)
        x = Conv2D(128, (3, 3), activation='relu')(x)
        x = MaxPooling2D((2, 2), strides=(2, 2))(x)

        x = ZeroPadding2D((1, 1))(x)
        x = Conv2D(256, (3, 3), activation='relu')(x)
        x = ZeroPadding2D((1, 1))(x)
        x = Conv2D(256, (3, 3), activation='relu')(x)
        x = ZeroPadding2D((1, 1))(x)
        x = Conv2D(256, (3, 3), activation='relu')(x)
        x = MaxPooling2D((2, 2), strides=(2, 2))(x)

        x = ZeroPadding2D((1, 1))(x)
        x = Conv2D(512, (3, 3), activation='relu')(x)
        x = ZeroPadding2D((1, 1))(x)
        x = Conv2D(512, (3, 3), activation='relu')(x)
        x = ZeroPadding2D((1, 1))(x)
        x = Conv2D(512, (3, 3), activation='relu')(x)
        x = MaxPooling2D((2, 2), strides=(2, 2))(x)

        x = ZeroPadding2D((1, 1))(x)
        x = Conv2D(512, (3, 3), activation='relu')(x)
        x = ZeroPadding2D((1, 1))(x)
        x = Conv2D(512, (3, 3), activation='relu')(x)
        x = ZeroPadding2D((1, 1))(x)
        x = Conv2D(512, (3, 3), activation='relu')(x)
        x = MaxPooling2D((2, 2), strides=(2, 2),
                         name='last_max_pool')(x)

        x = Flatten()(x)
        x = Dense(4096, activation='relu')(x)
        x = Dropout(0.5)(x)
        x = Dense(4096, activation='relu')(x)
        x = Dropout(0.5, name='last_dropout')(x)
        x = Dense(nOutput, activation='softmax', name='output')(x)  # nOutput=1000 by default

        self.model = Model(inputs=[vis_input], outputs=[x])

    def VGG_19(self, nOutput, input_shape):

        # Define inputs and outputs IDs
        self.ids_inputs = ['input_1']
        self.ids_outputs = ['predictions']
        from keras.applications.vgg19 import VGG19

        # Load VGG19 model pre-trained on ImageNet
        self.model = VGG19()

        # Recover input layer
        image = self.model.get_layer(self.ids_inputs[0]).output

        # Recover last layer kept from original model
        out = self.model.get_layer('fc2').output
        out = Dense(nOutput, name=self.ids_outputs[0], activation='softmax')(out)

        self.model = Model(inputs=[image], outputs=[out])

    def VGG_19_ImageNet(self, nOutput, input_shape):

        # Define inputs and outputs IDs
        self.ids_inputs = ['input_1']
        self.ids_outputs = ['predictions']
        from keras.applications.vgg19 import VGG19

        # Load VGG19 model pre-trained on ImageNet
        self.model = VGG19(weights='imagenet', layers_lr=0.001)

        # Recover input layer
        image = self.model.get_layer(self.ids_inputs[0]).output

        # Recover last layer kept from original model
        out = self.model.get_layer('fc2').output
        out = Dense(nOutput, name=self.ids_outputs[0], activation='softmax')(out)

        self.model = Model(inputs=[image], outputs=[out])

    ########################################
    # GoogLeNet implementation from http://dandxy89.github.io/ImageModels/googlenet/
    ########################################

    @staticmethod
    def inception_module(x, params, dim_ordering, concat_axis,
                         subsample=(1, 1), activation='relu',
                         border_mode='same', weight_decay=None):

        # https://gist.github.com/nervanazoo/2e5be01095e935e90dd8  #
        # file-googlenet_neon-py

        (branch1, branch2, branch3, branch4) = params

        if weight_decay:
            W_regularizer = l2(weight_decay)
            b_regularizer = l2(weight_decay)
        else:
            W_regularizer = None
            b_regularizer = None

        pathway1 = Conv2D(branch1[0], (1, 1),
                          subsample=subsample,
                          activation=activation,
                          padding=border_mode,
                          W_regularizer=W_regularizer,
                          b_regularizer=b_regularizer,
                          bias=False,
                          dim_ordering=dim_ordering)(x)

        pathway2 = Conv2D(branch2[0], (1, 1),
                          subsample=subsample,
                          activation=activation,
                          padding=border_mode,
                          W_regularizer=W_regularizer,
                          b_regularizer=b_regularizer,
                          bias=False,
                          dim_ordering=dim_ordering)(x)
        pathway2 = Conv2D(branch2[1], (3, 3),
                          subsample=subsample,
                          activation=activation,
                          padding=border_mode,
                          W_regularizer=W_regularizer,
                          b_regularizer=b_regularizer,
                          bias=False,
                          dim_ordering=dim_ordering)(pathway2)

        pathway3 = Conv2D(branch3[0], (1, 1),
                          subsample=subsample,
                          activation=activation,
                          padding=border_mode,
                          W_regularizer=W_regularizer,
                          b_regularizer=b_regularizer,
                          bias=False,
                          dim_ordering=dim_ordering)(x)
        pathway3 = Conv2D(branch3[1], (5, 5),
                          subsample=subsample,
                          activation=activation,
                          padding=border_mode,
                          W_regularizer=W_regularizer,
                          b_regularizer=b_regularizer,
                          bias=False,
                          dim_ordering=dim_ordering)(pathway3)

        pathway4 = MaxPooling2D(pool_size=(1, 1), dim_ordering=dim_ordering)(x)
        pathway4 = Conv2D(branch4[0], (1, 1),
                          subsample=subsample,
                          activation=activation,
                          padding=border_mode,
                          W_regularizer=W_regularizer,
                          b_regularizer=b_regularizer,
                          bias=False,
                          dim_ordering=dim_ordering)(pathway4)

        return concatenate([pathway1, pathway2, pathway3, pathway4], axis=concat_axis)

    @staticmethod
    def conv_layer(x, nb_filter, nb_row, nb_col, dim_ordering,
                   subsample=(1, 1), activation='relu',
                   border_mode='same', weight_decay=None, padding=None):

        if weight_decay:
            W_regularizer = l2(weight_decay)
            b_regularizer = l2(weight_decay)
        else:
            W_regularizer = None
            b_regularizer = None

        x = Conv2D(nb_filter, (nb_row, nb_col),
                   subsample=subsample,
                   activation=activation,
                   padding=border_mode,
                   W_regularizer=W_regularizer,
                   b_regularizer=b_regularizer,
                   bias=False,
                   dim_ordering=dim_ordering)(x)

        if padding:
            for _ in range(padding):
                x = ZeroPadding2D(padding=(1, 1), dim_ordering=dim_ordering)(x)

        return x

    def GoogLeNet_FunctionalAPI(self, nOutput, input_shape):

        if len(input_shape) == 3:
            input_shape = tuple([input_shape[2]] + input_shape[0:2])
        else:
            input_shape = tuple(input_shape)

        # Define image input layer
        img_input = Input(shape=input_shape, name='input_data')
        CONCAT_AXIS = 1
        NB_CLASS = nOutput  # number of classes (default 1000)
        DROPOUT = 0.4
        # Theano - 'th' (channels, width, height)
        # Tensorflow - 'tf' (width, height, channels)
        DIM_ORDERING = 'th'
        pool_name = 'last_max_pool'  # name of the last max-pooling layer

        x = self.conv_layer(img_input, nb_col=7, nb_filter=64, subsample=(2, 2),
                            nb_row=7, dim_ordering=DIM_ORDERING, padding=1)
        x = MaxPooling2D(strides=(2, 2), pool_size=(3, 3), dim_ordering=DIM_ORDERING)(x)

        x = self.conv_layer(x, nb_col=1, nb_filter=64,
                            nb_row=1, dim_ordering=DIM_ORDERING)
        x = self.conv_layer(x, nb_col=3, nb_filter=192,
                            nb_row=3, dim_ordering=DIM_ORDERING, padding=1)
        x = MaxPooling2D(strides=(2, 2), pool_size=(3, 3), dim_ordering=DIM_ORDERING)(x)

        x = self.inception_module(x, params=[(64,), (96, 128), (16, 32), (32,)],
                                  dim_ordering=DIM_ORDERING, concat_axis=CONCAT_AXIS)
        x = self.inception_module(x, params=[(128,), (128, 192), (32, 96), (64,)],
                                  dim_ordering=DIM_ORDERING, concat_axis=CONCAT_AXIS)

        x = ZeroPadding2D(padding=(2, 2), dim_ordering=DIM_ORDERING)(x)
        x = MaxPooling2D(strides=(2, 2), pool_size=(3, 3), dim_ordering=DIM_ORDERING)(x)

        x = self.inception_module(x, params=[(192,), (96, 208), (16, 48), (64,)],
                                  dim_ordering=DIM_ORDERING, concat_axis=CONCAT_AXIS)
        # AUX 1 - Branch HERE
        x = self.inception_module(x, params=[(160,), (112, 224), (24, 64), (64,)],
                                  dim_ordering=DIM_ORDERING, concat_axis=CONCAT_AXIS)
        x = self.inception_module(x, params=[(128,), (128, 256), (24, 64), (64,)],
                                  dim_ordering=DIM_ORDERING, concat_axis=CONCAT_AXIS)
        x = self.inception_module(x, params=[(112,), (144, 288), (32, 64), (64,)],
                                  dim_ordering=DIM_ORDERING, concat_axis=CONCAT_AXIS)
        # AUX 2 - Branch HERE
        x = self.inception_module(x, params=[(256,), (160, 320), (32, 128), (128,)],
                                  dim_ordering=DIM_ORDERING, concat_axis=CONCAT_AXIS)
        x = MaxPooling2D(strides=(2, 2), pool_size=(3, 3), dim_ordering=DIM_ORDERING, name=pool_name)(x)

        x = self.inception_module(x, params=[(256,), (160, 320), (32, 128), (128,)],
                                  dim_ordering=DIM_ORDERING, concat_axis=CONCAT_AXIS)
        x = self.inception_module(x, params=[(384,), (192, 384), (48, 128), (128,)],
                                  dim_ordering=DIM_ORDERING, concat_axis=CONCAT_AXIS)
        x = AveragePooling2D(strides=(1, 1), dim_ordering=DIM_ORDERING)(x)
        x = Flatten()(x)
        x = Dropout(DROPOUT)(x)
        # x = Dense(output_dim=NB_CLASS,
        #          activation='linear')(x)
        x = Dense(output_dim=NB_CLASS,
                  activation='softmax', name='output')(x)

        self.model = Model(inputs=[img_input], outputs=[x])

    def Union_Layer(self, nOutput, input_shape):
        """
        Network with just a dropout and a softmax layers which is intended to serve as the final layer for an ECOC model
        """
        if len(input_shape) == 3:
            input_shape = tuple([input_shape[2]] + input_shape[0:2])
        else:
            input_shape = tuple(input_shape)

        self.model = Sequential()
        self.model.add(Flatten(input_shape=input_shape))
        self.model.add(Dropout(0.5))
        self.model.add(Dense(nOutput, activation='softmax'))

    def add_One_vs_One_Inception(self, input_layer, input_shape, id_branch, nOutput=2, activation='softmax'):
        """
        Builds a simple One_vs_One_Inception network with 2 inception layers on the top of the current model
        (useful for ECOC_loss models).
        """

        # Inception Ea
        out_Ea = self.__addInception('inceptionEa_' + str(id_branch), input_layer, 4, 2, 8, 2, 2, 2)
        # Inception Eb
        out_Eb = self.__addInception('inceptionEb_' + str(id_branch), out_Ea, 2, 2, 4, 2, 1, 1)
        # Average Pooling    pool_size=(7,7)
        self.model.add_node(AveragePooling2D(pool_size=input_shape[1:], strides=(1, 1)),
                            name='ave_pool/ECOC_' + str(id_branch), input=out_Eb)
        # Softmax
        self.model.add_node(Flatten(),
                            name='fc_OnevsOne_' + str(id_branch) + '/flatten', input='ave_pool/ECOC_' + str(id_branch))
        self.model.add_node(Dropout(0.5),
                            name='fc_OnevsOne_' + str(id_branch) + '/drop',
                            input='fc_OnevsOne_' + str(id_branch) + '/flatten')
        output_name = 'fc_OnevsOne_' + str(id_branch)
        self.model.add_node(Dense(nOutput, activation=activation),
                            name=output_name, input='fc_OnevsOne_' + str(id_branch) + '/drop')

        return output_name

    def add_One_vs_One_Inception_Functional(self, input_layer, input_shape, id_branch, nOutput=2, activation='softmax'):
        """
        Builds a simple One_vs_One_Inception network with 2 inception layers on the top of the current model
         (useful for ECOC_loss models).
        """

        in_node = self.model.get_layer(input_layer).output

        # Inception Ea
        [out_Ea, out_Ea_name] = self.__addInception_Functional('inceptionEa_' + str(id_branch), in_node, 4, 2, 8, 2, 2,
                                                               2)
        # Inception Eb
        [out_Eb, out_Eb_name] = self.__addInception_Functional('inceptionEb_' + str(id_branch), out_Ea, 2, 2, 4, 2, 1,
                                                               1)
        # Average Pooling    pool_size=(7,7)
        x = AveragePooling2D(pool_size=input_shape, strides=(1, 1), name='ave_pool/ECOC_' + str(id_branch))(out_Eb)

        # Softmax
        output_name = 'fc_OnevsOne_' + str(id_branch)
        x = Flatten(name='fc_OnevsOne_' + str(id_branch) + '/flatten')(x)
        x = Dropout(0.5, name='fc_OnevsOne_' + str(id_branch) + '/drop')(x)
        out_node = Dense(nOutput, activation=activation, name=output_name)(x)

        return out_node

    @staticmethod
    def add_One_vs_One_3x3_Functional(input_layer, input_shape, id_branch, nkernels, nOutput=2, activation='softmax'):

        # 3x3 convolution
        out_3x3 = Conv2D(nkernels, (3, 3), name='3x3/ecoc_' + str(id_branch), activation='relu')(input_layer)

        # Average Pooling    pool_size=(7,7)
        x = AveragePooling2D(pool_size=input_shape, strides=(1, 1), name='ave_pool/ecoc_' + str(id_branch))(out_3x3)

        # Softmax
        output_name = 'fc_OnevsOne_' + str(id_branch) + '/out'
        x = Flatten(name='fc_OnevsOne_' + str(id_branch) + '/flatten')(x)
        x = Dropout(0.5, name='fc_OnevsOne_' + str(id_branch) + '/drop')(x)
        out_node = Dense(nOutput, activation=activation, name=output_name)(x)

        return out_node

    @staticmethod
    def add_One_vs_One_3x3_double_Functional(input_layer, input_shape, id_branch, nOutput=2, activation='softmax'):

        # 3x3 convolution
        out_3x3 = Conv2D(64, (3, 3), name='3x3_1/ecoc_' + str(id_branch), activation='relu')(input_layer)

        # Max Pooling
        x = MaxPooling2D(strides=(2, 2), pool_size=(2, 2), name='max_pool/ecoc_' + str(id_branch))(out_3x3)

        # 3x3 convolution
        x = Conv2D(32, (3, 3), name='3x3_2/ecoc_' + str(id_branch), activation='relu')(x)

        # Softmax
        output_name = 'fc_OnevsOne_' + str(id_branch) + '/out'
        x = Flatten(name='fc_OnevsOne_' + str(id_branch) + '/flatten')(x)
        x = Dropout(0.5, name='fc_OnevsOne_' + str(id_branch) + '/drop')(x)
        out_node = Dense(nOutput, activation=activation, name=output_name)(x)

        return out_node

    def add_One_vs_One_Inception_v2(self, input_layer, input_shape, id_branch, nOutput=2, activation='softmax'):
        """
            Builds a simple One_vs_One_Inception_v2 network with 2 inception layers on the top of the current model
            (useful for ECOC_loss models).
        """

        # Inception Ea
        out_Ea = self.__addInception('inceptionEa_' + str(id_branch), input_layer, 16, 8, 32, 8, 8, 8)
        # Inception Eb
        out_Eb = self.__addInception('inceptionEb_' + str(id_branch), out_Ea, 8, 8, 16, 8, 4, 4)
        # Average Pooling    pool_size=(7,7)
        self.model.add_node(AveragePooling2D(pool_size=input_shape[1:], strides=(1, 1)),
                            name='ave_pool/ECOC_' + str(id_branch), input=out_Eb)
        # Softmax
        self.model.add_node(Flatten(),
                            name='fc_OnevsOne_' + str(id_branch) + '/flatten', input='ave_pool/ECOC_' + str(id_branch))
        self.model.add_node(Dropout(0.5),
                            name='fc_OnevsOne_' + str(id_branch) + '/drop',
                            input='fc_OnevsOne_' + str(id_branch) + '/flatten')
        output_name = 'fc_OnevsOne_' + str(id_branch)
        self.model.add_node(Dense(nOutput, activation=activation),
                            name=output_name, input='fc_OnevsOne_' + str(id_branch) + '/drop')

        return output_name

    def __addInception(self, name, input_layer, kernels_1x1, kernels_3x3_reduce, kernels_3x3, kernels_5x5_reduce,
                       kernels_5x5, kernels_pool_projection):
        """
            Adds an inception module to the model.

            :param name: string identifier of the inception layer
            :param input_layer: identifier of the layer that will serve as an input to the built inception module
            :param kernels_1x1: number of kernels of size 1x1                                      (1st branch)
            :param kernels_3x3_reduce: number of kernels of size 1x1 before the 3x3 layer          (2nd branch)
            :param kernels_3x3: number of kernels of size 3x3                                      (2nd branch)
            :param kernels_5x5_reduce: number of kernels of size 1x1 before the 5x5 layer          (3rd branch)
            :param kernels_5x5: number of kernels of size 5x5                                      (3rd branch)
            :param kernels_pool_projection: number of kernels of size 1x1 after the 3x3 pooling    (4th branch)
        """
        # Branch 1
        self.model.add_node(Conv2D(kernels_1x1, (1, 1)), name=name + '/1x1', input=input_layer)
        self.model.add_node(Activation('relu'), name=name + '/relu_1x1', input=name + '/1x1')

        # Branch 2
        self.model.add_node(Conv2D(kernels_3x3_reduce, (1, 1)), name=name + '/3x3_reduce', input=input_layer)
        self.model.add_node(Activation('relu'), name=name + '/relu_3x3_reduce', input=name + '/3x3_reduce')
        self.model.add_node(ZeroPadding2D((1, 1)), name=name + '/3x3_zeropadding', input=name + '/relu_3x3_reduce')
        self.model.add_node(Conv2D(kernels_3x3, (3, 3)), name=name + '/3x3', input=name + '/3x3_zeropadding')
        self.model.add_node(Activation('relu'), name=name + '/relu_3x3', input=name + '/3x3')

        # Branch 3
        self.model.add_node(Conv2D(kernels_5x5_reduce, (1, 1)), name=name + '/5x5_reduce', input=input_layer)
        self.model.add_node(Activation('relu'), name=name + '/relu_5x5_reduce', input=name + '/5x5_reduce')
        self.model.add_node(ZeroPadding2D((2, 2)), name=name + '/5x5_zeropadding', input=name + '/relu_5x5_reduce')
        self.model.add_node(Conv2D(kernels_5x5, (5, 5)), name=name + '/5x5', input=name + '/5x5_zeropadding')
        self.model.add_node(Activation('relu'), name=name + '/relu_5x5', input=name + '/5x5')

        # Branch 4
        self.model.add_node(ZeroPadding2D((1, 1)), name=name + '/pool_zeropadding', input=input_layer)
        self.model.add_node(MaxPooling2D((3, 3), strides=(1, 1)), name=name + '/pool', input=name + '/pool_zeropadding')
        self.model.add_node(Conv2D(kernels_pool_projection, (1, 1)), name=name + '/pool_proj', input=name + '/pool')
        self.model.add_node(Activation('relu'), name=name + '/relu_pool_proj', input=name + '/pool_proj')

        # Concatenate
        inputs_list = [name + '/relu_1x1', name + '/relu_3x3', name + '/relu_5x5', name + '/relu_pool_proj']
        out_name = name + '/concat'
        self.model.add_node(Activation('linear'), name=out_name, inputs=inputs_list, concat_axis=1)

        return out_name

    @staticmethod
    def __addInception_Functional(name, input_layer, kernels_1x1, kernels_3x3_reduce, kernels_3x3,
                                  kernels_5x5_reduce, kernels_5x5, kernels_pool_projection):
        """
            Adds an inception module to the model.

            :param name: string identifier of the inception layer
            :param input_layer: identifier of the layer that will serve as an input to the built inception module
            :param kernels_1x1: number of kernels of size 1x1                                      (1st branch)
            :param kernels_3x3_reduce: number of kernels of size 1x1 before the 3x3 layer          (2nd branch)
            :param kernels_3x3: number of kernels of size 3x3                                      (2nd branch)
            :param kernels_5x5_reduce: number of kernels of size 1x1 before the 5x5 layer          (3rd branch)
            :param kernels_5x5: number of kernels of size 5x5                                      (3rd branch)
            :param kernels_pool_projection: number of kernels of size 1x1 after the 3x3 pooling    (4th branch)
        """
        # Branch 1
        x_b1 = Conv2D(kernels_1x1, (1, 1), name=name + '/1x1', activation='relu')(input_layer)

        # Branch 2
        x_b2 = Conv2D(kernels_3x3_reduce, (1, 1), name=name + '/3x3_reduce', activation='relu')(input_layer)
        x_b2 = ZeroPadding2D((1, 1), name=name + '/3x3_zeropadding')(x_b2)
        x_b2 = Conv2D(kernels_3x3, (3, 3), name=name + '/3x3', activation='relu')(x_b2)

        # Branch 3
        x_b3 = Conv2D(kernels_5x5_reduce, (1, 1), name=name + '/5x5_reduce', activation='relu')(input_layer)
        x_b3 = ZeroPadding2D((2, 2), name=name + '/5x5_zeropadding')(x_b3)
        x_b3 = Conv2D(kernels_5x5, (5, 5), name=name + '/5x5', activation='relu')(x_b3)

        # Branch 4
        x_b4 = ZeroPadding2D((1, 1), name=name + '/pool_zeropadding')(input_layer)
        x_b4 = MaxPooling2D((3, 3), strides=(1, 1), name=name + '/pool')(x_b4)
        x_b4 = Conv2D(kernels_pool_projection, (1, 1), name=name + '/pool_proj', activation='relu')(x_b4)

        # Concatenate
        out_name = name + '/concat'
        out_node = concatenate([x_b1, x_b2, x_b3, x_b4], axis=1, name=out_name)

        return [out_node, out_name]

    def add_One_vs_One_Merge(self, inputs_list, nOutput, activation='softmax'):

        self.model.add_node(Flatten(), name='ecoc_loss', inputs=inputs_list,
                            merge_mode='concat')  # join outputs from OneVsOne classifiers
        self.model.add_node(Dropout(0.5), name='final_loss/drop', input='ecoc_loss')
        self.model.add_node(Dense(nOutput, activation=activation), name='final_loss',
                            input='final_loss/drop')  # apply final joint prediction

        # Outputs
        self.model.add_output(name='ecoc_loss/output', input='ecoc_loss')
        self.model.add_output(name='final_loss/output', input='final_loss')

        return ['ecoc_loss/output', 'final_loss/output']

    def add_One_vs_One_Merge_Functional(self, inputs_list, nOutput, activation='softmax'):

        # join outputs from OneVsOne classifiers
        ecoc_loss_name = 'ecoc_loss'
        final_loss_name = 'final_loss/out'
        ecoc_loss = concatenate(inputs_list, name=ecoc_loss_name, axis=1)
        drop = Dropout(0.5, name='final_loss/drop')(ecoc_loss)
        # apply final joint prediction
        final_loss = Dense(nOutput, activation=activation, name=final_loss_name)(drop)

        in_node = self.model.layers[0].name
        in_node = self.model.get_layer(in_node).output
        self.model = Model(inputs=[in_node], outputs=[ecoc_loss, final_loss])

        return [ecoc_loss_name, final_loss_name]

    ##############################
    #       DENSE NETS
    ##############################

    def add_dense_block(self, input_layer, nb_layers, k, drop, init_weights, name=None):
        """
        Adds a Dense Block for the transition down path.

        # References
            Jegou S, Drozdzal M, Vazquez D, Romero A, Bengio Y.
            The One Hundred Layers Tiramisu: Fully Convolutional DenseNets for Semantic Segmentation.
            arXiv preprint arXiv:1611.09326. 2016 Nov 28.

        :param name:
        :param input_layer: input layer to the dense block.
        :param nb_layers: number of dense layers included in the dense block (see self.add_dense_layer()
                          for information about the internal layers).
        :param k: growth rate. Number of additional feature maps learned at each layer.
        :param drop: dropout rate.
        :param init_weights: weights initialization function
        :return: output layer of the dense block
        """
        if K.image_dim_ordering() == 'th':
            axis = 1
        elif K.image_dim_ordering() == 'tf':
            axis = -1
        else:
            raise ValueError('Invalid dim_ordering:', K.image_dim_ordering)

        list_outputs = []
        prev_layer = input_layer
        for n in range(nb_layers):
            if name is not None:
                name_dense = name + '_' + str(n)
                name_merge = 'merge' + name + '_' + str(n)
            else:
                name_dense = None
                name_merge = None

            # Insert dense layer
            new_layer = self.add_dense_layer(prev_layer, k, drop, init_weights, name=name_dense)
            list_outputs.append(new_layer)
            # Merge with previous layer
            prev_layer = concatenate([new_layer, prev_layer], axis=axis, name=name_merge)

        return concatenate(list_outputs, axis=axis, name=name_merge)

    @staticmethod
    def add_dense_layer(input_layer, k, drop, init_weights, name=None):
        """
        Adds a Dense Layer inside a Dense Block, which is composed of BN, ReLU, Conv and Dropout

        # References
            Jegou S, Drozdzal M, Vazquez D, Romero A, Bengio Y.
            The One Hundred Layers Tiramisu: Fully Convolutional DenseNets for Semantic Segmentation.
            arXiv preprint arXiv:1611.09326. 2016 Nov 28.

        :param name:
        :param input_layer: input layer to the dense block.
        :param k: growth rate. Number of additional feature maps learned at each layer.
        :param drop: dropout rate.
        :param init_weights: weights initialization function
        :return: output layer
        """

        if name is not None:
            name_batch = 'batchnormalization' + name
            name_activ = 'activation' + name
            name_conv = 'convolution2d' + name
            name_drop = 'dropout' + name
        else:
            name_batch = None
            name_activ = None
            name_conv = None
            name_drop = None

        out_layer = BatchNormalization(mode=2, axis=1, name=name_batch)(input_layer)
        out_layer = Activation('relu', name=name_activ)(out_layer)
        out_layer = Conv2D(k, (3, 3), kernel_initializer=init_weights, padding='same', name=name_conv)(out_layer)
        if drop > 0.0:
            out_layer = Dropout(drop, name=name_drop)(out_layer)
        return out_layer

    def add_transitiondown_block(self, input_layer,
                                 nb_filters_conv, pool_size, init_weights,
                                 nb_layers, growth, drop):
        """
        Adds a Transition Down Block. Consisting of BN, ReLU, Conv and Dropout, Pooling, Dense Block.

        # References
            Jegou S, Drozdzal M, Vazquez D, Romero A, Bengio Y.
            The One Hundred Layers Tiramisu: Fully Convolutional DenseNets for Semantic Segmentation.
            arXiv preprint arXiv:1611.09326. 2016 Nov 28.

        # Input layers parameters
        :param input_layer: input layer.

        # Convolutional layer parameters
        :param nb_filters_conv: number of convolutional filters to learn.
        :param pool_size: size of the max pooling operation (2 in reference paper)
        :param init_weights: weights initialization function

        # Dense Block parameters
        :param nb_layers: number of dense layers included in the dense block (see self.add_dense_layer()
                          for information about the internal layers).
        :param growth: growth rate. Number of additional feature maps learned at each layer.
        :param drop: dropout rate.

        :return: [output layer, skip connection name]
        """
        if K.image_dim_ordering() == 'th':
            axis = 1
        elif K.image_dim_ordering() == 'tf':
            axis = -1
        else:
            raise ValueError('Invalid dim_ordering:', K.image_dim_ordering)

        # Dense Block
        x_dense = self.add_dense_block(input_layer, nb_layers, growth, drop,
                                       init_weights)  # (growth*nb_layers) feature maps added

        # Concatenate and skip connection recovery for upsampling path
        skip = concatenate([input_layer, x_dense], axis=axis)

        # Transition Down
        x_out = BatchNormalization(mode=2, axis=1)(skip)
        x_out = Activation('relu')(x_out)
        x_out = Conv2D(nb_filters_conv, (1, 1), kernel_initializer=init_weights, padding='same')(x_out)
        if drop > 0.0:
            x_out = Dropout(drop)(x_out)
        x_out = MaxPooling2D(pool_size=(pool_size, pool_size))(x_out)

        return [x_out, skip]

    def add_transitionup_block(self, input_layer, skip_conn,
                               nb_filters_deconv, init_weights,
                               nb_layers, growth, drop, name=None):
        """
        Adds a Transition Up Block. Consisting of Deconv, Skip Connection, Dense Block.

        # References
            Jegou S, Drozdzal M, Vazquez D, Romero A, Bengio Y.
            The One Hundred Layers Tiramisu: Fully Convolutional DenseNets for Semantic Segmentation.
            arXiv preprint arXiv:1611.09326. 2016 Nov 28.

        # Input layers parameters
        :param name:
        :param input_layer: input layer.
        :param skip_conn: list of layers to be used as skip connections.

        # Deconvolutional layer parameters
        :param nb_filters_deconv: number of deconvolutional filters to learn.
        :param init_weights: weights initialization function

        # Dense Block parameters
        :param nb_layers: number of dense layers included in the dense block (see self.add_dense_layer()
                          for information about the internal layers).
        :param growth: growth rate. Number of additional feature maps learned at each layer.
        :param drop: dropout rate.

        :return: output layer
        """

        if K.image_dim_ordering() == 'th':
            axis = 1
        elif K.image_dim_ordering() == 'tf':
            axis = -1
        else:
            raise ValueError('Invalid dim_ordering:', K.image_dim_ordering)

        input_layer = Conv2DTranspose(nb_filters_deconv, (3, 3),
                                      strides=(2, 2),
                                      kernel_initializer=init_weights, padding='valid')(input_layer)

        # Skip connection concatenation
        input_layer = Concatenate(axis=axis, cropping=[None, None, 'center', 'center'])([skip_conn, input_layer])

        # Dense Block
        input_layer = self.add_dense_block(input_layer, nb_layers, growth, drop, init_weights,
                                           name=name)  # (growth*nb_layers) feature maps added
        return input_layer

    @staticmethod
    def Empty(nOutput, input_layer):
        """
            Creates an empty Model_Wrapper (can be externally defined)
        """
        pass

    # ------------------------------------------------------- #
    #       SAVE/LOAD
    #           Auxiliary methods for saving and loading the model.
    # ------------------------------------------------------- #

    def __getstate__(self):
        """
            Behaviour applied when pickling a Model_Wrapper instance.
        """
        obj_dict = self.__dict__.copy()
        del obj_dict['model']
        # Remove also optimized search models if exist
        if 'model_init' in obj_dict:
            del obj_dict['model_init']
            del obj_dict['model_next']
        return obj_dict


# Backwards compatibility
CNN_Model = Model_Wrapper<|MERGE_RESOLUTION|>--- conflicted
+++ resolved
@@ -219,6 +219,7 @@
             model_wrapper = pk.load(open(model_name + '_CNN_Model.pkl', 'rb'))
         # except:
         #    raise Exception(ValueError)
+
     # Add logger for backwards compatibility (old pre-trained models) if it does not exist
     model_wrapper.updateLogger()
 
@@ -535,59 +536,8 @@
         :return:
         """
         self.default_training_params = {'n_epochs': 1,
-<<<<<<< HEAD
-                          'batch_size': 50,
-                          'sep': 0,
-                          'maxlen': 100,  # sequence learning parameters (BeamSearch)
-                          'homogeneous_batches': False,
-                          'joint_batches': 4,
-                          'epochs_for_save': 1,
-                          'num_iterations_val': None,
-                          'n_parallel_loaders': 1,
-                          'normalize': True,
-                          'normalization_type': '(-1)-1',
-                          'mean_substraction': False,
-                          'data_augmentation': True,
-                          'wo_da_patch_type': 'whole',  # wo_da_patch_type = 'central_crop' or 'whole'.
-                          'da_patch_type': 'resize_and_rndcrop',
-                          # da_patch_type = 'resize_and_rndcrop', 'rndcrop_and_resize' or 'resizekp_and_rndcrop'.
-                          'da_enhance_list': [],  # da_enhance_list = {brightness, color, sharpness, contrast}
-                          'verbose': 1, 'eval_on_sets': ['val'],
-                          'reload_epoch': 0,
-                          'extra_callbacks': [],
-                          'class_weights': None,
-                          'shuffle': True,
-                          'epoch_offset': 0,
-                          'patience': 0,
-                          'metric_check': None,
-                          'patience_check_split': 'val',
-                          'eval_on_epochs': True,
-                          'each_n_epochs': 1,
-                          'temporally_linked': False,
-                          'start_eval_on_epoch': 0,  # early stopping parameters
-                          'lr_decay': None,  # LR decay parameters
-                          'initial_lr': 1.,
-                          'reduce_each_epochs': True,
-                          'start_reduction_on_epoch': 0,
-                          'lr_gamma': 0.1,
-                          'lr_reducer_type': 'linear',
-                          'lr_reducer_exp_base': 0.5,
-                          'lr_half_life': 50000,
-                          'lr_warmup_exp': -1.5,
-                          'tensorboard': False,
-                          'tensorboard_params': {'log_dir': 'tensorboard_logs',
-                                                 'histogram_freq': 0,
-                                                 'batch_size': 50,
-                                                 'write_graph': True,
-                                                 'write_grads': False,
-                                                 'write_images': False,
-                                                 'embeddings_freq': 0,
-                                                 'embeddings_layer_names': None,
-                                                 'embeddings_metadata': None,
-                                                 }
-                          }
-=======
                                         'batch_size': 50,
+                                        'sep': 0,
                                         'maxlen': 100,  # sequence learning parameters (BeamSearch)
                                         'homogeneous_batches': False,
                                         'joint_batches': 4,
@@ -613,6 +563,7 @@
                                         'patience_check_split': 'val',
                                         'eval_on_epochs': True,
                                         'each_n_epochs': 1,
+                                        'temporally_linked': False,
                                         'start_eval_on_epoch': 0,  # early stopping parameters
                                         'lr_decay': None,  # LR decay parameters
                                         'initial_lr': 1.,
@@ -636,7 +587,6 @@
                                                                'embeddings_metadata': None
                                                                }
                                         }
->>>>>>> 2bdd423b
         self.defaut_test_params = {'batch_size': 50,
                                    'n_parallel_loaders': 1,
                                    'normalize': True,
@@ -646,47 +596,6 @@
                                    }
 
         self.default_predict_with_beam_params = {'max_batch_size': 50,
-<<<<<<< HEAD
-                          'n_parallel_loaders': 1,
-                          'beam_size': 5,
-                          'beam_batch_size': 50,
-                          'normalize': True,
-                          'normalization_type': None,
-                          'mean_substraction': False,
-                          'predict_on_sets': ['val'],
-                          'maxlen': 20,
-                          'n_samples': -1,
-                          'model_inputs': ['source_text', 'state_below'],
-                          'model_outputs': ['description'],
-                          'dataset_inputs': ['source_text', 'state_below'],
-                          'dataset_outputs': ['description'],
-                          'sampling_type': 'max_likelihood',
-                          'words_so_far': False,
-                          'optimized_search': False,
-                          'search_pruning': False,
-                          'pos_unk': False,
-                          'temporally_linked': False,
-                          'link_index_id': 'link_index',
-                          'state_below_index': -1,
-                          'state_below_maxlen': -1,
-                          'max_eval_samples': None,
-                          'normalize_probs': False,
-                          'alpha_factor': 0.0,
-                          'coverage_penalty': False,
-                          'length_penalty': False,
-                          'length_norm_factor': 0.0,
-                          'coverage_norm_factor': 0.0,
-                          'output_max_length_depending_on_x': False,
-                          'output_max_length_depending_on_x_factor': 3,
-                          'output_min_length_depending_on_x': False,
-                          'output_min_length_depending_on_x_factor': 2,
-                          'attend_on_output': False,
-                          'temporally_linked': False,
-                          'link_index_id': 'link_index',
-                          'state_below_index': -1,
-                          'feedback_decoder': 0,
-                          }
-=======
                                                  'n_parallel_loaders': 1,
                                                  'beam_size': 5,
                                                  'beam_batch_size': 50,
@@ -720,9 +629,12 @@
                                                  'output_max_length_depending_on_x_factor': 3,
                                                  'output_min_length_depending_on_x': False,
                                                  'output_min_length_depending_on_x_factor': 2,
-                                                 'attend_on_output': False
+                                                 'attend_on_output': False,
+                                                 'temporally_linked': False,
+                                                 'link_index_id': 'link_index',
+                                                 'state_below_index': -1,
+                                                 'feedback_decoder': 0,
                                                  }
->>>>>>> 2bdd423b
         self.default_predict_params = {'batch_size': 50,
                                        'n_parallel_loaders': 1,
                                        'normalize': True,
@@ -1033,7 +945,6 @@
         # Check input parameters and recover default values if needed
         if parameters is None:
             parameters = dict()
-
         params = checkParameters(parameters, self.default_training_params, hard_check=True)
         save_params = copy.copy(params)
         del save_params['extra_callbacks']
@@ -1473,17 +1384,10 @@
             all_data = {}
             for output_id in range(len(output_ids_list)):
                 all_data[output_ids_list[output_id]] = out_data[output_id]
-<<<<<<< HEAD
             all_data[output_ids_list[params['feedback_decoder']]] = np.array(all_data[output_ids_list[params['feedback_decoder']]])[:, pick_idx, :]
         else:
             all_data = {output_ids_list[params['feedback_decoder']]: np.array(out_data)[:, pick_idx, :]}
         probs = all_data[output_ids_list[params['feedback_decoder']]]
-=======
-            all_data[output_ids_list[0]] = all_data[output_ids_list[0]][:, pick_idx, :]
-        else:
-            all_data = {output_ids_list[0]: out_data[:, pick_idx, :]}
-        probs = all_data[output_ids_list[0]]
->>>>>>> 2bdd423b
 
         ##########################################
         # Define returned data
@@ -1600,20 +1504,11 @@
         if len(output_ids_list) > 1:
             all_data = {}
             for output_id in range(len(output_ids_list)):
-<<<<<<< HEAD
                 all_data[output_ids_list[output_id]] = out_data[output_id]
             all_data[output_ids_list[params['feedback_decoder']]] = np.array(all_data[output_ids_list[params['feedback_decoder']]])[:, pick_idx, :]
         else:
             all_data = {output_ids_list[params['feedback_decoder']]: np.array(out_data)[:, pick_idx, :]}
         probs = all_data[output_ids_list[params['feedback_decoder']]]
-=======
-                all_data[output_ids_list[output_id]] = cp.asarray(out_data[output_id])
-            all_data[output_ids_list[0]] = cp.asarray(all_data[output_ids_list[0]][:, pick_idx, :])
-        else:
-            all_data = {output_ids_list[0]: cp.asarray(out_data[:, pick_idx, :])}
-        probs = cp.asarray(all_data[output_ids_list[0]])
-
->>>>>>> 2bdd423b
         ##########################################
         # Define returned data
         ##########################################
