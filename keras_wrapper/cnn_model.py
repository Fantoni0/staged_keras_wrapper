# -*- coding: utf-8 -*-
from __future__ import print_function

import math
import shutil
import sys
import time

if sys.version_info.major == 3:
    import _pickle as pk
else:
    import cPickle as pk
import cloudpickle as cloudpk
import matplotlib as mpl
import keras
from keras.engine.training import Model
from keras.layers import concatenate, MaxPooling2D, ZeroPadding2D, AveragePooling2D, Dense, Dropout, Flatten, Input, \
    Activation, BatchNormalization
from keras.layers.advanced_activations import PReLU
from keras.models import Sequential, model_from_json, load_model
from keras.optimizers import *
from keras.regularizers import l2
from keras.utils.layer_utils import print_summary
from keras_wrapper.dataset import Data_Batch_Generator, Homogeneous_Data_Batch_Generator, Parallel_Data_Batch_Generator
from keras_wrapper.extra.callbacks import *
from keras_wrapper.extra.read_write import file2list
from keras_wrapper.utils import one_hot_2_indices, decode_predictions, decode_predictions_one_hot, \
    decode_predictions_beam_search, replace_unknown_words, sample, sampling, categorical_probas_to_classes, checkParameters

if int(keras.__version__.split('.')[0]) == 1:
    from keras.layers import Concat as Concatenate
    from keras.layers import Convolution2D as Conv2D
    from keras.layers import Deconvolution2D as Conv2DTranspose
else:
    from keras.layers import Concatenate
    from keras.layers import Conv2D
    from keras.layers import Conv2DTranspose

mpl.use('Agg')  # run matplotlib without X server (GUI)
import matplotlib.pyplot as plt

# General setup of libraries
logging.basicConfig(level=logging.DEBUG, format='[%(asctime)s] %(message)s', datefmt='%d/%m/%Y %H:%M:%S')
logger = logging.getLogger(__name__)


# ------------------------------------------------------- #
#       SAVE/LOAD
#           External functions for saving and loading Model_Wrapper instances
# ------------------------------------------------------- #


def saveModel(model_wrapper, update_num, path=None, full_path=False, store_iter=False):
    """
    Saves a backup of the current Model_Wrapper object after being trained for 'update_num' iterations/updates/epochs.

    :param model_wrapper: object to save
    :param update_num: identifier of the number of iterations/updates/epochs elapsed
    :param path: path where the model will be saved
    :param full_path: Whether we save to the path of from path + '/epoch_' + update_num
    :param store_iter: Whether we store the current update_num
    :return: None
    """
    if not path:
        path = model_wrapper.model_path

    iteration = str(update_num)

    if full_path:
        if store_iter:
            model_name = path + '_' + iteration
        else:
            model_name = path
    else:
        if store_iter:
            model_name = path + '/update_' + iteration
        else:
            model_name = path + '/epoch_' + iteration

    if not model_wrapper.silence:
        logging.info("<<< Saving model to " + model_name + " ... >>>")

    # Create models dir
    if not os.path.isdir(path):
        if not os.path.isdir(os.path.dirname(path)):
            os.makedirs(os.path.dirname(path))

    try:  # Try to save model at one time
        model_wrapper.model.save(model_name + '.h5')
    except Exception as e:  # Split saving in model structure / weights
        logging.info(str(e))
        # Save model structure
        json_string = model_wrapper.model.to_json()
        open(model_name + '_structure.json', 'w').write(json_string)
        # Save model weights
        model_wrapper.model.save_weights(model_name + '_weights.h5', overwrite=True)

    # Save auxiliary models for optimized search
    if model_wrapper.model_init is not None:
        # Save model structure
        logging.info("<<< Saving model_init to " + model_name + "_structure_init.json... >>>")
        json_string = model_wrapper.model_init.to_json()
        open(model_name + '_structure_init.json', 'w').write(json_string)
        # Save model weights
        model_wrapper.model_init.save_weights(model_name + '_weights_init.h5', overwrite=True)
    if model_wrapper.model_next is not None:
        # Save model structure
        logging.info("<<< Saving model_next to " + model_name + "_structure_next.json... >>>")
        json_string = model_wrapper.model_next.to_json()
        open(model_name + '_structure_next.json', 'w').write(json_string)
        # Save model weights
        model_wrapper.model_next.save_weights(model_name + '_weights_next.h5', overwrite=True)

    # Save additional information
    cloudpk.dump(model_wrapper, open(model_name + '_Model_Wrapper.pkl', 'wb'))

    if not model_wrapper.silence:
        logging.info("<<< Model saved >>>")


def loadModel(model_path, update_num, reload_epoch=True, custom_objects=None, full_path=False, compile_model=False):
    """
    Loads a previously saved Model_Wrapper object.

    :param model_path: path to the Model_Wrapper object to load
    :param update_num: identifier of the number of iterations/updates/epochs elapsed
    :param reload_epoch: Whether we should load epochs or updates
    :param custom_objects: dictionary of custom layers (i.e. input to model_from_json)
    :param full_path: Whether we should load the path from model_name or from model_path directly.
    :return: loaded Model_Wrapper
    """
    if not custom_objects:
        custom_objects = dict()

    t = time.time()
    iteration = str(update_num)

    if full_path:
        model_name = model_path
    else:
        if reload_epoch:
            model_name = model_path + "/epoch_" + iteration
        else:
            model_name = model_path + "/update_" + iteration

    logging.info("<<< Loading model from " + model_name + "_Model_Wrapper.pkl ... >>>")
    try:
        logging.info("<<< Loading model from " + model_name + ".h5 ... >>>")
        model = load_model(model_name + '.h5', custom_objects=custom_objects, compile=compile_model)
    except Exception as e:
        logging.info(str(e))
        # Load model structure
        logging.info("<<< Loading model from " + model_name + "_structure.json' ... >>>")
        model = model_from_json(open(model_name + '_structure.json').read(), custom_objects=custom_objects)
        # Load model weights
        model.load_weights(model_name + '_weights.h5')

    # Load auxiliary models for optimized search
    if os.path.exists(model_name + '_structure_init.json') and os.path.exists(
            model_name + '_weights_init.h5') and os.path.exists(model_name + '_structure_next.json') and os.path.exists(
            model_name + '_weights_next.h5'):
        loaded_optimized = True
    else:
        loaded_optimized = False

    if loaded_optimized:
        # Load model structure
        logging.info("<<< Loading optimized model... >>>")
        logging.info("\t <<< Loading model_init from " + model_name + "_structure_init.json ... >>>")
        model_init = model_from_json(open(model_name + '_structure_init.json').read(),
                                     custom_objects=custom_objects)
        # Load model weights
        model_init.load_weights(model_name + '_weights_init.h5')
        # Load model structure
        logging.info("\t <<< Loading model_next from " + model_name + "_structure_next.json ... >>>")
        model_next = model_from_json(open(model_name + '_structure_next.json').read(), custom_objects=custom_objects)
        # Load model weights
        model_next.load_weights(model_name + '_weights_next.h5')

    # Load Model_Wrapper information
    try:
        if sys.version_info.major == 3:
            model_wrapper = pk.load(open(model_name + '_Model_Wrapper.pkl', 'rb'), encoding='latin1')
        else:
            model_wrapper = pk.load(open(model_name + '_Model_Wrapper.pkl', 'rb'))
    except Exception as e:
        # try:
        logging.info(str(e))
        if sys.version_info.major == 3:
            model_wrapper = pk.load(open(model_name + '_CNN_Model.pkl', 'rb'), encoding='latin1')
        else:
            model_wrapper = pk.load(open(model_name + '_CNN_Model.pkl', 'rb'))
        # except:
        #    raise Exception(ValueError)

    # Add logger for backwards compatibility (old pre-trained models) if it does not exist
    model_wrapper.updateLogger()

    model_wrapper.model = model
    if loaded_optimized:
        model_wrapper.model_init = model_init
        model_wrapper.model_next = model_next
        logging.info("<<< Optimized model loaded. >>>")
    else:
        model_wrapper.model_init = None
        model_wrapper.model_next = None
    logging.info("<<< Model loaded in %0.6s seconds. >>>" % str(time.time() - t))
    return model_wrapper


def updateModel(model, model_path, update_num, reload_epoch=True, full_path=False, compile_model=False):
    """
    Loads a the weights from files to a Model_Wrapper object.

    :param model: Model_Wrapper object to update
    :param model_path: path to the weights to load
    :param update_num: identifier of the number of iterations/updates/epochs elapsed
    :param reload_epoch: Whether we should load epochs or updates
    :param full_path: Whether we should load the path from model_name or from model_path directly.
    :return: updated Model_Wrapper
    """
    t = time.time()
    model_name = model.name
    iteration = str(update_num)

    if not full_path:
        if reload_epoch:
            model_path = model_path + "/epoch_" + iteration
        else:
            model_path = model_path + "/update_" + iteration

    logging.info("<<< Updating model " + model_name + " from " + model_path + " ... >>>")

    try:
        logging.info("<<< Loading model from " + model_path + ".h5 ... >>>")
        model.model.set_weights(load_model(model_path + '.h5', compile=False).get_weights())

    except Exception as e:
        logging.info(str(e))
        # Load model structure
        logging.info("<<< Failed -> Loading model from " + model_path + "_weights.h5' ... >>>")
        # Load model weights
        model.model.load_weights(model_path + '_weights.h5')

    # Load auxiliary models for optimized search
    if os.path.exists(model_path + '_weights_init.h5') and os.path.exists(model_path + '_weights_next.h5'):
        loaded_optimized = True
    else:
        loaded_optimized = False

    if loaded_optimized:
        # Load model structure
        logging.info("<<< Updating optimized model... >>>")
        logging.info("\t <<< Updating model_init from " + model_path + "_structure_init.json ... >>>")
        model.model_init.load_weights(model_path + '_weights_init.h5')
        # Load model structure
        logging.info("\t <<< Updating model_next from " + model_path + "_structure_next.json ... >>>")
        # Load model weights
        model.model_next.load_weights(model_path + '_weights_next.h5')

    logging.info("<<< Model updated in %0.6s seconds. >>>" % str(time.time() - t))
    return model


def transferWeights(old_model, new_model, layers_mapping):
    """
    Transfers all existent layers' weights from an old model to a new model.

    :param old_model: old version of the model, where the weights will be picked
    :param new_model: new version of the model, where the weights will be transferred to
    :param layers_mapping: mapping from old to new model layers
    :return: new model with weights transferred
    """

    logging.info("<<< Transferring weights from models. >>>")

    old_layer_dict = dict([(layer.name, [layer, idx]) for idx, layer in list(enumerate(old_model.model.layers))])
    new_layer_dict = dict([(layer.name, [layer, idx]) for idx, layer in list(enumerate(new_model.model.layers))])

    for lold, lnew in iteritems(layers_mapping):
        # Check if layers exist in both models
        if lold in old_layer_dict and lnew in new_layer_dict:

            # Create dictionary name --> layer
            old = old_layer_dict[lold][0].get_weights()
            new = new_layer_dict[lnew][0].get_weights()

            # Find weight sizes matchings for each layer (without repetitions)
            new_shapes = [w.shape for w in new]
            mapping_weights = dict()
            for pos_old, wo in list(enumerate(old)):
                old_shape = wo.shape
                indices = [i for i, shp in enumerate(new_shapes) if shp == old_shape]
                if indices:
                    for ind in indices:
                        if ind not in list(mapping_weights):
                            mapping_weights[ind] = pos_old
                            break

            # Alert for any weight matrix not inserted to new model
            for pos_old, wo in list(enumerate(old)):
                if pos_old not in list(mapping_weights.values()):
                    logging.info('  Pre-trained weight matrix of layer "' + lold +
                                 '" with dimensions ' + str(wo.shape) + ' can not be inserted to new model.')

            # Alert for any weight matrix not modified
            for pos_new, wn in list(enumerate(new)):
                if pos_new not in list(mapping_weights):
                    logging.info('  New model weight matrix of layer "' + lnew +
                                 '" with dimensions ' + str(wn.shape) + ' can not be loaded from pre-trained model.')

            # Transfer weights for each layer
            for new_idx, old_idx in iteritems(mapping_weights):
                new[new_idx] = old[old_idx]
            new_model.model.layers[new_layer_dict[lnew][1]].set_weights(new)

        else:
            logging.info('Can not apply weights transfer from "' + lold + '" to "' + lnew + '"')

    logging.info("<<< Weights transferred successfully. >>>")

    return new_model


def read_layer_names(model, starting_name=None):
    """
        Reads the existent layers' names from a model starting after a layer specified by its name

        :param model: model whose layers' names will be read
        :param starting_name: name of the layer after which the layers' names will be read
                              (if None, then all the layers' names will be read)
        :return: list of layers' names
        """

    if starting_name is None:
        read = True
    else:
        read = False

    layers_names = []
    for layer in model.layers:
        if read:
            layers_names.append(layer.name)
        elif layer.name == starting_name:
            read = True

    return layers_names


# ------------------------------------------------------- #
#       MAIN CLASS
# ------------------------------------------------------- #
class Model_Wrapper(object):
    """
        Wrapper for Keras' models. It provides the following utilities:
            - Training visualization module.
            - Set of already implemented CNNs for quick definition.
            - Easy layers re-definition for finetuning.
            - Model backups.
            - Easy to use training and test methods.
    """

    def __init__(self, nOutput=1000, model_type='basic_model', silence=False, input_shape=None,
                 structure_path=None, weights_path=None, seq_to_functional=False,
                 model_name=None, plots_path=None, models_path=None, inheritance=False):
        """
            Model_Wrapper object constructor.

            :param nOutput: number of outputs of the network. Only valid if 'structure_path' is None.
            :param model_type: network name type (corresponds to any method defined in the section 'MODELS' of this class).
                         Only valid if 'structure_path' is None.
            :param silence: set to True if you don't want the model to output informative messages
            :param input_shape: array with 3 integers which define the images' input shape [height, width, channels].
                                Only valid if 'structure_path' is None.
            :param structure_path: path to a Keras' model json file.
                                   If we speficy this parameter then 'type' will be only an informative parameter.
            :param weights_path: path to the pre-trained weights file (if None, then it will be randomly initialized)
            :param seq_to_functional: indicates if we are loading a set of weights trained
                                      on a Sequential model to a Functional one
            :param model_name: optional name given to the network
                               (if None, then it will be assigned to current time as its name)
            :param plots_path: path to the folder where the plots will be stored during training
            :param models_path: path to the folder where the temporal model packups will be stored
            :param inheritance: indicates if we are building an instance from a child class
                                (in this case the model will not be built from this __init__,
                                it should be built from the child class).
        """
        if input_shape is None:
            input_shape = [256, 256, 3]

        self.__toprint = ['net_type', 'name', 'plot_path', 'models_path', 'lr', 'momentum',
                          'training_parameters', 'testing_parameters', 'training_state', 'loss', 'silence']

        self.silence = silence
        self.net_type = model_type
        self.lr = 0.01  # insert default learning rate
        self.momentum = 1.0 - self.lr  # insert default momentum
        self.loss = None  # default loss function
        self.training_parameters = []
        self.testing_parameters = []
        self.training_state = dict()
        self._dynamic_display = True

        # Dictionary for storing any additional data needed
        self.additional_data = dict()

        # Model containers
        self.model = None
        self.model_init = None
        self.model_next = None

        # Inputs and outputs names for models of class Model
        self.ids_inputs = list()
        self.ids_outputs = list()

        # Inputs and outputs names for models for optimized search
        self.ids_inputs_init = list()
        self.ids_outputs_init = list()
        self.ids_inputs_next = list()
        self.ids_outputs_next = list()

        # Matchings from model_init to mode_next:
        self.matchings_init_to_next = None
        self.matchings_next_to_next = None

        # Inputs and outputs names for models with temporally linked samples
        self.ids_temporally_linked_inputs = list()

        # Matchings between temporally linked samples
        self.matchings_sample_to_next_sample = None

        # Placeholders for model attributes
        self.inputsMapping = dict()
        self.outputsMapping = dict()
        self.acc_output = None
        self.name = None
        self.model_path = None
        self.plot_path = None
        self.params = None

        # Prepare logger
        self.updateLogger()

        self.default_training_params = dict()
        self.default_predict_with_beam_params = dict()
        self.default_test_params = dict()

        self.set_default_params()

        # Prepare model
        if not inheritance:
            # Set Network name
            self.setName(model_name, plots_path, models_path)

            if structure_path:
                # Load a .json model
                if not self.silence:
                    logging.info("<<< Loading model structure from file " + structure_path + " >>>")
                self.model = model_from_json(open(structure_path).read())

            else:
                # Build model from scratch
                if hasattr(self, model_type):
                    if not self.silence:
                        logging.info("<<< Building " + model_type + " Model_Wrapper >>>")
                    eval('self.' + model_type + '(nOutput, input_shape)')
                else:
                    raise Exception('Model_Wrapper model_type "' + model_type + '" is not implemented.')

            # Load weights from file
            if weights_path:
                if not self.silence:
                    logging.info("<<< Loading weights from file " + weights_path + " >>>")
                self.model.load_weights(weights_path, seq_to_functional=seq_to_functional)

    def updateLogger(self, force=False):
        """
            Checks if the model contains an updated logger.
            If it doesn't then it updates it, which will store evaluation results.
        """
        compulsory_data_types = ['iteration', 'loss', 'accuracy', 'accuracy top-5']
        if '_Model_Wrapper__logger' not in self.__dict__ or force:
            self.__logger = dict()
        if '_Model_Wrapper__data_types' not in self.__dict__:
            self.__data_types = compulsory_data_types
        else:
            for d in compulsory_data_types:
                if d not in self.__data_types:
                    self.__data_types.append(d)

        self._dynamic_display = ((hasattr(sys.stdout, 'isatty') and
                                  sys.stdout.isatty()) or
                                 'ipykernel' in sys.modules)

        self.__modes = ['train', 'val', 'test']


    def set_default_params(self):
        """
        Sets the default params for training, decoding and testing a Model.

        :return:
        """
        self.default_training_params = {'n_epochs': 1,
                          'batch_size': 50,
                          'maxlen': 100,  # sequence learning parameters (BeamSearch)
                          'homogeneous_batches': False,
                          'joint_batches': 4,
                          'epochs_for_save': 1,
                          'num_iterations_val': None,
                          'n_parallel_loaders': 1,
                          'normalize': True,
                          'normalization_type': '(-1)-1',
                          'mean_substraction': False,
                          'data_augmentation': True,
                          'wo_da_patch_type': 'whole',  # wo_da_patch_type = 'central_crop' or 'whole'.
                          'da_patch_type': 'resize_and_rndcrop',
                          # da_patch_type = 'resize_and_rndcrop', 'rndcrop_and_resize' or 'resizekp_and_rndcrop'.
                          'da_enhance_list': [],  # da_enhance_list = {brightness, color, sharpness, contrast}
                          'verbose': 1, 'eval_on_sets': ['val'],
                          'reload_epoch': 0,
                          'extra_callbacks': [],
                          'class_weights': None,
                          'shuffle': True,
                          'epoch_offset': 0,
                          'patience': 0,
                          'metric_check': None,
                          'patience_check_split': 'val',
                          'eval_on_epochs': True,
                          'each_n_epochs': 1,
                          'start_eval_on_epoch': 0,  # early stopping parameters
                          'lr_decay': None,  # LR decay parameters
                          'initial_lr': 1.,
                          'reduce_each_epochs': True,
                          'start_reduction_on_epoch': 0,
                          'lr_gamma': 0.1,
                          'lr_reducer_type': 'linear',
                          'lr_reducer_exp_base': 0.5,
                          'lr_half_life': 50000,
                          'lr_warmup_exp': -1.5,
                          'tensorboard': False,
                          'tensorboard_params': {'log_dir': 'tensorboard_logs',
                                                 'histogram_freq': 0,
                                                 'batch_size': 50,
                                                 'write_graph': True,
                                                 'write_grads': False,
                                                 'write_images': False,
                                                 'embeddings_freq': 0,
                                                 'embeddings_layer_names': None,
                                                 'embeddings_metadata': None,
                                                 }
                          }
        self.defaut_test_params = {'batch_size': 50,
                          'n_parallel_loaders': 1,
                          'normalize': True,
                          'normalization_type': None,
                          'wo_da_patch_type': 'whole',
                          'mean_substraction': False}
        self.default_predict_with_beam_params = {'max_batch_size': 50,
                          'n_parallel_loaders': 1,
                          'beam_size': 5,
                          'beam_batch_size': 50,
                          'normalize': True,
                          'normalization_type': None,
                          'mean_substraction': False,
                          'predict_on_sets': ['val'],
                          'maxlen': 20,
                          'n_samples': -1,
                          'model_inputs': ['source_text', 'state_below'],
                          'model_outputs': ['description'],
                          'dataset_inputs': ['source_text', 'state_below'],
                          'dataset_outputs': ['description'],
                          'sampling_type': 'max_likelihood',
                          'words_so_far': False,
                          'optimized_search': False,
                          'search_pruning': False,
                          'pos_unk': False,
                          'temporally_linked': False,
                          'link_index_id': 'link_index',
                          'state_below_index': -1,
                          'state_below_maxlen': -1,
                          'max_eval_samples': None,
                          'normalize_probs': False,
                          'alpha_factor': 0.0,
                          'coverage_penalty': False,
                          'length_penalty': False,
                          'length_norm_factor': 0.0,
                          'coverage_norm_factor': 0.0,
                          'output_max_length_depending_on_x': False,
                          'output_max_length_depending_on_x_factor': 3,
                          'output_min_length_depending_on_x': False,
                          'output_min_length_depending_on_x_factor': 2,
                          'attend_on_output': False
                          }
        self.default_predict_params = {'batch_size': 50,
                          'n_parallel_loaders': 1,
                          'normalize': True,
                          'normalization_type': '(-1)-1',
                          'wo_da_patch_type': 'whole',
                          'mean_substraction': False,
                          'n_samples': None,
                          'init_sample': -1,
                          'final_sample': -1,
                          'verbose': 1,
                          'predict_on_sets': ['val'],
                          'max_eval_samples': None,
                          'model_name': 'model',  # name of the attribute where the model for prediction is stored
                          }

    def setInputsMapping(self, inputsMapping):
        """
            Sets the mapping of the inputs from the format given by the dataset to the format received by the model.

            :param inputsMapping: dictionary with the model inputs' identifiers as keys and the dataset inputs
                                  identifiers' position as values.
                                  If the current model is Sequential then keys must be ints with the desired input order
                                  (starting from 0). If it is Model then keys must be str.
        """
        self.inputsMapping = inputsMapping

    def setOutputsMapping(self, outputsMapping, acc_output=None):
        """
            Sets the mapping of the outputs from the format given by the dataset to the format received by the model.

            :param outputsMapping: dictionary with the model outputs'
                                   identifiers as keys and the dataset outputs identifiers' position as values.
                                   If the current model is Sequential then keys must be ints with
                                   the desired output order (in this case only one value can be provided).
                                   If it is Model then keys must be str.
            :param acc_output: name of the model's output that will be used for calculating
                              the accuracy of the model (only needed for Graph models)
        """
        if isinstance(self.model, Sequential) and len(list(outputsMapping)) > 1:
            raise Exception("When using Sequential models only one output can be provided in outputsMapping")
        self.outputsMapping = outputsMapping
        self.acc_output = acc_output

    def setOptimizer(self, lr=None, momentum=None, loss='categorical_crossentropy', loss_weights=None, metrics=None,
                     epsilon=1e-8,
                     nesterov=True, decay=0.0, clipnorm=10., clipvalue=0., optimizer=None, sample_weight_mode=None,
                     tf_optimizer=True):
        """
            Sets a new optimizer for the CNN model.
            :param nesterov:
            :param clipvalue:
            :param lr: learning rate of the network
            :param momentum: momentum of the network (if None, then momentum = 1-lr)
            :param loss: loss function applied for optimization
            :param loss_weights: weights given to multi-loss models
            :param metrics: list of Keras' metrics used for evaluating the model.
                            To specify different metrics for different outputs of a multi-output model,
                            you could also pass a dictionary, such as `metrics={'output_a': 'accuracy'}`.
            :param epsilon: fuzz factor
            :param decay: lr decay
            :param clipnorm: gradients' clip norm
            :param optimizer: string identifying the type of optimizer used (default: SGD)
            :param sample_weight_mode: 'temporal' or None
        """
        # Pick default parameters
        if lr is None:
            lr = self.lr
        else:
            self.lr = lr
        if momentum is None:
            momentum = self.momentum
        else:
            self.momentum = momentum
        self.loss = loss
        if metrics is None:
            metrics = []
        if tf_optimizer and K.backend() == 'tensorflow':
            import tensorflow as tf
            if optimizer is None or optimizer.lower() == 'sgd':
                if self.momentum is None:
                    optimizer = TFOptimizer(tf.train.GradientDescentOptimizer(lr))
                else:
                    optimizer = TFOptimizer(tf.train.MomentumOptimizer(lr, self.momentum, use_nesterov=nesterov))
            elif optimizer.lower() == 'adam':
                optimizer = TFOptimizer(tf.train.AdamOptimizer(learning_rate=lr, epsilon=epsilon))
            elif optimizer.lower() == 'adagrad':
                optimizer = TFOptimizer(tf.train.AdagradOptimizer(lr))
            elif optimizer.lower() == 'rmsprop':
                optimizer = TFOptimizer(tf.train.RMSPropOptimizer(lr, decay=decay, momentum=momentum, epsilon=epsilon))
            elif optimizer.lower() == 'nadam':
                logger.warning('The Nadam optimizer is not natively implemented in Tensorflow. Using Keras optimizer.')
                optimizer = Nadam(lr=lr, clipnorm=clipnorm, clipvalue=clipvalue, decay=decay, epsilon=epsilon)
            elif optimizer.lower() == 'adamax':
                logger.warning('The Adamax optimizer is not natively implemented in Tensorflow. Using Keras optimizer.')
                optimizer = Adamax(lr=lr, clipnorm=clipnorm, clipvalue=clipvalue, decay=decay, epsilon=epsilon)
            elif optimizer.lower() == 'adadelta':
                optimizer = TFOptimizer(tf.train.AdadeltaOptimizer(learning_rate=lr, epsilon=epsilon))
            else:
                raise Exception('\tThe chosen optimizer is not implemented.')
        else:
            if optimizer is None or optimizer.lower() == 'sgd':
                optimizer = SGD(lr=lr, clipnorm=clipnorm, clipvalue=clipvalue, decay=decay, momentum=momentum,
                                nesterov=nesterov)
            elif optimizer.lower() == 'adam':
                optimizer = Adam(lr=lr, clipnorm=clipnorm, clipvalue=clipvalue, decay=decay, epsilon=epsilon)
            elif optimizer.lower() == 'adagrad':
                optimizer = Adagrad(lr=lr, clipnorm=clipnorm, clipvalue=clipvalue, decay=decay, epsilon=epsilon)
            elif optimizer.lower() == 'rmsprop':
                optimizer = RMSprop(lr=lr, clipnorm=clipnorm, clipvalue=clipvalue, decay=decay, epsilon=epsilon)
            elif optimizer.lower() == 'nadam':
                optimizer = Nadam(lr=lr, clipnorm=clipnorm, clipvalue=clipvalue, decay=decay, epsilon=epsilon)
            elif optimizer.lower() == 'adamax':
                optimizer = Adamax(lr=lr, clipnorm=clipnorm, clipvalue=clipvalue, decay=decay, epsilon=epsilon)
            elif optimizer.lower() == 'adadelta':
                optimizer = Adadelta(lr=lr, clipnorm=clipnorm, clipvalue=clipvalue, decay=decay, epsilon=epsilon)
            else:
                raise Exception('\tThe chosen optimizer is not implemented.')

        if not self.silence:
            logging.info("Compiling model...")

        # compile differently depending if our model is 'Sequential', 'Model' or 'Graph'
        if isinstance(self.model, Sequential) or isinstance(self.model, Model):
            self.model.compile(optimizer=optimizer, metrics=metrics, loss=loss, loss_weights=loss_weights,
                               sample_weight_mode=sample_weight_mode)
        else:
            raise NotImplementedError()

        if not self.silence:
            logging.info("Optimizer updated, learning rate set to " + str(lr))

    def compile(self, **kwargs):
        self.model.compile(kwargs)

    def setName(self, model_name, plots_path=None, models_path=None, create_plots=False, clear_dirs=True):
        """
                    Changes the name (identifier) of the Model_Wrapper instance.
        :param model_name:  New model name
        :param plots_path: Path where to store the plots
        :param models_path: Path where to store the model
        :param create_plots: Whether we'll store plots or not
        :param clear_dirs: Whether the store_path directory will be erased or not
        :return: None
        """
        if not model_name:
            self.name = time.strftime("%Y-%m-%d") + '_' + time.strftime("%X")
            create_dirs = False
        else:
            self.name = model_name
            create_dirs = True

        if create_plots:
            if not plots_path:
                self.plot_path = 'Plots/' + self.name
            else:
                self.plot_path = plots_path

        if not models_path:
            self.model_path = 'Models/' + self.name
        else:
            self.model_path = models_path

        # Remove directories if existed
        if clear_dirs:
            if os.path.isdir(self.model_path):
                shutil.rmtree(self.model_path)
            if create_plots:
                if os.path.isdir(self.plot_path):
                    shutil.rmtree(self.plot_path)

        # Create new ones
        if create_dirs:
            if not os.path.isdir(self.model_path):
                os.makedirs(self.model_path)
            if create_plots:
                if not os.path.isdir(self.plot_path):
                    os.makedirs(self.plot_path)

    def setParams(self, params):
        self.params = params


    # ------------------------------------------------------- #
    #       MODEL MODIFICATION
    #           Methods for modifying specific layers of the network
    # ------------------------------------------------------- #

    def replaceLastLayers(self, num_remove, new_layers):
        """
            Replaces the last 'num_remove' layers in the model by the newly defined in 'new_layers'.
            Function only valid for Sequential models. Use self.removeLayers(...) for Graph models.
        """
        if not self.silence:
            logging.info("Replacing layers...")

        removed_layers = []
        removed_params = []
        # If it is a Sequential model
        if isinstance(self.model, Sequential):
            # Remove old layers
            for _ in range(num_remove):
                removed_layers.append(self.model.layers.pop())
                removed_params.append(self.model.params.pop())

            # Insert new layers
            for layer in new_layers:
                self.model.add(layer)

        # If it is a Graph model
        else:
            raise NotImplementedError("Try using self.removeLayers(...) instead.")

        return [removed_layers, removed_params]

    # ------------------------------------------------------- #
    #       TRAINING/TEST
    #           Methods for train and testing on the current Model_Wrapper
    # ------------------------------------------------------- #

    def ended_training(self):
        """
            Indicates if the model has early stopped.
        """
        if hasattr(self.model, 'callback_model') and self.model.callback_model:
            callback_model = self.callback_model
        else:
            callback_model = self

        if hasattr(callback_model, 'stop_training') and callback_model.stop_training:
            return True
        else:
            return False

    def trainNet(self, ds, parameters=None, out_name=None):
        """
            Trains the network on the given dataset.
            :param ds: Dataset with the training data
            :param parameters: dict() which may contain the following (optional) training parameters
            :param out_name: name of the output node that will be used to evaluate the network accuracy.
                            Only applicable to Graph models.

            The input 'parameters' is a dict() which may contain the following (optional) training parameters:
            ####    Visualization parameters
             * report_iter: number of iterations between each loss report
             * iter_for_val: number of iterations between each validation test
             * num_iterations_val: number of iterations applied on the validation dataset for computing the
                                   average performance (if None then all the validation data will be tested)
            ####    Learning parameters
             * n_epochs: number of epochs that will be applied during training
             * batch_size: size of the batch (number of images) applied on each iteration by the SGD optimization
             * lr_decay: number of iterations passed for decreasing the learning rate
             * lr_gamma: proportion of learning rate kept at each decrease.
                         It can also be a set of rules defined by a list, e.g.
                         lr_gamma = [[3000, 0.9], ..., [None, 0.8]] means 0.9 until iteration
                         3000, ..., 0.8 until the end.
             * patience: number of epochs waiting for a possible performance increase before stopping training
             * metric_check: name of the metric checked for early stopping and LR decrease

            ####    Data processing parameters

             * n_parallel_loaders: number of parallel data loaders allowed to work at the same time
             * normalize: boolean indicating if we want to normalize the image pixel values
             * mean_substraction: boolean indicating if we want to substract the training mean
             * data_augmentation: boolean indicating if we want to perform data augmentation
                                  (always False on validation)
             * shuffle: apply shuffling on training data at the beginning of each epoch.

            ####    Other parameters

        """

        # Check input parameters and recover default values if needed
        if parameters is None:
            parameters = dict()
<<<<<<< HEAD
        default_params = {'n_epochs': 1,
                          'batch_size': 50,
                          'maxlen': 100,  # sequence learning parameters (BeamSearch)
                          'homogeneous_batches': False,
                          'joint_batches': 4,
                          'epochs_for_save': 1,
                          'num_iterations_val': None,
                          'n_parallel_loaders': 1,
                          'normalize': True,
                          'normalization_type': '(-1)-1',
                          'mean_substraction': False,
                          'data_augmentation': True,
                          'verbose': 1, 'eval_on_sets': ['val'],
                          'reload_epoch': 0,
                          'extra_callbacks': [],
                          'class_weights': None,
                          'shuffle': True,
                          'epoch_offset': 0,
                          'patience': 0,
                          'metric_check': None,
                          'patience_check_split': 'val',
                          'eval_on_epochs': True,
                          'each_n_epochs': 1,
                          'start_eval_on_epoch': 0,  # early stopping parameters
                          'lr_decay': None,  # LR decay parameters
                          'initial_lr': 1.,
                          'reduce_each_epochs': True,
                          'start_reduction_on_epoch': 0,
                          'lr_gamma': 0.1,
                          'lr_reducer_type': 'linear',
                          'lr_reducer_exp_base': 0.5,
                          'lr_half_life': 50000,
                          'lr_warmup_exp': -1.5,
                          'tensorboard': False,
                          'temporally_linked': False,
                          'tensorboard_params': {'log_dir': 'tensorboard_logs',
                                                 'histogram_freq': 0,
                                                 'batch_size': 50,
                                                 'write_graph': True,
                                                 'write_grads': False,
                                                 'write_images': False,
                                                 'embeddings_freq': 0,
                                                 'embeddings_layer_names': None,
                                                 'embeddings_metadata': None,
                                                 }
                          }
        params = self.checkParameters(parameters, default_params)
=======
        params = checkParameters(parameters, self.default_training_params, hard_check=True)
>>>>>>> d236c41f
        # Set params['start_reduction_on_epoch'] = params['lr_decay'] by default
        if params['lr_decay'] is not None and 'start_reduction_on_epoch' not in list(parameters):
            params['start_reduction_on_epoch'] = params['lr_decay']
        save_params = copy.copy(params)
        del save_params['extra_callbacks']
        self.training_parameters.append(save_params)
        if params['verbose'] > 0:
            logging.info("<<< Training model >>>")

        self.__train(ds, params)

        logging.info("<<< Finished training model >>>")

    def trainNetFromSamples(self, x, y, parameters=None, class_weight=None, sample_weight=None, out_name=None):
        """
            Trains the network on the given samples x, y.

            :param x:
            :param y:
            :param parameters:
            :param class_weight:
            :param sample_weight:
            :param out_name: name of the output node that will be used to evaluate the network accuracy.
                             Only applicable to Graph models.

            The input 'parameters' is a dict() which may contain the following (optional) training parameters:
            ####    Visualization parameters
            ####    Learning parameters
            ####    Data processing parameters
            ####    Other parameters

        """

        # Check input parameters and recover default values if needed
        if parameters is None:
            parameters = dict()
<<<<<<< HEAD
        default_params = {'n_epochs': 1,
                          'batch_size': 50,
                          'maxlen': 100,  # sequence learning parameters (BeamSearch)
                          'homogeneous_batches': False,
                          'joint_batches': 4,
                          'epochs_for_save': 1,
                          'num_iterations_val': None,
                          'n_parallel_loaders': 1,
                          'normalize': False,
                          'normalization_type': None,
                          'mean_substraction': False,
                          'data_augmentation': True,
                          'verbose': 1,
                          'eval_on_sets': ['val'],
                          'reload_epoch': 0,
                          'extra_callbacks': [],
                          'shuffle': True,
                          'epoch_offset': 0,
                          'patience': 0,
                          'metric_check': None,
                          'eval_on_epochs': True,
                          'each_n_epochs': 1,
                          'start_eval_on_epoch': 0,  # early stopping parameters
                          'lr_decay': None,  # LR decay parameters
                          'initial_lr': 1.,
                          'reduce_each_epochs': True,
                          'start_reduction_on_epoch': 0,
                          'lr_gamma': 0.1,
                          'lr_reducer_type': 'linear',
                          'lr_reducer_exp_base': 0.5,
                          'lr_half_life': 50000,
                          'lr_warmup_exp': -1.5,
                          'temporally_linked': False,
                          'tensorboard': False,
                          'tensorboard_params': {'log_dir': 'tensorboard_logs',
                                                 'histogram_freq': 0,
                                                 'batch_size': 50,
                                                 'write_graph': True,
                                                 'write_grads': False,
                                                 'write_images': False,
                                                 'embeddings_freq': 0,
                                                 'embeddings_layer_names': None,
                                                 'embeddings_metadata': None,
                                                 'label_word_embeddings_with_vocab': False,
                                                 'word_embeddings_labels': None
                                                 }

                          }
        params = self.checkParameters(parameters, default_params)
=======
        params = checkParameters(parameters, self.default_training_params, hard_check=True)
>>>>>>> d236c41f
        save_params = copy.copy(params)
        del save_params['extra_callbacks']
        self.training_parameters.append(save_params)
        self.__train_from_samples(x, y, params, class_weight=class_weight, sample_weight=sample_weight)
        if params['verbose'] > 0:
            logging.info("<<< Finished training model >>>")

    def __train(self, ds, params, state=None):

        if state is None:
            state = dict()
        if params['verbose'] > 0:
            logging.info("Training parameters: " + str(params))

        # initialize state
        state['samples_per_epoch'] = ds.len_train
        state['n_iterations_per_epoch'] = int(math.ceil(float(state['samples_per_epoch']) / params['batch_size']))

        # Prepare callbacks
        callbacks = []

        # Extra callbacks (e.g. evaluation)
        callbacks += params['extra_callbacks']

        # LR reducer
        if params.get('lr_decay') is not None:
            callback_lr_reducer = LearningRateReducer(initial_lr=params['initial_lr'],
                                                      reduce_rate=params['lr_gamma'],
                                                      reduce_frequency=params['lr_decay'],
                                                      reduce_each_epochs=params['reduce_each_epochs'],
                                                      start_reduction_on_epoch=params['start_reduction_on_epoch'],
                                                      exp_base=params['lr_reducer_exp_base'],
                                                      half_life=params['lr_half_life'],
                                                      warmup_exp=params['lr_warmup_exp'],
                                                      reduction_function=params['lr_reducer_type'],
                                                      verbose=params['verbose'])
            callbacks.append(callback_lr_reducer)
        # Early stopper
        if params.get('metric_check') is not None:
            callback_early_stop = EarlyStopping(self,
                                                patience=params['patience'],
                                                metric_check=params['metric_check'],
                                                want_to_minimize=True if 'TER' in params['metric_check'] else False,
                                                check_split=params['patience_check_split'],
                                                eval_on_epochs=params['eval_on_epochs'],
                                                each_n_epochs=params['each_n_epochs'],
                                                start_eval_on_epoch=params['start_eval_on_epoch'])
            callbacks.append(callback_early_stop)

        # Store model
        if params['epochs_for_save'] >= 0:
            callback_store_model = StoreModelWeightsOnEpochEnd(self, saveModel, params['epochs_for_save'])
            callbacks.insert(0, callback_store_model)

        # Tensorboard callback
        if params['tensorboard'] and K.backend() == 'tensorflow':
            embeddings_metadata = params['tensorboard_params']['embeddings_metadata']
            create_dir_if_not_exists(self.model_path + '/' + params['tensorboard_params']['log_dir'])
            if params['tensorboard_params']['label_word_embeddings_with_vocab'] \
                    and params['tensorboard_params']['word_embeddings_labels'] is not None:
                embeddings_metadata = {}
                if len(params['tensorboard_params']['embeddings_layer_names']) != len(params['tensorboard_params']['word_embeddings_labels']):
                    raise AssertionError('The number of "embeddings_layer_names" and "word_embeddings_labels" do not match. Currently, '
                                         'we have %d "embeddings_layer_names" and %d "word_embeddings_labels"' %
                                         (len(params['tensorboard_params']['embeddings_layer_names']),
                                          len(params['tensorboard_params']['word_embeddings_labels'])))
                # Prepare word embeddings mapping
                for i, layer_name in list(enumerate(params['tensorboard_params']['embeddings_layer_names'])):
                    layer_label = params['tensorboard_params']['word_embeddings_labels'][i]
                    mapping_name = layer_label + '.tsv'
                    dict2file(ds.vocabulary[layer_label]['words2idx'],
                              self.model_path + '/' + params['tensorboard_params']['log_dir'] + '/' + mapping_name,
                              title='Word\tIndex',
                              separator='\t')
                    embeddings_metadata[layer_name] = mapping_name

            callback_tensorboard = keras.callbacks.TensorBoard(
                log_dir=self.model_path + '/' + params['tensorboard_params']['log_dir'],
                histogram_freq=params['tensorboard_params']['histogram_freq'],
                batch_size=params['tensorboard_params']['batch_size'],
                write_graph=params['tensorboard_params']['write_graph'],
                write_grads=params['tensorboard_params']['write_grads'],
                write_images=params['tensorboard_params']['write_images'],
                embeddings_freq=params['tensorboard_params']['embeddings_freq'],
                embeddings_layer_names=params['tensorboard_params']['embeddings_layer_names'],
                embeddings_metadata=embeddings_metadata)
            callbacks.append(callback_tensorboard)

        # Prepare data generators
        if params['homogeneous_batches']:
            train_gen = Homogeneous_Data_Batch_Generator('train',
                                                         self,
                                                         ds,
                                                         state['n_iterations_per_epoch'],
                                                         batch_size=params['batch_size'],
                                                         joint_batches=params['joint_batches'],
                                                         normalization=params['normalize'],
                                                         normalization_type=params['normalization_type'],
                                                         data_augmentation=params['data_augmentation'],
                                                         wo_da_patch_type=params['wo_da_patch_type'],
                                                         da_patch_type=params['da_patch_type'],
                                                         da_enhance_list=params['da_enhance_list'],
                                                         mean_substraction=params['mean_substraction']).generator()
        elif params['n_parallel_loaders'] > 1:
<<<<<<< HEAD
            train_gen = Data_Batch_Generator('train',
                                             self,
                                             ds,
                                             state['n_iterations_per_epoch'],
                                             batch_size=params['batch_size'],
                                             normalization=params['normalize'],
                                             normalization_type=params['normalization_type'],
                                             data_augmentation=params['data_augmentation'],
                                             mean_substraction=params['mean_substraction'],
                                             shuffle=params['shuffle'],
                                             temporally_linked=params['temporally_linked'],
                                             n_parallel_loaders=params['n_parallel_loaders']).generator()
=======
            train_gen = Parallel_Data_Batch_Generator('train',
                                                      self,
                                                      ds,
                                                      state['n_iterations_per_epoch'],
                                                      batch_size=params['batch_size'],
                                                      normalization=params['normalize'],
                                                      normalization_type=params['normalization_type'],
                                                      data_augmentation=params['data_augmentation'],
                                                      wo_da_patch_type=params['wo_da_patch_type'],
                                                      da_patch_type=params['da_patch_type'],
                                                      da_enhance_list=params['da_enhance_list'],
                                                      mean_substraction=params['mean_substraction'],
                                                      shuffle=params['shuffle'],
                                                      n_parallel_loaders=params['n_parallel_loaders']).generator()
>>>>>>> d236c41f
        else:
            train_gen = Data_Batch_Generator('train',
                                             self,
                                             ds,
                                             state['n_iterations_per_epoch'],
                                             batch_size=params['batch_size'],
                                             normalization=params['normalize'],
                                             normalization_type=params['normalization_type'],
                                             data_augmentation=params['data_augmentation'],
                                             wo_da_patch_type=params['wo_da_patch_type'],
                                             da_patch_type=params['da_patch_type'],
                                             da_enhance_list=params['da_enhance_list'],
                                             mean_substraction=params['mean_substraction'],
                                             shuffle=params['shuffle'],
                                             temporally_linked=params['temporally_linked']).generator()

        # Are we going to validate on 'val' data?
        if False:  # TODO: loss calculation on val set is deactivated
            # if 'val' in params['eval_on_sets']:
            # Calculate how many validation iterations are we going to perform per test
            n_valid_samples = ds.len_val
            if params['num_iterations_val'] is None:
                params['num_iterations_val'] = int(math.ceil(float(n_valid_samples) / params['batch_size']))

            # prepare data generator
            if params['n_parallel_loaders'] > 1:
                val_gen = Parallel_Data_Batch_Generator('val', self, ds, params['num_iterations_val'],
                                                        batch_size=params['batch_size'],
                                                        normalization=params['normalize'],
                                                        normalization_type=params['normalization_type'],
                                                        data_augmentation=False,
                                                        mean_substraction=params['mean_substraction'],
                                                        shuffle=False,
                                                        n_parallel_loaders=params['n_parallel_loaders'],
                                                        temporally_linked=params['temporally_linked']).generator()
            else:
                val_gen = Data_Batch_Generator('val', self, ds, params['num_iterations_val'],
                                               batch_size=params['batch_size'],
                                               normalization=params['normalize'],
                                               normalization_type=params['normalization_type'],
                                               data_augmentation=False,
                                               mean_substraction=params['mean_substraction'],
                                               shuffle=False,
                                               temporally_linked=params['temporally_linked']).generator()
        else:
            val_gen = None
            n_valid_samples = None

        # Are we going to use class weights?
        class_weight = {}
        if params['class_weights'] is not None:
            class_weight = ds.extra_variables['class_weights_' + params['class_weights']]
        # Train model
        if int(keras.__version__.split('.')[0]) == 1:
            # Keras 1.x version
            self.model.fit_generator(train_gen,
                                     validation_data=val_gen,
                                     nb_val_samples=n_valid_samples,
                                     class_weight=class_weight,
                                     samples_per_epoch=state['samples_per_epoch'],
                                     nb_epoch=params['n_epochs'],
                                     max_q_size=params['n_parallel_loaders'],
                                     verbose=params['verbose'],
                                     callbacks=callbacks,
                                     initial_epoch=params['epoch_offset'])
        else:
            # Keras 2.x version
            self.model.fit_generator(train_gen,
                                     steps_per_epoch=state['n_iterations_per_epoch'],
                                     epochs=params['n_epochs'],
                                     verbose=params['verbose'],
                                     callbacks=callbacks,
                                     validation_data=val_gen,
                                     validation_steps=n_valid_samples,
                                     class_weight=class_weight,
                                     max_queue_size=params['n_parallel_loaders'],
                                     workers=1,  # params['n_parallel_loaders'],
                                     initial_epoch=params['epoch_offset'])

    def __train_from_samples(self, x, y, params, class_weight=None, sample_weight=None):

        if params['verbose'] > 0:
            logging.info("Training parameters: " + str(params))
        callbacks = []

        # Extra callbacks (e.g. evaluation)
        callbacks += params['extra_callbacks']

        # LR reducer
        if params.get('lr_decay') is not None:
            callback_lr_reducer = LearningRateReducer(initial_lr=params['initial_lr'],
                                                      reduce_rate=params['lr_gamma'],
                                                      reduce_frequency=params['lr_decay'],
                                                      reduce_each_epochs=params['reduce_each_epochs'],
                                                      start_reduction_on_epoch=params['start_reduction_on_epoch'],
                                                      exp_base=params['lr_reducer_exp_base'],
                                                      half_life=params['lr_half_life'],
                                                      warmup_exp=params['lr_warmup_exp'],
                                                      reduction_function=params['lr_reducer_type'],
                                                      verbose=params['verbose'])
            callbacks.append(callback_lr_reducer)

        # Early stopper
        if params.get('metric_check') is not None:
            callback_early_stop = EarlyStopping(self,
                                                patience=params['patience'],
                                                metric_check=params['metric_check'],
                                                want_to_minimize=True if 'TER' in params['metric_check'] else False,
                                                eval_on_epochs=params['eval_on_epochs'],
                                                each_n_epochs=params['each_n_epochs'],
                                                start_eval_on_epoch=params['start_eval_on_epoch'])
            callbacks.append(callback_early_stop)

        # Store model
        if params['epochs_for_save'] >= 0:
            callback_store_model = StoreModelWeightsOnEpochEnd(self, saveModel, params['epochs_for_save'])
            callbacks.append(callback_store_model)

        # Tensorboard callback
        if params['tensorboard'] and K.backend() == 'tensorflow':
            callback_tensorboard = keras.callbacks.TensorBoard(
                log_dir=self.model_path + '/' + params['tensorboard_params']['log_dir'],
                histogram_freq=params['tensorboard_params']['histogram_freq'],
                batch_size=params['tensorboard_params']['batch_size'],
                write_graph=params['tensorboard_params']['write_graph'],
                write_grads=params['tensorboard_params']['write_grads'],
                write_images=params['tensorboard_params']['write_images'],
                embeddings_freq=params['tensorboard_params']['embeddings_freq'],
                embeddings_layer_names=params['tensorboard_params']['embeddings_layer_names'],
                embeddings_metadata=params['tensorboard_params']['embeddings_metadata'])
            callbacks.append(callback_tensorboard)

        # Train model
        self.model.fit(x,
                       y,
                       batch_size=min(params['batch_size'], len(x[0])),
                       epochs=params['n_epochs'],
                       verbose=params['verbose'],
                       callbacks=callbacks,
                       validation_data=None,
                       validation_split=params.get('val_split', 0.),
                       shuffle=params['shuffle'],
                       class_weight=class_weight,
                       sample_weight=sample_weight,
                       initial_epoch=params['epoch_offset'])

    def testNet(self, ds, parameters, out_name=None):

        # Check input parameters and recover default values if needed
        params = checkParameters(parameters, self.defaut_test_params)
        self.testing_parameters.append(copy.copy(params))

        logging.info("<<< Testing model >>>")

        # Calculate how many test iterations are we going to perform
        n_samples = ds.len_test
        num_iterations = int(math.ceil(float(n_samples) / params['batch_size']))

        # Test model
        # We won't use an Homogeneous_Batch_Generator for testing
        if params['n_parallel_loaders'] > 1:
            data_gen = Parallel_Data_Batch_Generator('test', self, ds, num_iterations,
                                                     batch_size=params['batch_size'],
                                                     normalization=params['normalize'],
                                                     normalization_type=params['normalization_type'],
                                                     data_augmentation=False,
                                                     wo_da_patch_type=params['wo_da_patch_type'],
                                                     mean_substraction=params['mean_substraction'],
                                                     n_parallel_loaders=params['n_parallel_loaders']).generator()
        else:
            data_gen = Data_Batch_Generator('test', self, ds, num_iterations,
                                            batch_size=params['batch_size'],
                                            normalization=params['normalize'],
                                            normalization_type=params['normalization_type'],
                                            data_augmentation=False,
                                            wo_da_patch_type=params['wo_da_patch_type'],
                                            mean_substraction=params['mean_substraction']).generator()

        out = self.model.evaluate_generator(data_gen,
                                            val_samples=n_samples,
                                            max_q_size=params['n_parallel_loaders'],
                                            nb_worker=1,  # params['n_parallel_loaders'],
                                            pickle_safe=False,
                                            )

        # Display metrics results
        for name, o in zip(self.model.metrics_names, out):
            logging.info('test ' + name + ': %0.8s' % o)

            # loss_all = out[0]
            # loss_ecoc = out[1]
            # loss_final = out[2]
            # acc_ecoc = out[3]
            # acc_final = out[4]
            # logging.info('Test loss: %0.8s' % loss_final)
            # logging.info('Test accuracy: %0.8s' % acc_final)

    def testNetSamples(self, X, batch_size=50):
        """
            Applies a forward pass on the samples provided and returns the predicted classes and probabilities.
        """
        classes = self.model.predict_classes(X, batch_size=batch_size)
        probs = self.model.predict_proba(X, batch_size=batch_size)

        return [classes, probs]

    def testOnBatch(self, X, Y, accuracy=True, out_name=None):
        """
            Applies a test on the samples provided and returns the resulting loss and accuracy (if True).

            :param X:
            :param Y:
            :param accuracy:
            :param out_name: name of the output node that will be used to evaluate the network accuracy.
                            Only applicable for Graph models.
        """
        n_samples = X.shape[1]
        if isinstance(self.model, Sequential) or isinstance(self.model, Model):
            [X, Y] = self._prepareSequentialData(X, Y)
            loss = self.model.test_on_batch(X, Y)
            loss = loss[0]
            if accuracy:
                [score, top_score] = self._getSequentialAccuracy(Y, self.model.predict_on_batch(X)[0])
                return loss, score, top_score, n_samples
            return loss, n_samples
        else:
            [data, last_output] = self._prepareGraphData(X, Y)
            loss = self.model.test_on_batch(data)
            loss = loss[0]
            if accuracy:
                score = self._getGraphAccuracy(data, self.model.predict_on_batch(data))
                top_score = score[1]
                score = score[0]
                if out_name:
                    score = score[out_name]
                    top_score = top_score[out_name]
                else:
                    score = score[last_output]
                    top_score = top_score[last_output]
                return loss, score, top_score, n_samples
            return loss, n_samples

    # ------------------------------------------------------- #
    #       PREDICTION FUNCTIONS
    #           Functions for making prediction on input samples
    # ------------------------------------------------------- #
    def predict_cond(self, X, states_below, params, ii):
        """
        Returns predictions on batch given the (static) input X and the current history (states_below) at time-step ii.
        WARNING!: It's assumed that the current history (state_below) is the last input of the model!
        See Dataset class for more information
        :param X: Input context
        :param states_below: Batch of partial hypotheses
        :param params: Decoding parameters
        :param ii: Decoding time-step
        :return: Network predictions at time-step ii
        """
        in_data = {}
        n_samples = states_below.shape[0]
        ##########################################
        # Choose model to use for sampling
        ##########################################
        model = self.model
        for model_input in params['model_inputs']:
            if X[model_input].shape[0] == 1:
                in_data[model_input] = np.repeat(X[model_input], n_samples, axis=0)
            else:
                in_data[model_input] = copy.copy(X[model_input])

        in_data[params['model_inputs'][params['state_below_index']]] = states_below
        ##########################################
        # Recover output identifiers
        ##########################################
        # in any case, the first output of the models must be the next words' probabilities
        output_ids_list = params['model_outputs']
        pick_idx = ii

        ##########################################
        # Apply prediction on current timestep
        ##########################################
        if params['max_batch_size'] >= n_samples:  # The model inputs beam will fit into one batch in memory
            out_data = model.predict_on_batch(in_data)
        else:  # It is possible that the model inputs don't fit into one single batch: Make one-sample-sized batches
            for i in range(n_samples):
                aux_in_data = {}
                for k, v in iteritems(in_data):
                    aux_in_data[k] = np.expand_dims(v[i], axis=0)
                predicted_out = model.predict_on_batch(aux_in_data)
                if i == 0:
                    out_data = predicted_out
                else:
                    if len(output_ids_list) > 1:
                        for iout in range(len(output_ids_list)):
                            out_data[iout] = np.vstack((out_data[iout], predicted_out[iout]))
                    else:
                        out_data = np.vstack((out_data, predicted_out))

        ##########################################
        # Get outputs
        ##########################################

        if len(output_ids_list) > 1:
            all_data = {}
            for output_id in range(len(output_ids_list)):
                all_data[output_ids_list[output_id]] = out_data[output_id]
            all_data[output_ids_list[params['feedback_decoder']]] = np.array(all_data[output_ids_list[params['feedback_decoder']]])[:, pick_idx, :]
        else:
            all_data = {output_ids_list[params['feedback_decoder']]: np.array(out_data)[:, pick_idx, :]}
        probs = all_data[output_ids_list[params['feedback_decoder']]]

        ##########################################
        # Define returned data
        ##########################################
        return probs

    def predict_cond_optimized(self, X, states_below, params, ii, prev_out, debug=False):
        """
        Returns predictions on batch given the (static) input X and the current history (states_below) at time-step ii.
        WARNING!: It's assumed that the current history (state_below) is the last input of the model!
        See Dataset class for more information
        :param debug:
        :param X: Input context
        :param states_below: Batch of partial hypotheses
        :param params: Decoding parameters
        :param ii: Decoding time-step
        :param prev_out: output from the previous timestep, which will be reused by self.model_next
        (only applicable if beam search specific models self.model_init and self.model_next models are defined)
        :return: Network predictions at time-step ii
        """
        in_data = {}
        n_samples = states_below.shape[0]

        ##########################################
        # Choose model to use for sampling
        ##########################################
        if ii == 0:
            model = self.model_init
        else:
            model = self.model_next
        ##########################################
        # Get inputs
        ##########################################
        if ii > 1:  # timestep > 1 (model_next to model_next)
            for idx, next_out_name in list(enumerate(self.ids_outputs_next)):
                if idx == 0:
                    if params.get('attend_on_output', False):
                        if params.get('pad_on_batch', True):
                            pass
                    else:
                        if params.get('pad_on_batch', True):
                            states_below = states_below[:, -1].reshape(n_samples, -1)
                    in_data[self.ids_inputs_next[0]] = states_below
                if idx > 0:  # first output must be the output probs.
                    if next_out_name in list(self.matchings_next_to_next):
                        next_in_name = self.matchings_next_to_next[next_out_name]
                        if prev_out[idx].shape[0] == 1:
                            prev_out[idx] = np.repeat(prev_out[idx], n_samples, axis=0)
                        in_data[next_in_name] = prev_out[idx]
        elif ii == 0:  # first timestep
            for model_input in params['model_inputs']:
                if X[model_input].shape[0] == 1:
                    in_data[model_input] = np.repeat(X[model_input], n_samples, axis=0)
                else:
                    in_data[model_input] = copy.copy(X[model_input])
                if params.get('pad_on_batch', True):
                    states_below = states_below.reshape(n_samples, -1)
            in_data[params['model_inputs'][params['state_below_index']]] = states_below

        elif ii == 1:  # timestep == 1 (model_init to model_next)
            for idx, init_out_name in list(enumerate(self.ids_outputs_init)):
                if idx == 0:
                    if params.get('attend_on_output', False):
                        if params.get('pad_on_batch', True):
                            pass
                    else:
                        if params.get('pad_on_batch', True):
                            states_below = states_below[:, -1].reshape(n_samples, -1)
                    in_data[self.ids_inputs_next[0]] = states_below

                if idx > 0:  # first output must be the output probs.
                    if init_out_name in list(self.matchings_init_to_next):
                        next_in_name = self.matchings_init_to_next[init_out_name]
                        if prev_out[idx].shape[0] == 1:
                            prev_out[idx] = np.repeat(prev_out[idx], n_samples, axis=0)
                        in_data[next_in_name] = prev_out[idx]

        ##########################################
        # Recover output identifiers
        ##########################################
        # in any case, the first output of the models must be the next words' probabilities
        pick_idx = ii if params.get('attend_on_output', False) else 0
        if ii == 0:  # optimized search model (model_init case)
            output_ids_list = self.ids_outputs_init
        else:  # optimized search model (model_next case)
            output_ids_list = self.ids_outputs_next

        ##########################################
        # Apply prediction on current timestep
        ##########################################
        if params['max_batch_size'] >= n_samples:  # The model inputs beam will fit into one batch in memory
            out_data = model.predict_on_batch(in_data)
        else:
            # It is possible that the model inputs don't fit into one single batch:
            #  Make beam_batch_size-sample-sized batches
            for i in range(0, n_samples, params['beam_batch_size']):
                aux_in_data = {}
                for k, v in iteritems(in_data):
                    max_pos = min([i + params['beam_batch_size'], n_samples, len(v)])
                    aux_in_data[k] = v[i:max_pos]
                    # aux_in_data[k] = np.expand_dims(v[i], axis=0)
                predicted_out = model.predict_on_batch(aux_in_data)
                if i == 0:
                    out_data = predicted_out
                else:
                    if len(output_ids_list) > 1:
                        for iout in range(len(output_ids_list)):
                            out_data[iout] = np.vstack((out_data[iout], predicted_out[iout]))
                    else:
                        out_data = np.vstack((out_data, predicted_out))

        ##########################################
        # Get outputs
        ##########################################
        if len(output_ids_list) > 1:
            all_data = {}
            for output_id in range(len(output_ids_list)):
                all_data[output_ids_list[output_id]] = out_data[output_id]
            all_data[output_ids_list[params['feedback_decoder']]] = np.array(all_data[output_ids_list[params['feedback_decoder']]])[:, pick_idx, :]
        else:
            all_data = {output_ids_list[params['feedback_decoder']]: np.array(out_data)[:, pick_idx, :]}
        probs = all_data[output_ids_list[params['feedback_decoder']]]
        ##########################################
        # Define returned data
        ##########################################
        return [probs, out_data]

    def beam_search(self, X, params, return_alphas=False, eos_sym=0, null_sym=2):
        """
        Beam search method for Cond models.
        (https://en.wikibooks.org/wiki/Artificial_Intelligence/Search/Heuristic_search/Beam_search)
        The algorithm in a nutshell does the following:

        1. k = beam_size
        2. open_nodes = [[]] * k
        3. while k > 0:

            3.1. Given the inputs, get (log) probabilities for the outputs.

            3.2. Expand each open node with all possible output.

            3.3. Prune and keep the k best nodes.

            3.4. If a sample has reached the <eos> symbol:

                3.4.1. Mark it as final sample.

                3.4.2. k -= 1

            3.5. Build new inputs (state_below) and go to 1.

        4. return final_samples, final_scores

        :param return_alphas:
        :param X: Model inputs
        :param params: Search parameters
        :param eos_sym: <eos> symbol
        :param null_sym: <null> symbol
        :return: UNSORTED list of [k_best_samples, k_best_scores] (k: beam size)
        """
        k = params['beam_size']
        samples = []
        sample_scores = []
        pad_on_batch = params['pad_on_batch']
        dead_k = 0  # samples that reached eos
        live_k = 1  # samples that did not yet reach eos
        hyp_samples = [[]] * live_k
        hyp_scores = np.zeros(live_k).astype('float32')
        ret_alphas = return_alphas or params['pos_unk']
        if ret_alphas:
            sample_alphas = []
            hyp_alphas = [[]] * live_k
        if pad_on_batch:
            maxlen = int(len(X[params['dataset_inputs'][0]][0]) * params['output_max_length_depending_on_x_factor']) if \
                params['output_max_length_depending_on_x'] else params['maxlen']
            minlen = int(
                len(X[params['dataset_inputs'][0]][0]) / params['output_min_length_depending_on_x_factor'] + 1e-7) if \
                params['output_min_length_depending_on_x'] else 0
        else:
            minlen = int(np.argmax(X[params['dataset_inputs'][0]][0] == eos_sym) /
                         params['output_min_length_depending_on_x_factor'] + 1e-7) if \
                params['output_min_length_depending_on_x'] else 0

            maxlen = int(np.argmax(X[params['dataset_inputs'][0]][0] == eos_sym) * params[
                'output_max_length_depending_on_x_factor']) if \
                params['output_max_length_depending_on_x'] else params['maxlen']
            maxlen = min(params['state_below_maxlen'] - 1, maxlen)

        # we must include an additional dimension if the input for each timestep are all the generated "words_so_far"
        if params['words_so_far']:
            if k > maxlen:
                raise NotImplementedError(
                    "BEAM_SIZE can't be higher than MAX_OUTPUT_TEXT_LEN on the current implementation.")
            state_below = np.asarray([[null_sym]] * live_k) if pad_on_batch else np.asarray(
                [np.zeros((maxlen, maxlen))] * live_k)
        else:
            state_below = np.asarray([null_sym] * live_k) if pad_on_batch else \
                np.asarray([np.zeros(params['state_below_maxlen']) + null_sym] * live_k)
        prev_out = None

        for ii in range(maxlen):
            # for every possible live sample calc prob for every possible label
            if params['optimized_search']:  # use optimized search model if available
                [probs, prev_out] = self.predict_cond_optimized(X, state_below, params, ii, prev_out)
                if ret_alphas:
                    alphas = prev_out[-1][0]  # Shape: (k, n_steps)
                    prev_out = prev_out[:-1]
            else:
                probs = self.predict_cond(X, state_below, params, ii)
            log_probs = np.log(probs)
            if minlen > 0 and ii < minlen:
                log_probs[:, eos_sym] = -np.inf
            # total score for every sample is sum of -log of word prb
            cand_scores = np.array(hyp_scores)[:, None] - log_probs
            cand_flat = cand_scores.flatten()
            # Find the best options by calling argsort of flatten array
            ranks_flat = cand_flat.argsort()[:(k - dead_k)]
            # Decypher flatten indices
            voc_size = log_probs.shape[1]
            trans_indices = ranks_flat // voc_size  # index of row
            word_indices = ranks_flat % voc_size  # index of col
            costs = cand_flat[ranks_flat]
            best_cost = costs[0]
            # Form a beam for the next iteration
            new_hyp_samples = []
            new_trans_indices = []
            new_hyp_scores = np.zeros(k - dead_k).astype('float32')
            if ret_alphas:
                new_hyp_alphas = []
            for idx, [ti, wi] in list(enumerate(zip(trans_indices, word_indices))):
                if params['search_pruning']:
                    if costs[idx] < k * best_cost:
                        new_hyp_samples.append(hyp_samples[ti] + [wi])
                        new_trans_indices.append(ti)
                        new_hyp_scores[idx] = copy.copy(costs[idx])
                        if ret_alphas:
                            new_hyp_alphas.append(hyp_alphas[ti] + [alphas[ti]])
                    else:
                        dead_k += 1
                else:
                    new_hyp_samples.append(hyp_samples[ti] + [wi])
                    new_trans_indices.append(ti)
                    new_hyp_scores[idx] = copy.copy(costs[idx])
                    if ret_alphas:
                        new_hyp_alphas.append(hyp_alphas[ti] + [alphas[ti]])
            # check the finished samples
            new_live_k = 0
            hyp_samples = []
            hyp_scores = []
            hyp_alphas = []
            indices_alive = []
            for idx in range(len(new_hyp_samples)):
                if new_hyp_samples[idx][-1] == eos_sym:  # finished sample
                    samples.append(new_hyp_samples[idx])
                    sample_scores.append(new_hyp_scores[idx])
                    if ret_alphas:
                        sample_alphas.append(new_hyp_alphas[idx])
                    dead_k += 1
                else:
                    indices_alive.append(new_trans_indices[idx])
                    new_live_k += 1
                    hyp_samples.append(new_hyp_samples[idx])
                    hyp_scores.append(new_hyp_scores[idx])
                    if ret_alphas:
                        hyp_alphas.append(new_hyp_alphas[idx])
            hyp_scores = np.array(hyp_scores)
            live_k = new_live_k

            if new_live_k < 1:
                break
            if dead_k >= k:
                break
            state_below = np.asarray(hyp_samples, dtype='int64')

            state_below = np.hstack((np.zeros((state_below.shape[0], 1), dtype='int64') + null_sym, state_below)) \
                if pad_on_batch else \
                np.hstack((np.zeros((state_below.shape[0], 1), dtype='int64') + null_sym,
                           state_below,
                           np.zeros((state_below.shape[0],
                                     max(params['state_below_maxlen'] - state_below.shape[1] - 1, 0)), dtype='int64')))

            # we must include an additional dimension if the input for each timestep are all the generated words so far
            if params['words_so_far']:
                state_below = np.expand_dims(state_below, axis=0)

            if params['optimized_search'] and ii > 0:
                # filter next search inputs w.r.t. remaining samples
                for idx_vars in range(len(prev_out)):
                    prev_out[idx_vars] = prev_out[idx_vars][indices_alive]

        # dump every remaining one
        if live_k > 0:
            for idx in range(live_k):
                samples.append(hyp_samples[idx])
                sample_scores.append(hyp_scores[idx])
                if ret_alphas:
                    sample_alphas.append(hyp_alphas[idx])
        if ret_alphas:
            return samples, sample_scores, np.asarray(sample_alphas)
<<<<<<< HEAD
        else:
            return samples, sample_scores, None

    def BeamSearchNet(self, ds, parameters):
        """
        DEPRECATED, use predictBeamSearchNet() instead.
        """
        logger.warning("Deprecated function, use predictBeamSearchNet() instead.")
        return self.predictBeamSearchNet(ds, parameters)

    def predictBeamSearchNet_NEW(self, ds, parameters=None):
        """
        Approximates by beam search the best predictions of the net on the dataset splits chosen.

        The following attributes must be inserted to the model when building an optimized search model:

            * ids_inputs_init: list of input variables to model_init (must match inputs to conventional model)
            * ids_outputs_init: list of output variables of model_init (model probs must be the first output)
            * ids_inputs_next: list of input variables to model_next (previous word must be the first input)
            * ids_outputs_next: list of output variables of model_next (model probs must be the first output and
                                the number of out variables must match the number of in variables)
            * matchings_init_to_next: dictionary from 'ids_outputs_init' to 'ids_inputs_next'
            * matchings_next_to_next: dictionary from 'ids_outputs_next' to 'ids_inputs_next'

        The following attributes must be inserted to the model when building a temporally_linked model:

            * matchings_sample_to_next_sample:
            * ids_temporally_linked_inputs:

        :param ds:
        :param parameters:
        :returns predictions: dictionary with set splits as keys and matrices of predictions as values.
        """
        if parameters is None:
            parameters = dict()
        # Check input parameters and recover default values if needed
        default_params = {'batch_size': 50,
                          'n_parallel_loaders': 1,
                          'beam_size': 5,
                          'beam_batch_size': 50,
                          'normalize': True,
                          'normalization_type': None,
                          'mean_substraction': False,
                          'predict_on_sets': ['val'],
                          'maxlen': 20,
                          'n_samples': -1,
                          'model_inputs': ['source_text', 'state_below'],
                          'model_outputs': ['description'],
                          'dataset_inputs': ['source_text', 'state_below'],
                          'dataset_outputs': ['description'],
                          'alpha_factor': 1.0,
                          'sampling_type': 'max_likelihood',
                          'words_so_far': False,
                          'optimized_search': False,
                          'search_pruning': False,
                          'pos_unk': False,
                          'temporally_linked': False,
                          'link_index_id': 'link_index',
                          'state_below_index': -1,
                          'feedback_decoder': 0,
                          'max_eval_samples': None,
                          'attend_on_output': False
                          }
        params = self.checkParameters(parameters, default_params)

        # Check if the model is ready for applying an optimized search
        if params['optimized_search']:
            if 'matchings_init_to_next' not in dir(self) or \
                            'matchings_next_to_next' not in dir(self) or \
                            'ids_inputs_init' not in dir(self) or \
                            'ids_outputs_init' not in dir(self) or \
                            'ids_inputs_next' not in dir(self) or \
                            'ids_outputs_next' not in dir(self):
                raise Exception(
                    "The following attributes must be inserted to the model when building an optimized search model:\n",
                    "- matchings_init_to_next\n",
                    "- matchings_next_to_next\n",
                    "- ids_inputs_init\n",
                    "- ids_outputs_init\n",
                    "- ids_inputs_next\n",
                    "- ids_outputs_next\n")

        # Check if the model is ready for applying a temporally_linked search
        if params['temporally_linked']:
            if 'matchings_sample_to_next_sample' not in dir(self) or \
                            'ids_temporally_linked_inputs' not in dir(self):
                raise Exception(
                    "The following attributes must be inserted to the model when building a temporally_linked model:\n",
                    "- matchings_sample_to_next_sample\n",
                    "- ids_temporally_linked_inputs\n")

        predictions = dict()
        references = []
        sources_sampling = []
        for s in params['predict_on_sets']:
            print
            logging.info("<<< Predicting outputs of " + s + " set >>>")

            # TODO: enable 'train' sampling on temporally-linked models
            if params['temporally_linked'] and s == 'train':
                logging.info('Sampling is currently not implemented on the "train" set for temporally-linked models.')
                data_gen = -1
                data_gen_instance = -1
            else:

                assert len(params['model_inputs']) > 0, 'We need at least one input!'
                if not params['optimized_search']:  # use optimized search model if available
                    assert not params['pos_unk'], 'PosUnk is not supported with non-optimized beam search methods'

                params['pad_on_batch'] = ds.pad_on_batch[params['dataset_inputs'][params['state_below_index']]]
                if params['temporally_linked']:
                    previous_outputs = {}  # variable for storing previous outputs if using a temporally-linked model
                    for input_id in self.ids_temporally_linked_inputs:
                        previous_outputs[input_id] = dict()
                        previous_outputs[input_id][-1] = [ds.extra_words['<null>']]

                # Calculate how many iterations are we going to perform
                if params['n_samples'] < 1:
                    if params['max_eval_samples'] is not None:
                        n_samples = min(eval("ds.len_" + s), params['max_eval_samples'])
                    else:
                        n_samples = eval("ds.len_" + s)
                    num_iterations = int(math.ceil(float(n_samples) / params['batch_size']))
                    n_samples = min(eval("ds.len_" + s), num_iterations * params['batch_size'])

                    # Prepare data generator: We won't use an Homogeneous_Data_Batch_Generator here
                    if params['n_parallel_loaders'] > 1:
                        data_gen_instance = Parallel_Data_Batch_Generator(s, self, ds, num_iterations,
                                                                          batch_size=params['batch_size'],
                                                                          normalization=params['normalize'],
                                                                          normalization_type=params['normalization_type'],
                                                                          data_augmentation=False,
                                                                          mean_substraction=params['mean_substraction'],
                                                                          predict=True,
                                                                          n_parallel_loaders=params['n_parallel_loaders'])
                    else:
                        data_gen_instance = Data_Batch_Generator(s, self, ds, num_iterations,
                                                                 batch_size=params['batch_size'],
                                                                 normalization=params['normalize'],
                                                                 normalization_type=params['normalization_type'],
                                                                 data_augmentation=False,
                                                                 mean_substraction=params['mean_substraction'],
                                                                 predict=True)
                    data_gen = data_gen_instance.generator()
                else:
                    n_samples = params['n_samples']
                    num_iterations = int(math.ceil(float(n_samples) / params['batch_size']))

                    # Prepare data generator: We won't use an Homogeneous_Data_Batch_Generator here
                    if params['n_parallel_loaders'] > 1:
                        data_gen_instance = Parallel_Data_Batch_Generator(s, self, ds, num_iterations,
                                                                          batch_size=params['batch_size'],
                                                                          normalization=params['normalize'],
                                                                          normalization_type=params['normalization_type'],
                                                                          data_augmentation=False,
                                                                          mean_substraction=params['mean_substraction'],
                                                                          predict=False,
                                                                          random_samples=n_samples,
                                                                          temporally_linked=params['temporally_linked'],
                                                                          n_parallel_loaders=params['n_parallel_loaders'])
                    else:
                        data_gen_instance = Data_Batch_Generator(s, self, ds, num_iterations,
                                                                 batch_size=params['batch_size'],
                                                                 normalization=params['normalize'],
                                                                 normalization_type=params['normalization_type'],
                                                                 data_augmentation=False,
                                                                 mean_substraction=params['mean_substraction'],
                                                                 predict=False,
                                                                 random_samples=n_samples,
                                                                 temporally_linked=params['temporally_linked'])
                    data_gen = data_gen_instance.generator()

                if params['n_samples'] > 0:
                    references = []
                    sources_sampling = []
                best_samples = []
                if params['pos_unk']:
                    best_alphas = []
                    sources = []

                total_cost = 0
                sampled = 0
                start_time = time.time()
                eta = -1
                for _ in range(num_iterations):
                    data = next(data_gen)
                    X = dict()
                    if params['n_samples'] > 0:
                        s_dict = {}
                        for input_id in params['model_inputs']:
                            X[input_id] = data[0][input_id]
                            s_dict[input_id] = X[input_id]
                        sources_sampling.append(s_dict)

                        Y = dict()
                        for output_id in params['model_outputs']:
                            Y[output_id] = data[1][output_id]
                    else:
                        s_dict = {}
                        for input_id in params['model_inputs']:
                            X[input_id] = data[input_id]
                            if params['pos_unk']:
                                s_dict[input_id] = X[input_id]
                        if params['pos_unk'] and not eval('ds.loaded_raw_' + s + '[0]'):
                            sources.append(s_dict)

                    # Count processed samples
                    n_samples_batch = len(X[params['model_inputs'][0]])
                    sys.stdout.write("Sampling %d/%d  -  ETA: %ds " % (sampled + n_samples_batch, n_samples, int(eta)))
                    if not hasattr(self, '_dynamic_display') or self._dynamic_display:
                        sys.stdout.write('\r')
                    else:
                        sys.stdout.write('\n')

                    sys.stdout.flush()
                    x = dict()

                    # Prepare data if using temporally-linked input
                    for input_id in params['model_inputs']:
                        if params['temporally_linked'] and input_id in self.ids_temporally_linked_inputs:
                            for i in range(n_samples_batch):
                                link = int(X[params['link_index_id']][i])
                                if link not in list(previous_outputs[input_id]):
                                    # input to current sample was not processed yet
                                    link = -1
                                prev_x = [ds.vocabulary[input_id]['idx2words'][w] for w in
                                          previous_outputs[input_id][link]]
                                in_val = ds.loadText([' '.join(prev_x)], ds.vocabulary[input_id],
                                                     ds.max_text_len[input_id][s],
                                                     ds.text_offset[input_id],
                                                     fill=ds.fill_text[input_id],
                                                     pad_on_batch=ds.pad_on_batch[input_id],
                                                     words_so_far=ds.words_so_far[input_id],
                                                     loading_X=True)[0]
                                if input_id in list(x):
                                    x[input_id] = np.concatenate((x[input_id], in_val))
                                else:
                                    x[input_id] = in_val
                        else:
                            x[input_id] = np.array(X[input_id])

                    # Apply beam search
                    samples_all, scores_all, alphas_all = self.beam_search(x, params, null_sym=ds.extra_words['<null>'])

                    # Recover most probable output for each sample
                    for i_sample in range(n_samples_batch):
                        samples = samples_all[i_sample]
                        scores = scores_all[i_sample]
                        if params['pos_unk']:
                            alphas = alphas_all[i_sample]

                        if params['normalize']:
                            counts = [len(sample) ** params['alpha_factor'] for sample in samples]
                            scores = [co / cn for co, cn in zip(scores, counts)]
                        best_score = np.argmin(scores)
                        best_sample = samples[best_score]
                        best_samples.append(best_sample)
                        if params['pos_unk']:
                            best_alphas.append(np.asarray(alphas[best_score]))
                        total_cost += scores[best_score]
                        eta = (n_samples - sampled + i_sample + 1) * (time.time() - start_time) // (sampled + i_sample + 1)
                        if params['n_samples'] > 0:
                            for output_id in params['model_outputs']:
                                references.append(Y[output_id][i_sample])

                        # store outputs for temporally-linked models
                        if params['temporally_linked']:
                            first_idx = max(0, data_gen_instance.first_idx)
                            # TODO: Make it more general
                            for (output_id, input_id) in iteritems(self.matchings_sample_to_next_sample):
                                # Get all words previous to the padding
                                previous_outputs[input_id][first_idx + sampled + i_sample] = best_sample[:sum(
                                    [int(elem > 0) for elem in best_sample])]

                    sampled += n_samples_batch

                sys.stdout.write('Total cost of the translations: %f \t Average cost of the translations: %f\n' % (
                    total_cost, total_cost / n_samples))
                sys.stdout.write('The sampling took: %f secs (Speed: %f sec/sample)\n' % ((time.time() - start_time), (
                    time.time() - start_time) / n_samples))

                sys.stdout.flush()

                if params['pos_unk']:
                    if eval('ds.loaded_raw_' + s + '[0]'):
                        sources = file2list(eval('ds.X_raw_' + s + '["raw_' + params['model_inputs'][0] + '"]'),
                                            stripfile=False)
                    predictions[s] = (np.asarray(best_samples), np.asarray(best_alphas), sources)
                else:
                    predictions[s] = np.asarray(best_samples)
        del data_gen
        del data_gen_instance
        if params['n_samples'] < 1:
            return predictions
=======
>>>>>>> d236c41f
        else:
            return samples, sample_scores, None

    def BeamSearchNet(self, ds, parameters):
        """
        DEPRECATED, use predictBeamSearchNet() instead.
        """
        logger.warning("Deprecated function, use predictBeamSearchNet() instead.")
        return self.predictBeamSearchNet(ds, parameters)


    def predictBeamSearchNet(self, ds, parameters=None):
        """
        Approximates by beam search the best predictions of the net on the dataset splits chosen.

        The following attributes must be inserted to the model when building an optimized search model:

            * ids_inputs_init: list of input variables to model_init (must match inputs to conventional model)
            * ids_outputs_init: list of output variables of model_init (model probs must be the first output)
            * ids_inputs_next: list of input variables to model_next (previous word must be the first input)
            * ids_outputs_next: list of output variables of model_next (model probs must be the first output and
                                the number of out variables must match the number of in variables)
            * matchings_init_to_next: dictionary from 'ids_outputs_init' to 'ids_inputs_next'
            * matchings_next_to_next: dictionary from 'ids_outputs_next' to 'ids_inputs_next'

        The following attributes must be inserted to the model when building a temporally_linked model:

            * matchings_sample_to_next_sample:
            * ids_temporally_linked_inputs:

        :param ds:
        :param parameters:
        :returns predictions: dictionary with set splits as keys and matrices of predictions as values.
        """
        if parameters is None:
            parameters = dict()
        # Check input parameters and recover default values if needed
<<<<<<< HEAD
        default_params = {'max_batch_size': 50,
                          'n_parallel_loaders': 1,
                          'beam_size': 5,
                          'beam_batch_size': 50,
                          'normalize': True,
                          'normalization_type': None,
                          'mean_substraction': False,
                          'predict_on_sets': ['val'],
                          'maxlen': 20,
                          'n_samples': -1,
                          'model_inputs': ['source_text', 'state_below'],
                          'model_outputs': ['description'],
                          'dataset_inputs': ['source_text', 'state_below'],
                          'dataset_outputs': ['description'],
                          'sampling_type': 'max_likelihood',
                          'words_so_far': False,
                          'optimized_search': False,
                          'search_pruning': False,
                          'pos_unk': False,
                          'temporally_linked': False,
                          'link_index_id': 'link_index',
                          'state_below_index': -1,
                          'feedback_decoder': 0,
                          'state_below_maxlen': -1,
                          'max_eval_samples': None,
                          'normalize_probs': False,
                          'alpha_factor': 0.0,
                          'coverage_penalty': False,
                          'length_penalty': False,
                          'length_norm_factor': 0.0,
                          'coverage_norm_factor': 0.0,
                          'output_max_length_depending_on_x': False,
                          'output_max_length_depending_on_x_factor': 3,
                          'output_min_length_depending_on_x': False,
                          'output_min_length_depending_on_x_factor': 2,
                          'attend_on_output': False
                          }

        params = self.checkParameters(parameters, default_params)
=======
        params = checkParameters(parameters, self.default_predict_with_beam_params)
>>>>>>> d236c41f
        # Check if the model is ready for applying an optimized search
        if params['optimized_search']:
            if 'matchings_init_to_next' not in dir(self) or \
                    'matchings_next_to_next' not in dir(self) or \
                    'ids_inputs_init' not in dir(self) or \
                    'ids_outputs_init' not in dir(self) or \
                    'ids_inputs_next' not in dir(self) or \
                    'ids_outputs_next' not in dir(self):
                raise Exception(
                    "The following attributes must be inserted to the model when building an optimized search model:\n",
                    "- matchings_init_to_next\n",
                    "- matchings_next_to_next\n",
                    "- ids_inputs_init\n",
                    "- ids_outputs_init\n",
                    "- ids_inputs_next\n",
                    "- ids_outputs_next\n")

        # Check if the model is ready for applying a temporally_linked search
        if params['temporally_linked']:
            if 'matchings_sample_to_next_sample' not in dir(self) or \
                    'ids_temporally_linked_inputs' not in dir(self):
                raise Exception(
                    "The following attributes must be inserted to the model when building a temporally_linked model:\n",
                    "- matchings_sample_to_next_sample\n",
                    "- ids_temporally_linked_inputs\n")
        predictions = dict()
        references = []
        sources_sampling = []
        for s in params['predict_on_sets']:
            print ("")
            logging.info("<<< Predicting outputs of " + s + " set >>>")

            # TODO: enable 'train' sampling on temporally-linked models
            if params['temporally_linked'] and s == 'train':
                logging.info('Sampling is currently not implemented on the "train" set for temporally-linked models.')
                data_gen = -1
                data_gen_instance = -1
            else:
                if len(params['model_inputs']) == 0:
                    raise AssertionError('We need at least one input!')
                if not params['optimized_search']:  # use optimized search model if available
                    if params['pos_unk']:
                        raise AssertionError('PosUnk is not supported with non-optimized beam search methods')

                params['pad_on_batch'] = ds.pad_on_batch[params['dataset_inputs'][params['state_below_index']]]

                if params['temporally_linked']:
                    previous_outputs = {}  # variable for storing previous outputs if using a temporally-linked model
                    for input_id in self.ids_temporally_linked_inputs:
                        previous_outputs[input_id] = dict()
                        previous_outputs[input_id][-1] = [ds.extra_words['<null>']]

                # Calculate how many iterations are we going to perform
                if params['n_samples'] < 1:
                    if params['max_eval_samples'] is not None:
                        n_samples = min(eval("ds.len_" + s), params['max_eval_samples'])
                    else:
                        n_samples = eval("ds.len_" + s)

                    num_iterations = int(math.ceil(float(n_samples)))  # / params['max_batch_size']))
                    n_samples = min(eval("ds.len_" + s), num_iterations)  # * params['batch_size'])
                    # Prepare data generator: We won't use an Homogeneous_Data_Batch_Generator here
                    if params['n_parallel_loaders'] > 1:
                        data_gen_instance = Parallel_Data_Batch_Generator(s, self, ds, num_iterations,
                                                                          batch_size=1,
                                                                          normalization=params['normalize'],
                                                                          normalization_type=params[
                                                                              'normalization_type'],
                                                                          data_augmentation=False,
                                                                          mean_substraction=params['mean_substraction'],
                                                                          predict=True,
                                                                          n_parallel_loaders=params[
                                                                              'n_parallel_loaders'])
                    else:
                        data_gen_instance = Data_Batch_Generator(s, self, ds, num_iterations,
                                                                 batch_size=1,
                                                                 normalization=params['normalize'],
                                                                 normalization_type=params['normalization_type'],
                                                                 data_augmentation=False,
                                                                 mean_substraction=params['mean_substraction'],
                                                                 predict=True)
                    data_gen = data_gen_instance.generator()
                else:
                    n_samples = params['n_samples']
                    num_iterations = int(math.ceil(float(n_samples)))  # / params['batch_size']))

                    # Prepare data generator: We won't use an Homogeneous_Data_Batch_Generator here
                    if params['n_parallel_loaders'] > 1:
                        data_gen_instance = Parallel_Data_Batch_Generator(s, self, ds, num_iterations,
                                                                          batch_size=1,
                                                                          normalization=params['normalize'],
                                                                          normalization_type=params[
                                                                              'normalization_type'],
                                                                          data_augmentation=False,
                                                                          mean_substraction=params['mean_substraction'],
                                                                          predict=False,
                                                                          random_samples=n_samples,
                                                                          temporally_linked=params['temporally_linked'],
                                                                          n_parallel_loaders=params[
                                                                              'n_parallel_loaders'])
                    else:
                        data_gen_instance = Data_Batch_Generator(s, self, ds, num_iterations,
                                                                 batch_size=1,
                                                                 normalization=params['normalize'],
                                                                 normalization_type=params['normalization_type'],
                                                                 data_augmentation=False,
                                                                 mean_substraction=params['mean_substraction'],
                                                                 predict=False,
                                                                 random_samples=n_samples,
                                                                 temporally_linked=params['temporally_linked'])
                    data_gen = data_gen_instance.generator()

                if params['n_samples'] > 0:
                    references = []
                    sources_sampling = []
                best_samples = []
                if params['pos_unk']:
                    best_alphas = []
                    sources = []

                total_cost = 0
                sampled = 0
                start_time = time.time()
                eta = -1
                for _ in range(num_iterations):
                    data = next(data_gen)
                    X = dict()
                    if params['n_samples'] > 0:
                        s_dict = {}
                        for input_id in params['model_inputs']:
                            X[input_id] = data[0][input_id]
                            s_dict[input_id] = X[input_id]
                        sources_sampling.append(s_dict)

                        Y = dict()
                        for output_id in params['model_outputs']:
                            Y[output_id] = data[1][output_id]
                    else:
                        s_dict = {}
                        for input_id in params['model_inputs']:
                            X[input_id] = data[input_id]
                            if params['pos_unk']:
                                s_dict[input_id] = X[input_id]
                        if params['pos_unk'] and not eval('ds.loaded_raw_' + s + '[0]'):
                            sources.append(s_dict)

                    for i in range(len(X[params['model_inputs'][0]])):  # process one sample at a time
                        sampled += 1

                        sys.stdout.write("Sampling %d/%d  -  ETA: %ds " % (sampled, n_samples, int(eta)))
                        if not hasattr(self, '_dynamic_display') or self._dynamic_display:
                            sys.stdout.write('\r')
                        else:
                            sys.stdout.write('\n')

                        sys.stdout.flush()
                        x = dict()

                        for input_id in params['model_inputs']:
                            if params['temporally_linked'] and input_id in self.ids_temporally_linked_inputs:
                                link = int(X[params['link_index_id']][i])
                                if link not in list(previous_outputs[input_id]):
                                    # input to current sample was not processed yet
                                    link = -1
                                prev_x = [ds.vocabulary[input_id]['idx2words'].get(w, '<unk>') for w in
                                          previous_outputs[input_id][link]]
                                x[input_id] = ds.loadText([' '.join(prev_x)], ds.vocabulary[input_id],
                                                          ds.max_text_len[input_id][s],
                                                          ds.text_offset[input_id],
                                                          fill=ds.fill_text[input_id],
                                                          pad_on_batch=ds.pad_on_batch[input_id],
                                                          words_so_far=ds.words_so_far[input_id],
                                                          loading_X=True)[0]
                            else:
                                x[input_id] = np.asarray([X[input_id][i]])
                        samples, scores, alphas = self.beam_search(x,
                                                                   params,
                                                                   eos_sym=ds.extra_words['<pad>'],
                                                                   null_sym=ds.extra_words['<null>'],
                                                                   return_alphas=params['coverage_penalty'])

                        if params['length_penalty'] or params['coverage_penalty']:
                            if params['length_penalty']:
                                # this 5 is a magic number by Google...
                                length_penalties = [((5 + len(sample)) ** params['length_norm_factor'] /
                                                     (5 + 1) ** params['length_norm_factor']) for sample in samples]
                            else:
                                length_penalties = [1.0 for _ in samples]

                            if params['coverage_penalty']:
                                coverage_penalties = []
                                for k, sample in list(enumerate(samples)):
                                    # We assume that source sentences are at the first position of x
                                    x_sentence = x[params['model_inputs'][0]][0]
                                    alpha = np.asarray(alphas[k])
                                    cp_penalty = 0.0
                                    for cp_i in range(len(x_sentence)):
                                        att_weight = 0.0
                                        for cp_j in range(len(sample)):
                                            att_weight += alpha[cp_j, cp_i]
                                        cp_penalty += np.log(min(att_weight, 1.0))
                                    coverage_penalties.append(params['coverage_norm_factor'] * cp_penalty)
                            else:
                                coverage_penalties = [0.0 for _ in samples]
                            scores = [co / lp + cp for co, lp, cp in zip(scores, length_penalties, coverage_penalties)]

                        elif params['normalize_probs']:
                            counts = [len(sample) ** params['alpha_factor'] for sample in samples]
                            scores = [co / cn for co, cn in zip(scores, counts)]

                        best_score = np.argmin(scores)
                        best_sample = samples[best_score]
                        best_samples.append(best_sample)
                        if params['pos_unk']:
                            best_alphas.append(np.asarray(alphas[best_score]))
                        total_cost += scores[best_score]
                        eta = (n_samples - sampled) * (time.time() - start_time) / sampled
                        if params['n_samples'] > 0:
                            for output_id in params['model_outputs']:
                                references.append(Y[output_id][i])

                        # store outputs for temporally-linked models
                        if params['temporally_linked']:
                            first_idx = max(0, data_gen_instance.first_idx)
                            # TODO: Make it more general
                            for (output_id, input_id) in iteritems(self.matchings_sample_to_next_sample):
                                # Get all words previous to the padding
                                previous_outputs[input_id][first_idx + sampled - 1] = best_sample[:sum(
                                    [int(elem > 0) for elem in best_sample])]

                sys.stdout.write('\n Total cost of the translations: %f \t Average cost of the translations: %f\n' % (total_cost, total_cost / n_samples))
                sys.stdout.write('The sampling took: %f secs (Speed: %f sec/sample)\n' % ((time.time() - start_time), (time.time() - start_time) / n_samples))

                sys.stdout.flush()

                if params['pos_unk']:
                    if eval('ds.loaded_raw_' + s + '[0]'):
                        sources = file2list(eval('ds.X_raw_' + s + '["raw_' + params['model_inputs'][0] + '"]'),
                                            stripfile=False)
                    predictions[s] = (np.asarray(best_samples), best_alphas, sources)
                else:
                    predictions[s] = np.asarray(best_samples)
        del data_gen
        del data_gen_instance
        if params['n_samples'] < 1:
            return predictions
        else:
            return predictions, references, sources_sampling

    def predictNet(self, ds, parameters=None, postprocess_fun=None):
        """
            Returns the predictions of the net on the dataset splits chosen. The input 'parameters' is a dict()
            which may contain the following parameters:

            Additional parameters:
            :param ds:
            :param parameters:
            :param postprocess_fun : post-processing function applied to all predictions before returning the result.
                                    The output of the function must be a list of results, one per sample.
                                    If postprocess_fun is a list, the second element will be used as an extra
                                     input to the function.
            :returns predictions: dictionary with set splits as keys and matrices of predictions as values.
        """
        if parameters is None:
            parameters = dict()
        # Check input parameters and recover default values if needed
        params = checkParameters(parameters, self.default_predict_params)

        model_predict = getattr(self, params['model_name'])  # recover model for prediction
        predictions = dict()
        for s in params['predict_on_sets']:
            predictions[s] = []
            if params['verbose'] > 0:
                logging.info("<<< Predicting outputs of " + s + " set >>>")
            # Calculate how many iterations are we going to perform
            if params['n_samples'] is None:
                if params['init_sample'] > -1 and params['final_sample'] > -1:
                    n_samples = params['final_sample'] - params['init_sample']
                else:
                    n_samples = eval("ds.len_" + s)
                num_iterations = int(math.ceil(float(n_samples) / params['batch_size']))
                n_samples = min(eval("ds.len_" + s), num_iterations * params['batch_size'])

                # Prepare data generator
                if params['n_parallel_loaders'] > 1:
                    data_gen = Parallel_Data_Batch_Generator(s,
                                                             self,
                                                             ds,
                                                             num_iterations,
                                                             batch_size=params['batch_size'],
                                                             normalization=params['normalize'],
                                                             normalization_type=params['normalization_type'],
                                                             data_augmentation=False,
                                                             wo_da_patch_type=params['wo_da_patch_type'],
                                                             mean_substraction=params['mean_substraction'],
                                                             init_sample=params['init_sample'],
                                                             final_sample=params['final_sample'],
                                                             predict=True,
                                                             n_parallel_loaders=params[
                                                                 'n_parallel_loaders']).generator()
                else:
                    data_gen = Data_Batch_Generator(s,
                                                    self,
                                                    ds,
                                                    num_iterations,
                                                    batch_size=params['batch_size'],
                                                    normalization=params['normalize'],
                                                    normalization_type=params['normalization_type'],
                                                    data_augmentation=False,
                                                    wo_da_patch_type=params['wo_da_patch_type'],
                                                    mean_substraction=params['mean_substraction'],
                                                    init_sample=params['init_sample'],
                                                    final_sample=params['final_sample'],
                                                    predict=True).generator()

            else:
                n_samples = params['n_samples']
                num_iterations = int(math.ceil(float(n_samples) / params['batch_size']))
                # Prepare data generator
                if params['n_parallel_loaders'] > 1:
                    data_gen = Parallel_Data_Batch_Generator(s,
                                                             self,
                                                             ds,
                                                             num_iterations,
                                                             batch_size=params['batch_size'],
                                                             normalization=params['normalize'],
                                                             normalization_type=params['normalization_type'],
                                                             data_augmentation=False,
                                                             wo_da_patch_type=params['wo_da_patch_type'],
                                                             mean_substraction=params['mean_substraction'],
                                                             predict=True,
                                                             random_samples=n_samples,
                                                             n_parallel_loaders=params[
                                                                 'n_parallel_loaders']).generator()
                else:
                    data_gen = Data_Batch_Generator(s,
                                                    self,
                                                    ds,
                                                    num_iterations,
                                                    batch_size=params['batch_size'],
                                                    normalization=params['normalize'],
                                                    normalization_type=params['normalization_type'],
                                                    data_augmentation=False,
                                                    wo_da_patch_type=params['wo_da_patch_type'],
                                                    mean_substraction=params['mean_substraction'],
                                                    predict=True,
                                                    random_samples=n_samples).generator()
            # Predict on model
            if postprocess_fun is None:
                if int(keras.__version__.split('.')[0]) == 1:
                    # Keras version 1.x
                    out = model_predict.predict_generator(data_gen,
                                                          val_samples=n_samples,
                                                          max_q_size=params['n_parallel_loaders'],
                                                          nb_worker=1,  # params['n_parallel_loaders'],
                                                          pickle_safe=False)
                else:
                    # Keras version 2.x
                    out = model_predict.predict_generator(data_gen,
                                                          num_iterations,
                                                          max_queue_size=params['n_parallel_loaders'],
                                                          workers=1,  # params['n_parallel_loaders'],
                                                          verbose=params['verbose'])
                predictions[s] = out
            else:
                processed_samples = 0
                start_time = time.time()
                while processed_samples < n_samples:
                    out = model_predict.predict_on_batch(next(data_gen))

                    # Apply post-processing function
                    if isinstance(postprocess_fun, list):
                        last_processed = min(processed_samples + params['batch_size'], n_samples)
                        out = postprocess_fun[0](out, postprocess_fun[1][processed_samples:last_processed])
                    else:
                        out = postprocess_fun(out)
                    predictions[s] += out

                    # Show progress
                    processed_samples += params['batch_size']
                    if processed_samples > n_samples:
                        processed_samples = n_samples

                    eta = (n_samples - processed_samples) * (time.time() - start_time) / processed_samples
                    sys.stdout.write("Predicting %d/%d  -  ETA: %ds " % (processed_samples, n_samples, int(eta)))
                    if not hasattr(self, '_dynamic_display') or self._dynamic_display:
                        sys.stdout.write('\r')
                    else:
                        sys.stdout.write('\n')
                    sys.stdout.flush()

        return predictions

    def predictOnBatch(self, X, in_name=None, out_name=None, expand=False):
        """
            Applies a forward pass and returns the predicted values.
        """
        # Get desired input
        if in_name:
            X = copy.copy(X[in_name])

        # Expand input dimensions to 4
        if expand:
            while len(X.shape) < 4:
                X = np.expand_dims(X, axis=1)

        X = self.prepareData(X, None)[0]

        # Apply forward pass for prediction
        predictions = self.model.predict_on_batch(X)

        # Select output if indicated
        if isinstance(self.model, Model):  # Graph
            if out_name:
                predictions = predictions[out_name]
        elif isinstance(self.model, Sequential):  # Sequential
            predictions = predictions[0]

        return predictions

    # ------------------------------------------------------- #
    #       SCORING FUNCTIONS
    #           Functions for making scoring (x, y) samples
    # ------------------------------------------------------- #

    def score_cond_model(self, X, Y, params, null_sym=2):
        """
        Scoring for Cond models.
        :param X: Model inputs
        :param Y: Model outputs
        :param params: Search parameters
        :param null_sym: <null> symbol
        :return: UNSORTED list of [k_best_samples, k_best_scores] (k: beam size)
        """
        # we must include an additional dimension if the input for each timestep are all the generated "words_so_far"
        pad_on_batch = params['pad_on_batch']
        score = 0.0
        if params['words_so_far']:
            state_below = np.asarray([[null_sym]]) \
                if pad_on_batch else np.asarray([np.zeros((params['maxlen'], params['maxlen']))])
        else:
            state_below = np.asarray([null_sym]) \
                if pad_on_batch else np.asarray([np.zeros(params['maxlen'])])

        prev_out = None
        for ii in range(len(Y)):
            # for every possible live sample calc prob for every possible label
            if params['optimized_search']:  # use optimized search model if available
                [probs, prev_out, _] = self.predict_cond_optimized(X, state_below, params, ii, prev_out)
            else:
                probs = self.predict_cond(X, state_below, params, ii)
            # total score for every sample is sum of -log of word prb
            score -= np.log(probs[0, int(Y[ii])])
            state_below = np.asarray([Y[:ii]], dtype='int64')
            # we must include an additional dimension if the input for each timestep are all the generated words so far
            if pad_on_batch:
                state_below = np.hstack((np.zeros((state_below.shape[0], 1), dtype='int64') + null_sym, state_below))
                if params['words_so_far']:
                    state_below = np.expand_dims(state_below, axis=0)
            else:
                state_below = np.hstack((np.zeros((state_below.shape[0], 1), dtype='int64'), state_below,
                                         np.zeros((state_below.shape[0],
                                                   max(params['maxlen'] - state_below.shape[1] - 1, 0)),
                                                  dtype='int64')))

                if params['words_so_far']:
                    state_below = np.expand_dims(state_below, axis=0)
                    state_below = np.hstack((state_below,
                                             np.zeros((state_below.shape[0], params['maxlen'] - state_below.shape[1],
                                                       state_below.shape[2]))))

            if params['optimized_search'] and ii > 0:
                # filter next search inputs w.r.t. remaining samples
                for idx_vars in range(len(prev_out)):
                    prev_out[idx_vars] = prev_out[idx_vars]

        return score

    def scoreNet(self):
        """
        Approximates by beam search the best predictions of the net on the dataset splits chosen.
        Params from config that affect the search process:
            * batch_size: size of the batch
            * n_parallel_loaders: number of parallel data batch loaders
            * normalization: apply data normalization on images/features or not (only if using images/features as input)
            * mean_substraction: apply mean data normalization on images or not (only if using images as input)
            * predict_on_sets: list of set splits for which we want to extract the predictions ['train', 'val', 'test']
            * optimized_search: boolean indicating if the used model has the optimized Beam Search implemented
             (separate self.model_init and self.model_next models for reusing the information from previous timesteps).

        The following attributes must be inserted to the model when building an optimized search model:

            * ids_inputs_init: list of input variables to model_init (must match inputs to conventional model)
            * ids_outputs_init: list of output variables of model_init (model probs must be the first output)
            * ids_inputs_next: list of input variables to model_next (previous word must be the first input)
            * ids_outputs_next: list of output variables of model_next (model probs must be the first output and
                                the number of out variables must match the number of in variables)
            * matchings_init_to_next: dictionary from 'ids_outputs_init' to 'ids_inputs_next'
            * matchings_next_to_next: dictionary from 'ids_outputs_next' to 'ids_inputs_next'

        :returns predictions: dictionary with set splits as keys and matrices of predictions as values.
        """

        # Check input parameters and recover default values if needed
        params = checkParameters(self.params, self.default_predict_with_beam_params)
        scores_dict = dict()

        for s in params['predict_on_sets']:
            logging.info("<<< Scoring outputs of " + s + " set >>>")
            if len(params['model_inputs']) == 0:
                raise AssertionError('We need at least one input!')
            if not params['optimized_search']:  # use optimized search model if available
                if params['pos_unk']:
                    raise AssertionError('PosUnk is not supported with non-optimized beam search methods')

            params['pad_on_batch'] = self.dataset.pad_on_batch[params['dataset_inputs'][-1]]
            # Calculate how many iterations are we going to perform
            n_samples = eval("self.dataset.len_" + s)
            num_iterations = int(math.ceil(float(n_samples) / params['batch_size']))

            # Prepare data generator: We won't use an Homogeneous_Data_Batch_Generator here
            # TODO: We prepare data as model 0... Different data preparators for each model?
            if params['n_parallel_loaders'] > 1:
                data_gen = Parallel_Data_Batch_Generator(s,
                                                         self.models[0],
                                                         self.dataset,
                                                         num_iterations,
                                                         shuffle=False,
                                                         batch_size=params['batch_size'],
                                                         normalization=params['normalize'],
                                                         normalization_type=params['normalization_type'],
                                                         data_augmentation=False,
                                                         wo_da_patch_type=params['wo_da_patch_type'],
                                                         mean_substraction=params['mean_substraction'],
                                                         predict=False,
                                                         n_parallel_loaders=params['n_parallel_loaders']).generator()
            else:
                data_gen = Data_Batch_Generator(s,
                                                self.models[0],
                                                self.dataset,
                                                num_iterations,
                                                shuffle=False,
                                                batch_size=params['batch_size'],
                                                normalization=params['normalize'],
                                                normalization_type=params['normalization_type'],
                                                data_augmentation=False,
                                                wo_da_patch_type=params['wo_da_patch_type'],
                                                mean_substraction=params['mean_substraction'],
                                                predict=False).generator()
            sources_sampling = []
            scores = []
            total_cost = 0
            sampled = 0
            start_time = time.time()
            eta = -1
            for _ in range(num_iterations):
                data = next(data_gen)
                X = dict()
                s_dict = {}
                for input_id in params['model_inputs']:
                    X[input_id] = data[0][input_id]
                    s_dict[input_id] = X[input_id]
                sources_sampling.append(s_dict)

                Y = dict()
                for output_id in params['model_outputs']:
                    Y[output_id] = data[1][output_id]

                for i in range(len(X[params['model_inputs'][0]])):
                    sampled += 1
                    sys.stdout.write('\r')
                    sys.stdout.write("Scored %d/%d  -  ETA: %ds " % (sampled, n_samples, int(eta)))
                    sys.stdout.flush()
                    x = dict()

                    for input_id in params['model_inputs']:
                        x[input_id] = np.asarray([X[input_id][i]])
                    y = self.models[0].one_hot_2_indices([Y[params['dataset_outputs'][params['output_text_index']]][i]],
                                                         pad_sequences=True, verbose=0)[0]
                    score = self.score_cond_model(x, y, params, null_sym=self.dataset.extra_words['<null>'])
                    if params['normalize']:
                        counts = float(len(y) ** params['alpha_factor'])
                        score /= counts
                    scores.append(score)
                    total_cost += score
                    eta = (n_samples - sampled) * (time.time() - start_time) / sampled

            sys.stdout.write('Total cost of the translations: %f \t '
                             'Average cost of the translations: %f\n' % (total_cost, total_cost / n_samples))
            sys.stdout.write('The scoring took: %f secs (Speed: %f sec/sample)\n' %
                             ((time.time() - start_time), (time.time() - start_time) / n_samples))

            sys.stdout.flush()
            scores_dict[s] = scores
        return scores_dict

    # ------------------------------------------------------- #
    #       DECODING FUNCTIONS
    #           Functions for decoding predictions
    # ------------------------------------------------------- #

    @staticmethod
    def sample(a, temperature=1.0):
        """
        Helper function to sample an index from a probability array
        :param a: Probability array
        :param temperature: The higher, the flatter probabilities. Hence more random outputs.
        :return:
        """

        logger.warning("Deprecated function, use utils.sample() instead.")
        return sample(a, temperature=temperature)

    @staticmethod
    def sampling(scores, sampling_type='max_likelihood', temperature=1.0):
        """
        Sampling words (each sample is drawn from a categorical distribution).
        Or picks up words that maximize the likelihood.
        :param scores: array of size #samples x #classes;
        every entry determines a score for sample i having class j
        :param sampling_type:
        :param temperature: Temperature for the predictions. The higher, the flatter probabilities.
                            Hence more random outputs.
        :return: set of indices chosen as output, a vector of size #samples
        """
        logger.warning("Deprecated function, use utils.sampling() instead")
        return sampling(scores, sampling_type=sampling_type, temperature=temperature)

    @staticmethod
    def decode_predictions(preds, temperature, index2word, sampling_type, verbose=0):
        """
        Decodes predictions
        :param preds: Predictions codified as the output of a softmax activation function.
        :param temperature: Temperature for sampling.
        :param index2word: Mapping from word indices into word characters.
        :param sampling_type: 'max_likelihood' or 'multinomial'.
        :param verbose: Verbosity level, by default 0.
        :return: List of decoded predictions.
        """
        logger.warning("Deprecated function, use utils.decode_predictions() instead.")
        return decode_predictions(preds, temperature, index2word, sampling_type, verbose=verbose)

    @staticmethod
    def replace_unknown_words(src_word_seq, trg_word_seq, hard_alignment, unk_symbol,
                              heuristic=0, mapping=None, verbose=0):
        """
        Replaces unknown words from the target sentence according to some heuristic.
        Borrowed from: https://github.com/sebastien-j/LV_groundhog/blob/master/experiments/nmt/replace_UNK.py
        :param src_word_seq: Source sentence words
        :param trg_word_seq: Hypothesis words
        :param hard_alignment: Target-Source alignments
        :param unk_symbol: Symbol in trg_word_seq to replace
        :param heuristic: Heuristic (0, 1, 2)
        :param mapping: External alignment dictionary
        :param verbose: Verbosity level
        :return: trg_word_seq with replaced unknown words
        """
        logger.warning("Deprecated function, use utils.replace_unknown_words() instead.")
        return replace_unknown_words(src_word_seq, trg_word_seq, hard_alignment, unk_symbol,
                                     heuristic=heuristic, mapping=mapping, verbose=verbose)

    @staticmethod
    def decode_predictions_beam_search(preds, index2word, alphas=None, heuristic=0,
                                       x_text=None, unk_symbol='<unk>', pad_sequences=False,
                                       mapping=None, verbose=0):
        """
        Decodes predictions from the BeamSearch method.
        :param alphas:
        :param heuristic:
        :param x_text:
        :param unk_symbol:
        :param mapping:
        :param preds: Predictions codified as word indices.
        :param index2word: Mapping from word indices into word characters.
        :param pad_sequences: Whether we should make a zero-pad on the input sequence.
        :param verbose: Verbosity level, by default 0.
        :return: List of decoded predictions
        """
        logger.warning("Deprecated function, use utils.decode_predictions_beam_search() instead.")
        return decode_predictions_beam_search(preds, index2word, alphas=alphas, heuristic=heuristic,
                                              x_text=x_text, unk_symbol=unk_symbol, pad_sequences=pad_sequences,
                                              mapping=mapping, verbose=verbose)

    @staticmethod
    def one_hot_2_indices(preds, pad_sequences=True, verbose=0):
        """
        Converts a one-hot codification into a index-based one
        :param pad_sequences:
        :param preds: Predictions codified as one-hot vectors.
        :param verbose: Verbosity level, by default 0.
        :return: List of converted predictions
        """
        logger.warning("Deprecated function, use utils.one_hot_2_indices() instead.")
        return one_hot_2_indices(preds, pad_sequences=pad_sequences, verbose=verbose)

    @staticmethod
    def decode_predictions_one_hot(preds, index2word, verbose=0):
        """
        Decodes predictions following a one-hot codification.
        :param preds: Predictions codified as one-hot vectors.
        :param index2word: Mapping from word indices into word characters.
        :param verbose: Verbosity level, by default 0.
        :return: List of decoded predictions
        """
        logger.warning("Deprecated function, use utils.decode_predictions_one_hot() instead.")
        return decode_predictions_one_hot(preds, index2word, verbose=verbose)

    def prepareData(self, X_batch, Y_batch=None):
        """
        Prepares the data for the model, depending on its type (Sequential, Model, Graph).
        :param X_batch: Batch of input data.
        :param Y_batch: Batch output data.
        :return: Prepared data.
        """
        if isinstance(self.model, Sequential):
            data = self._prepareSequentialData(X_batch, Y_batch)
        elif isinstance(self.model, Model):
            data = self._prepareModelData(X_batch, Y_batch)
        else:
            raise NotImplementedError
        return data

    def _prepareSequentialData(self, X, Y=None, sample_weights=False):

        # Format input data
        if len(list(self.inputsMapping)) == 1:  # single input
            X = X[self.inputsMapping[0]]
        else:
            X_new = [0 for _ in range(len(list(self.inputsMapping)))]  # multiple inputs
            for in_model, in_ds in iteritems(self.inputsMapping):
                X_new[in_model] = X[in_ds]
            X = X_new

        # Format output data (only one output possible for Sequential models)
        Y_sample_weights = None
        if Y is not None:
            if len(list(self.outputsMapping)) == 1:  # single output
                if isinstance(Y[self.outputsMapping[0]], tuple):
                    Y = Y[self.outputsMapping[0]][0]
                    Y_sample_weights = Y[self.outputsMapping[0]][1]
                else:
                    Y = Y[self.outputsMapping[0]]
            else:
                Y_new = [0 for _ in range(len(list(self.outputsMapping)))]  # multiple outputs
                Y_sample_weights = [None for _ in range(len(list(self.outputsMapping)))]
                for out_model, out_ds in iteritems(self.outputsMapping):
                    if isinstance(Y[out_ds], tuple):
                        Y_new[out_model] = Y[out_ds][0]
                        Y_sample_weights[out_model] = Y[out_ds][1]
                    else:
                        Y_new[out_model] = Y[out_ds]
                Y = Y_new

        return [X, Y] if Y_sample_weights is None else [X, Y, Y_sample_weights]

    def _prepareModelData(self, X, Y=None):
        X_new = dict()
        Y_new = dict()
        Y_sample_weights = dict()

        # Format input data
        for in_model, in_ds in iteritems(self.inputsMapping):
            X_new[in_model] = X[in_ds]

        # Format output data
        if Y is not None:
            for out_model, out_ds in iteritems(self.outputsMapping):
                if isinstance(Y[out_ds], tuple):
                    Y_new[out_model] = Y[out_ds][0]
                    Y_sample_weights[out_model] = Y[out_ds][1]
                else:
                    Y_new[out_model] = Y[out_ds]

        return [X_new, Y_new] if Y_sample_weights == dict() else [X_new, Y_new, Y_sample_weights]

    @staticmethod
    def _getGraphAccuracy(data, prediction, topN=5):
        """
            Calculates the accuracy obtained from a set of samples on a Graph model.
        """

        accuracies = dict()
        top_accuracies = dict()
        for key, val in iteritems(prediction):
            pred = categorical_probas_to_classes(val)
            top_pred = np.argsort(val, axis=1)[:, ::-1][:, :np.min([topN, val.shape[1]])]
            GT = categorical_probas_to_classes(data[key])

            # Top1 accuracy
            correct = [1 if pred[i] == GT[i] else 0 for i in range(len(pred))]
            accuracies[key] = float(np.sum(correct)) / float(len(correct))

            # TopN accuracy
            top_correct = [1 if GT[i] in top_pred[i, :] else 0 for i in range(top_pred.shape[0])]
            top_accuracies[key] = float(np.sum(top_correct)) / float(len(top_correct))

        return [accuracies, top_accuracies]

    @staticmethod
    def _getSequentialAccuracy(GT, pred, topN=5):
        """
            Calculates the topN accuracy obtained from a set of samples on a Sequential model.
        """
        top_pred = np.argsort(pred, axis=1)[:, ::-1][:, :np.min([topN, pred.shape[1]])]
        pred = categorical_probas_to_classes(pred)
        GT = np_utils.categorical_probas_to_classes(GT)

        # Top1 accuracy
        correct = [1 if pred[i] == GT[i] else 0 for i in range(len(pred))]
        accuracies = float(np.sum(correct)) / float(len(correct))

        # TopN accuracy
        top_correct = [1 if GT[i] in top_pred[i, :] else 0 for i in range(top_pred.shape[0])]
        top_accuracies = float(np.sum(top_correct)) / float(len(top_correct))

        return [accuracies, top_accuracies]

    # ------------------------------------------------------- #
    #       VISUALIZATION
    #           Methods for train logging and visualization
    # ------------------------------------------------------- #

    def __str__(self):
        """
        Plot basic model information.
        """

        # if(isinstance(self.model, Model)):
        print_summary(self.model.layers)
        return ''

    def log(self, mode, data_type, value):
        """
        Stores the train and val information for plotting the training progress.

        :param mode: 'train', 'val' or 'test'
        :param data_type: 'iteration', 'loss', 'accuracy', etc.
        :param value: numerical value taken by the data_type
        """
        if mode not in self.__modes:
            raise Exception('The provided mode "' + mode + '" is not valid.')
        # if data_type not in self.__data_types:
        #    raise Exception('The provided data_type "'+ data_type +'" is not valid.')

        if mode not in self.__logger:
            self.__logger[mode] = dict()
        if data_type not in self.__logger[mode]:
            self.__logger[mode][data_type] = list()
        self.__logger[mode][data_type].append(value)

    def getLog(self, mode, data_type):
        """
        Returns the all logged values for a given mode and a given data_type

        :param mode: 'train', 'val' or 'test'
        :param data_type: 'iteration', 'loss', 'accuracy', etc.
        :return: list of values logged
        """
        if mode not in self.__logger:
            return [None]
        elif data_type not in self.__logger[mode]:
            return [None]
        else:
            return self.__logger[mode][data_type]

    def plot(self, time_measure, metrics, splits, upperbound=None, colours_shapes_dict=None):
        """
        Plots the training progress information

        Example of input:
        model.plot('epoch', ['accuracy'], ['val', 'test'],
                   upperbound=1, colours_dict={'accuracy_val', 'b', 'accuracy_test', 'g'})

        :param time_measure: either 'epoch' or 'iteration'
        :param metrics: list of metrics that we want to plot
        :param splits: list of data splits that we want to plot
        :param upperbound: upper bound of the metrics about to plot (usually upperbound=1.0)
        :param colours_shapes_dict: dictionary of '<metric>_<split>' and the colour and/or shape
                that we want them to have in the plot
        """
        # Build default colours_shapes_dict if not provided
        if colours_shapes_dict is None:
            colours_shapes_dict = dict()

        if not colours_shapes_dict:
            default_colours = ['b', 'g', 'r', 'c', 'm', 'y', 'k']
            default_shapes = ['-', 'o', '.']
            m = 0
            for met in metrics:
                s = 0
                for sp in splits:
                    colours_shapes_dict[met + '_' + sp] = default_colours[m] + default_shapes[s]
                    s += 1
                    s %= len(default_shapes)
                m += 1
                m %= len(default_colours)

        plt.figure(1).add_axes([0.1, 0.1, 0.6, 0.75])

        all_iterations = []
        for sp in splits:
            if sp not in self.__logger:
                raise Exception("There is no performance data from split '" + sp + "' in the model log.")
            if time_measure not in self.__logger[sp]:
                raise Exception(
                    "There is no performance data on each '" + time_measure +
                    "' in the model log for split '" + sp + "'.")

            iterations = self.__logger[sp][time_measure]
            all_iterations = all_iterations + iterations

            for met in metrics:
                if met not in self.__logger[sp]:
                    raise Exception(
                        "There is no performance data for metric '" + met +
                        "' in the model log for split '" + sp + "'.")

                measure = self.__logger[sp][met]
                # plt.subplot(211)
                # plt.plot(iterations, loss, colours['train_loss']+'o')
                plt.plot(iterations, measure, colours_shapes_dict[met + '_' + sp], label=str(met))

        max_iter = np.max(all_iterations + [0])

        # Plot upperbound
        if upperbound is not None:
            # plt.subplot(211)
            plt.plot([0, max_iter], [upperbound, upperbound], 'r-')
            plt.axis([0, max_iter, 0, upperbound])  # limit height to 1

        # Fill labels
        plt.xlabel(time_measure)
        # plt.subplot(211)
        plt.title('Training progress')
        plt.legend(bbox_to_anchor=(1.05, 1), loc='upper left', borderaxespad=0.)
        # Create plots dir
        if not os.path.isdir(self.model_path):
            os.makedirs(self.model_path)

        # Save figure
        plot_file = self.model_path + '/' + time_measure + '_' + str(max_iter) + '.jpg'
        plt.savefig(plot_file)
        if not self.silence:
            logging.info("<<< Progress plot saved in " + plot_file + ' >>>')

        # Close plot window
        plt.close()

    # ------------------------------------------------------- #
    #   MODELS
    #       Available definitions of CNN models (see basic_model as an example)
    #       All the models must include the following parameters:
    #           nOutput, input
    # ------------------------------------------------------- #

    def basic_model(self, nOutput, model_input):
        """
            Builds a basic CNN model.
        """

        # Define inputs and outputs IDs
        self.ids_inputs = ['input']
        self.ids_outputs = ['output']

        if len(model_input) == 3:
            input_shape = tuple([model_input[2]] + model_input[0:2])
        else:
            input_shape = tuple(model_input)

        inp = Input(shape=input_shape, name='input')

        # model_input: 100x100 images with 3 channels -> (3, 100, 100) tensors.
        # this applies 32 convolution filters of size 3x3 each.
        x = Conv2D(32, (3, 3), padding='valid')(inp)
        x = Activation('relu')(x)
        x = Conv2D(32, (3, 3))(x)
        x = Activation('relu')(x)
        x = MaxPooling2D(pool_size=(2, 2))(x)
        x = Dropout(0.25)(x)

        x = Conv2D(64, (3, 3), padding='valid')(x)
        x = Activation('relu')(x)
        x = Conv2D(64, (3, 3))(x)
        x = Activation('relu')(x)
        x = MaxPooling2D(pool_size=(2, 2))(x)
        x = Dropout(0.25)(x)

        x = Conv2D(128, (3, 3), padding='valid')(x)
        x = Activation('relu')(x)
        x = Conv2D(64, (3, 3))(x)
        x = Activation('relu')(x)
        x = MaxPooling2D(pool_size=(2, 2))(x)
        x = Dropout(0.25)(x)

        x = Conv2D(256, (3, 3), padding='valid')(x)
        x = Activation('relu')(x)
        x = Conv2D(64, (3, 3))(x)
        x = Activation('relu')(x)
        x = MaxPooling2D(pool_size=(2, 2))(x)
        x = Dropout(0.25)(x)

        x = Conv2D(256, (3, 3), padding='valid')(x)
        x = Activation('relu')(x)
        x = Conv2D(64, (3, 3))(x)
        x = Activation('relu')(x)
        x = MaxPooling2D(pool_size=(2, 2))(x)
        x = Dropout(0.25)(x)

        x = Flatten()(x)
        # Note: Keras does automatic shape inference.
        x = Dense(1024)(x)
        x = Activation('relu')(x)
        x = Dropout(0.5)(x)

        x = Dense(nOutput)(x)
        out = Activation('softmax', name='output')(x)

        self.model = Model(inputs=[inp], outputs=[out])

    def basic_model_seq(self, nOutput, input_shape):
        """
            Builds a basic CNN model.
        """

        if len(input_shape) == 3:
            input_shape = tuple([input_shape[2]] + input_shape[0:2])
        else:
            input_shape = tuple(input_shape)

        self.model = Sequential()
        # input: 100x100 images with 3 channels -> (3, 100, 100) tensors.
        # this applies 32 convolution filters of size 3x3 each.
        self.model.add(Conv2D(32, (3, 3), padding='valid', input_shape=input_shape))
        self.model.add(Activation('relu'))
        self.model.add(Conv2D(32, (3, 3)))
        self.model.add(Activation('relu'))
        self.model.add(MaxPooling2D(pool_size=(2, 2)))
        self.model.add(Dropout(0.25))

        self.model.add(Conv2D(64, (3, 3), padding='valid'))
        self.model.add(Activation('relu'))
        self.model.add(Conv2D(64, (3, 3)))
        self.model.add(Activation('relu'))
        self.model.add(MaxPooling2D(pool_size=(2, 2)))
        self.model.add(Dropout(0.25))

        self.model.add(Conv2D(128, (3, 3), padding='valid'))
        self.model.add(Activation('relu'))
        self.model.add(Conv2D(64, (3, 3)))
        self.model.add(Activation('relu'))
        self.model.add(MaxPooling2D(pool_size=(2, 2)))
        self.model.add(Dropout(0.25))

        self.model.add(Conv2D(256, (3, 3), padding='valid'))
        self.model.add(Activation('relu'))
        self.model.add(Conv2D(64, (3, 3)))
        self.model.add(Activation('relu'))
        self.model.add(MaxPooling2D(pool_size=(2, 2)))
        self.model.add(Dropout(0.25))

        self.model.add(Conv2D(256, (3, 3), padding='valid'))
        self.model.add(Activation('relu'))
        self.model.add(Conv2D(64, (3, 3)))
        self.model.add(Activation('relu'))
        self.model.add(MaxPooling2D(pool_size=(2, 2)))
        self.model.add(Dropout(0.25))

        self.model.add(Flatten())
        # Note: Keras does automatic shape inference.
        self.model.add(Dense(1024))
        self.model.add(Activation('relu'))
        self.model.add(Dropout(0.5))

        self.model.add(Dense(nOutput))
        self.model.add(Activation('softmax'))

    def One_vs_One(self, nOutput, input_shape):
        """
            Builds a simple One_vs_One network with 3 convolutional layers (useful for ECOC models).
        """
        # default lr=0.1, momentum=0.
        if len(input_shape) == 3:
            input_shape = tuple([input_shape[2]] + input_shape[0:2])
        else:
            input_shape = tuple(input_shape)

        self.model = Sequential()
        self.model.add(ZeroPadding2D((1, 1), input_shape=input_shape))  # default input_shape=(3,224,224)
        self.model.add(Conv2D(32, (1, 1), activation='relu'))
        self.model.add(ZeroPadding2D((1, 1)))
        self.model.add(Conv2D(16, (3, 3), activation='relu'))
        self.model.add(ZeroPadding2D((1, 1)))
        self.model.add(Conv2D(8, (3, 3), activation='relu'))
        self.model.add(MaxPooling2D((2, 2), strides=(1, 1)))

        self.model.add(Flatten())
        self.model.add(Dropout(0.5))
        self.model.add(Dense(nOutput, activation='softmax'))  # default nOutput=1000

    def VGG_16(self, nOutput, input_shape):
        """
            Builds a VGG model with 16 layers.
        """
        # default lr=0.1, momentum=0.
        if len(input_shape) == 3:
            input_shape = tuple([input_shape[2]] + input_shape[0:2])
        else:
            input_shape = tuple(input_shape)

        self.model = Sequential()
        self.model.add(ZeroPadding2D((1, 1), input_shape=input_shape))  # default input_shape=(3,224,224)
        self.model.add(Conv2D(64, (3, 3), activation='relu'))
        self.model.add(ZeroPadding2D((1, 1)))
        self.model.add(Conv2D(64, (3, 3), activation='relu'))
        self.model.add(MaxPooling2D((2, 2), strides=(2, 2)))

        self.model.add(ZeroPadding2D((1, 1)))
        self.model.add(Conv2D(128, (3, 3), activation='relu'))
        self.model.add(ZeroPadding2D((1, 1)))
        self.model.add(Conv2D(128, (3, 3), activation='relu'))
        self.model.add(MaxPooling2D((2, 2), strides=(2, 2)))

        self.model.add(ZeroPadding2D((1, 1)))
        self.model.add(Conv2D(256, (3, 3), activation='relu'))
        self.model.add(ZeroPadding2D((1, 1)))
        self.model.add(Conv2D(256, (3, 3), activation='relu'))
        self.model.add(ZeroPadding2D((1, 1)))
        self.model.add(Conv2D(256, (3, 3), activation='relu'))
        self.model.add(MaxPooling2D((2, 2), strides=(2, 2)))

        self.model.add(ZeroPadding2D((1, 1)))
        self.model.add(Conv2D(512, (3, 3), activation='relu'))
        self.model.add(ZeroPadding2D((1, 1)))
        self.model.add(Conv2D(512, (3, 3), activation='relu'))
        self.model.add(ZeroPadding2D((1, 1)))
        self.model.add(Conv2D(512, (3, 3), activation='relu'))
        self.model.add(MaxPooling2D((2, 2), strides=(2, 2)))

        self.model.add(ZeroPadding2D((1, 1)))
        self.model.add(Conv2D(512, (3, 3), activation='relu'))
        self.model.add(ZeroPadding2D((1, 1)))
        self.model.add(Conv2D(512, (3, 3), activation='relu'))
        self.model.add(ZeroPadding2D((1, 1)))
        self.model.add(Conv2D(512, (3, 3), activation='relu'))
        self.model.add(MaxPooling2D((2, 2), strides=(2, 2)))

        self.model.add(Flatten())
        self.model.add(Dense(4096, activation='relu'))
        self.model.add(Dropout(0.5))
        self.model.add(Dense(4096, activation='relu'))
        self.model.add(Dropout(0.5))
        self.model.add(Dense(nOutput, activation='softmax'))  # default nOutput=1000

    def VGG_16_PReLU(self, nOutput, input_shape):
        """
            Builds a VGG model with 16 layers and with PReLU activations.
        """

        if len(input_shape) == 3:
            input_shape = tuple([input_shape[2]] + input_shape[0:2])
        else:
            input_shape = tuple(input_shape)

        self.model = Sequential()
        self.model.add(ZeroPadding2D((1, 1), input_shape=input_shape))  # default input_shape=(3,224,224)
        self.model.add(Conv2D(64, (3, 3)))
        self.model.add(PReLU())
        self.model.add(ZeroPadding2D((1, 1)))
        self.model.add(Conv2D(64, (3, 3)))
        self.model.add(PReLU())
        self.model.add(MaxPooling2D((2, 2), strides=(2, 2)))

        self.model.add(ZeroPadding2D((1, 1)))
        self.model.add(Conv2D(128, (3, 3)))
        self.model.add(PReLU())
        self.model.add(ZeroPadding2D((1, 1)))
        self.model.add(Conv2D(128, (3, 3)))
        self.model.add(PReLU())
        self.model.add(MaxPooling2D((2, 2), strides=(2, 2)))

        self.model.add(ZeroPadding2D((1, 1)))
        self.model.add(Conv2D(256, (3, 3)))
        self.model.add(PReLU())
        self.model.add(ZeroPadding2D((1, 1)))
        self.model.add(Conv2D(256, (3, 3)))
        self.model.add(PReLU())
        self.model.add(ZeroPadding2D((1, 1)))
        self.model.add(Conv2D(256, (3, 3)))
        self.model.add(PReLU())
        self.model.add(MaxPooling2D((2, 2), strides=(2, 2)))

        self.model.add(ZeroPadding2D((1, 1)))
        self.model.add(Conv2D(512, (3, 3)))
        self.model.add(PReLU())
        self.model.add(ZeroPadding2D((1, 1)))
        self.model.add(Conv2D(512, (3, 3)))
        self.model.add(PReLU())
        self.model.add(ZeroPadding2D((1, 1)))
        self.model.add(Conv2D(512, (3, 3)))
        self.model.add(PReLU())
        self.model.add(MaxPooling2D((2, 2), strides=(2, 2)))

        self.model.add(ZeroPadding2D((1, 1)))
        self.model.add(Conv2D(512, (3, 3)))
        self.model.add(PReLU())
        self.model.add(ZeroPadding2D((1, 1)))
        self.model.add(Conv2D(512, (3, 3)))
        self.model.add(PReLU())
        self.model.add(ZeroPadding2D((1, 1)))
        self.model.add(Conv2D(512, (3, 3)))
        self.model.add(PReLU())
        self.model.add(MaxPooling2D((2, 2), strides=(2, 2)))

        self.model.add(Flatten())
        self.model.add(Dense(4096))
        self.model.add(PReLU())
        self.model.add(Dropout(0.5))
        self.model.add(Dense(4096))
        self.model.add(PReLU())
        self.model.add(Dropout(0.5))
        self.model.add(Dense(nOutput, activation='softmax'))  # default nOutput=1000

    def VGG_16_FunctionalAPI(self, nOutput, input_shape):
        """
            16-layered VGG model implemented in Keras' Functional API
        """
        if len(input_shape) == 3:
            input_shape = tuple([input_shape[2]] + input_shape[0:2])
        else:
            input_shape = tuple(input_shape)

        vis_input = Input(shape=input_shape, name="vis_input")

        x = ZeroPadding2D((1, 1))(vis_input)
        x = Conv2D(64, (3, 3), activation='relu')(x)
        x = ZeroPadding2D((1, 1))(x)
        x = Conv2D(64, (3, 3), activation='relu')(x)
        x = MaxPooling2D((2, 2), strides=(2, 2))(x)

        x = ZeroPadding2D((1, 1))(x)
        x = Conv2D(128, (3, 3), activation='relu')(x)
        x = ZeroPadding2D((1, 1))(x)
        x = Conv2D(128, (3, 3), activation='relu')(x)
        x = MaxPooling2D((2, 2), strides=(2, 2))(x)

        x = ZeroPadding2D((1, 1))(x)
        x = Conv2D(256, (3, 3), activation='relu')(x)
        x = ZeroPadding2D((1, 1))(x)
        x = Conv2D(256, (3, 3), activation='relu')(x)
        x = ZeroPadding2D((1, 1))(x)
        x = Conv2D(256, (3, 3), activation='relu')(x)
        x = MaxPooling2D((2, 2), strides=(2, 2))(x)

        x = ZeroPadding2D((1, 1))(x)
        x = Conv2D(512, (3, 3), activation='relu')(x)
        x = ZeroPadding2D((1, 1))(x)
        x = Conv2D(512, (3, 3), activation='relu')(x)
        x = ZeroPadding2D((1, 1))(x)
        x = Conv2D(512, (3, 3), activation='relu')(x)
        x = MaxPooling2D((2, 2), strides=(2, 2))(x)

        x = ZeroPadding2D((1, 1))(x)
        x = Conv2D(512, (3, 3), activation='relu')(x)
        x = ZeroPadding2D((1, 1))(x)
        x = Conv2D(512, (3, 3), activation='relu')(x)
        x = ZeroPadding2D((1, 1))(x)
        x = Conv2D(512, (3, 3), activation='relu')(x)
        x = MaxPooling2D((2, 2), strides=(2, 2),
                         name='last_max_pool')(x)

        x = Flatten()(x)
        x = Dense(4096, activation='relu')(x)
        x = Dropout(0.5)(x)
        x = Dense(4096, activation='relu')(x)
        x = Dropout(0.5, name='last_dropout')(x)
        x = Dense(nOutput, activation='softmax', name='output')(x)  # nOutput=1000 by default

        self.model = Model(inputs=[vis_input], outputs=[x])

    def VGG_19(self, nOutput, input_shape):

        # Define inputs and outputs IDs
        self.ids_inputs = ['input_1']
        self.ids_outputs = ['predictions']
        from keras.applications.vgg19 import VGG19

        # Load VGG19 model pre-trained on ImageNet
        self.model = VGG19()

        # Recover input layer
        image = self.model.get_layer(self.ids_inputs[0]).output

        # Recover last layer kept from original model
        out = self.model.get_layer('fc2').output
        out = Dense(nOutput, name=self.ids_outputs[0], activation='softmax')(out)

        self.model = Model(inputs=[image], outputs=[out])

    def VGG_19_ImageNet(self, nOutput, input_shape):

        # Define inputs and outputs IDs
        self.ids_inputs = ['input_1']
        self.ids_outputs = ['predictions']
        from keras.applications.vgg19 import VGG19

        # Load VGG19 model pre-trained on ImageNet
        self.model = VGG19(weights='imagenet', layers_lr=0.001)

        # Recover input layer
        image = self.model.get_layer(self.ids_inputs[0]).output

        # Recover last layer kept from original model
        out = self.model.get_layer('fc2').output
        out = Dense(nOutput, name=self.ids_outputs[0], activation='softmax')(out)

        self.model = Model(inputs=[image], outputs=[out])

    ########################################
    # GoogLeNet implementation from http://dandxy89.github.io/ImageModels/googlenet/
    ########################################

    @staticmethod
    def inception_module(x, params, dim_ordering, concat_axis,
                         subsample=(1, 1), activation='relu',
                         border_mode='same', weight_decay=None):

        # https://gist.github.com/nervanazoo/2e5be01095e935e90dd8  #
        # file-googlenet_neon-py

        (branch1, branch2, branch3, branch4) = params

        if weight_decay:
            W_regularizer = l2(weight_decay)
            b_regularizer = l2(weight_decay)
        else:
            W_regularizer = None
            b_regularizer = None

        pathway1 = Conv2D(branch1[0], (1, 1),
                          subsample=subsample,
                          activation=activation,
                          padding=border_mode,
                          W_regularizer=W_regularizer,
                          b_regularizer=b_regularizer,
                          bias=False,
                          dim_ordering=dim_ordering)(x)

        pathway2 = Conv2D(branch2[0], (1, 1),
                          subsample=subsample,
                          activation=activation,
                          padding=border_mode,
                          W_regularizer=W_regularizer,
                          b_regularizer=b_regularizer,
                          bias=False,
                          dim_ordering=dim_ordering)(x)
        pathway2 = Conv2D(branch2[1], (3, 3),
                          subsample=subsample,
                          activation=activation,
                          padding=border_mode,
                          W_regularizer=W_regularizer,
                          b_regularizer=b_regularizer,
                          bias=False,
                          dim_ordering=dim_ordering)(pathway2)

        pathway3 = Conv2D(branch3[0], (1, 1),
                          subsample=subsample,
                          activation=activation,
                          padding=border_mode,
                          W_regularizer=W_regularizer,
                          b_regularizer=b_regularizer,
                          bias=False,
                          dim_ordering=dim_ordering)(x)
        pathway3 = Conv2D(branch3[1], (5, 5),
                          subsample=subsample,
                          activation=activation,
                          padding=border_mode,
                          W_regularizer=W_regularizer,
                          b_regularizer=b_regularizer,
                          bias=False,
                          dim_ordering=dim_ordering)(pathway3)

        pathway4 = MaxPooling2D(pool_size=(1, 1), dim_ordering=dim_ordering)(x)
        pathway4 = Conv2D(branch4[0], (1, 1),
                          subsample=subsample,
                          activation=activation,
                          padding=border_mode,
                          W_regularizer=W_regularizer,
                          b_regularizer=b_regularizer,
                          bias=False,
                          dim_ordering=dim_ordering)(pathway4)

        return concatenate([pathway1, pathway2, pathway3, pathway4], axis=concat_axis)

    @staticmethod
    def conv_layer(x, nb_filter, nb_row, nb_col, dim_ordering,
                   subsample=(1, 1), activation='relu',
                   border_mode='same', weight_decay=None, padding=None):

        if weight_decay:
            W_regularizer = l2(weight_decay)
            b_regularizer = l2(weight_decay)
        else:
            W_regularizer = None
            b_regularizer = None

        x = Conv2D(nb_filter, (nb_row, nb_col),
                   subsample=subsample,
                   activation=activation,
                   padding=border_mode,
                   W_regularizer=W_regularizer,
                   b_regularizer=b_regularizer,
                   bias=False,
                   dim_ordering=dim_ordering)(x)

        if padding:
            for _ in range(padding):
                x = ZeroPadding2D(padding=(1, 1), dim_ordering=dim_ordering)(x)

        return x

    def GoogLeNet_FunctionalAPI(self, nOutput, input_shape):

        if len(input_shape) == 3:
            input_shape = tuple([input_shape[2]] + input_shape[0:2])
        else:
            input_shape = tuple(input_shape)

        # Define image input layer
        img_input = Input(shape=input_shape, name='input_data')
        CONCAT_AXIS = 1
        NB_CLASS = nOutput  # number of classes (default 1000)
        DROPOUT = 0.4
        # Theano - 'th' (channels, width, height)
        # Tensorflow - 'tf' (width, height, channels)
        DIM_ORDERING = 'th'
        pool_name = 'last_max_pool'  # name of the last max-pooling layer

        x = self.conv_layer(img_input, nb_col=7, nb_filter=64, subsample=(2, 2),
                            nb_row=7, dim_ordering=DIM_ORDERING, padding=1)
        x = MaxPooling2D(strides=(2, 2), pool_size=(3, 3), dim_ordering=DIM_ORDERING)(x)

        x = self.conv_layer(x, nb_col=1, nb_filter=64,
                            nb_row=1, dim_ordering=DIM_ORDERING)
        x = self.conv_layer(x, nb_col=3, nb_filter=192,
                            nb_row=3, dim_ordering=DIM_ORDERING, padding=1)
        x = MaxPooling2D(strides=(2, 2), pool_size=(3, 3), dim_ordering=DIM_ORDERING)(x)

        x = self.inception_module(x, params=[(64,), (96, 128), (16, 32), (32,)],
                                  dim_ordering=DIM_ORDERING, concat_axis=CONCAT_AXIS)
        x = self.inception_module(x, params=[(128,), (128, 192), (32, 96), (64,)],
                                  dim_ordering=DIM_ORDERING, concat_axis=CONCAT_AXIS)

        x = ZeroPadding2D(padding=(2, 2), dim_ordering=DIM_ORDERING)(x)
        x = MaxPooling2D(strides=(2, 2), pool_size=(3, 3), dim_ordering=DIM_ORDERING)(x)

        x = self.inception_module(x, params=[(192,), (96, 208), (16, 48), (64,)],
                                  dim_ordering=DIM_ORDERING, concat_axis=CONCAT_AXIS)
        # AUX 1 - Branch HERE
        x = self.inception_module(x, params=[(160,), (112, 224), (24, 64), (64,)],
                                  dim_ordering=DIM_ORDERING, concat_axis=CONCAT_AXIS)
        x = self.inception_module(x, params=[(128,), (128, 256), (24, 64), (64,)],
                                  dim_ordering=DIM_ORDERING, concat_axis=CONCAT_AXIS)
        x = self.inception_module(x, params=[(112,), (144, 288), (32, 64), (64,)],
                                  dim_ordering=DIM_ORDERING, concat_axis=CONCAT_AXIS)
        # AUX 2 - Branch HERE
        x = self.inception_module(x, params=[(256,), (160, 320), (32, 128), (128,)],
                                  dim_ordering=DIM_ORDERING, concat_axis=CONCAT_AXIS)
        x = MaxPooling2D(strides=(2, 2), pool_size=(3, 3), dim_ordering=DIM_ORDERING, name=pool_name)(x)

        x = self.inception_module(x, params=[(256,), (160, 320), (32, 128), (128,)],
                                  dim_ordering=DIM_ORDERING, concat_axis=CONCAT_AXIS)
        x = self.inception_module(x, params=[(384,), (192, 384), (48, 128), (128,)],
                                  dim_ordering=DIM_ORDERING, concat_axis=CONCAT_AXIS)
        x = AveragePooling2D(strides=(1, 1), dim_ordering=DIM_ORDERING)(x)
        x = Flatten()(x)
        x = Dropout(DROPOUT)(x)
        # x = Dense(output_dim=NB_CLASS,
        #          activation='linear')(x)
        x = Dense(output_dim=NB_CLASS,
                  activation='softmax', name='output')(x)

        self.model = Model(inputs=[img_input], outputs=[x])

    def Union_Layer(self, nOutput, input_shape):
        """
        Network with just a dropout and a softmax layers which is intended to serve as the final layer for an ECOC model
        """
        if len(input_shape) == 3:
            input_shape = tuple([input_shape[2]] + input_shape[0:2])
        else:
            input_shape = tuple(input_shape)

        self.model = Sequential()
        self.model.add(Flatten(input_shape=input_shape))
        self.model.add(Dropout(0.5))
        self.model.add(Dense(nOutput, activation='softmax'))

    def add_One_vs_One_Inception(self, input_layer, input_shape, id_branch, nOutput=2, activation='softmax'):
        """
        Builds a simple One_vs_One_Inception network with 2 inception layers on the top of the current model
        (useful for ECOC_loss models).
        """

        # Inception Ea
        out_Ea = self.__addInception('inceptionEa_' + str(id_branch), input_layer, 4, 2, 8, 2, 2, 2)
        # Inception Eb
        out_Eb = self.__addInception('inceptionEb_' + str(id_branch), out_Ea, 2, 2, 4, 2, 1, 1)
        # Average Pooling    pool_size=(7,7)
        self.model.add_node(AveragePooling2D(pool_size=input_shape[1:], strides=(1, 1)),
                            name='ave_pool/ECOC_' + str(id_branch), input=out_Eb)
        # Softmax
        self.model.add_node(Flatten(),
                            name='fc_OnevsOne_' + str(id_branch) + '/flatten', input='ave_pool/ECOC_' + str(id_branch))
        self.model.add_node(Dropout(0.5),
                            name='fc_OnevsOne_' + str(id_branch) + '/drop',
                            input='fc_OnevsOne_' + str(id_branch) + '/flatten')
        output_name = 'fc_OnevsOne_' + str(id_branch)
        self.model.add_node(Dense(nOutput, activation=activation),
                            name=output_name, input='fc_OnevsOne_' + str(id_branch) + '/drop')

        return output_name

    def add_One_vs_One_Inception_Functional(self, input_layer, input_shape, id_branch, nOutput=2, activation='softmax'):
        """
        Builds a simple One_vs_One_Inception network with 2 inception layers on the top of the current model
         (useful for ECOC_loss models).
        """

        in_node = self.model.get_layer(input_layer).output

        # Inception Ea
        [out_Ea, out_Ea_name] = self.__addInception_Functional('inceptionEa_' + str(id_branch), in_node, 4, 2, 8, 2, 2,
                                                               2)
        # Inception Eb
        [out_Eb, out_Eb_name] = self.__addInception_Functional('inceptionEb_' + str(id_branch), out_Ea, 2, 2, 4, 2, 1,
                                                               1)
        # Average Pooling    pool_size=(7,7)
        x = AveragePooling2D(pool_size=input_shape, strides=(1, 1), name='ave_pool/ECOC_' + str(id_branch))(out_Eb)

        # Softmax
        output_name = 'fc_OnevsOne_' + str(id_branch)
        x = Flatten(name='fc_OnevsOne_' + str(id_branch) + '/flatten')(x)
        x = Dropout(0.5, name='fc_OnevsOne_' + str(id_branch) + '/drop')(x)
        out_node = Dense(nOutput, activation=activation, name=output_name)(x)

        return out_node

    @staticmethod
    def add_One_vs_One_3x3_Functional(input_layer, input_shape, id_branch, nkernels, nOutput=2, activation='softmax'):

        # 3x3 convolution
        out_3x3 = Conv2D(nkernels, (3, 3), name='3x3/ecoc_' + str(id_branch), activation='relu')(input_layer)

        # Average Pooling    pool_size=(7,7)
        x = AveragePooling2D(pool_size=input_shape, strides=(1, 1), name='ave_pool/ecoc_' + str(id_branch))(out_3x3)

        # Softmax
        output_name = 'fc_OnevsOne_' + str(id_branch) + '/out'
        x = Flatten(name='fc_OnevsOne_' + str(id_branch) + '/flatten')(x)
        x = Dropout(0.5, name='fc_OnevsOne_' + str(id_branch) + '/drop')(x)
        out_node = Dense(nOutput, activation=activation, name=output_name)(x)

        return out_node

    @staticmethod
    def add_One_vs_One_3x3_double_Functional(input_layer, input_shape, id_branch, nOutput=2, activation='softmax'):

        # 3x3 convolution
        out_3x3 = Conv2D(64, (3, 3), name='3x3_1/ecoc_' + str(id_branch), activation='relu')(input_layer)

        # Max Pooling
        x = MaxPooling2D(strides=(2, 2), pool_size=(2, 2), name='max_pool/ecoc_' + str(id_branch))(out_3x3)

        # 3x3 convolution
        x = Conv2D(32, (3, 3), name='3x3_2/ecoc_' + str(id_branch), activation='relu')(x)

        # Softmax
        output_name = 'fc_OnevsOne_' + str(id_branch) + '/out'
        x = Flatten(name='fc_OnevsOne_' + str(id_branch) + '/flatten')(x)
        x = Dropout(0.5, name='fc_OnevsOne_' + str(id_branch) + '/drop')(x)
        out_node = Dense(nOutput, activation=activation, name=output_name)(x)

        return out_node

    def add_One_vs_One_Inception_v2(self, input_layer, input_shape, id_branch, nOutput=2, activation='softmax'):
        """
            Builds a simple One_vs_One_Inception_v2 network with 2 inception layers on the top of the current model
            (useful for ECOC_loss models).
        """

        # Inception Ea
        out_Ea = self.__addInception('inceptionEa_' + str(id_branch), input_layer, 16, 8, 32, 8, 8, 8)
        # Inception Eb
        out_Eb = self.__addInception('inceptionEb_' + str(id_branch), out_Ea, 8, 8, 16, 8, 4, 4)
        # Average Pooling    pool_size=(7,7)
        self.model.add_node(AveragePooling2D(pool_size=input_shape[1:], strides=(1, 1)),
                            name='ave_pool/ECOC_' + str(id_branch), input=out_Eb)
        # Softmax
        self.model.add_node(Flatten(),
                            name='fc_OnevsOne_' + str(id_branch) + '/flatten', input='ave_pool/ECOC_' + str(id_branch))
        self.model.add_node(Dropout(0.5),
                            name='fc_OnevsOne_' + str(id_branch) + '/drop',
                            input='fc_OnevsOne_' + str(id_branch) + '/flatten')
        output_name = 'fc_OnevsOne_' + str(id_branch)
        self.model.add_node(Dense(nOutput, activation=activation),
                            name=output_name, input='fc_OnevsOne_' + str(id_branch) + '/drop')

        return output_name

    def __addInception(self, name, input_layer, kernels_1x1, kernels_3x3_reduce, kernels_3x3, kernels_5x5_reduce,
                       kernels_5x5, kernels_pool_projection):
        """
            Adds an inception module to the model.

            :param name: string identifier of the inception layer
            :param input_layer: identifier of the layer that will serve as an input to the built inception module
            :param kernels_1x1: number of kernels of size 1x1                                      (1st branch)
            :param kernels_3x3_reduce: number of kernels of size 1x1 before the 3x3 layer          (2nd branch)
            :param kernels_3x3: number of kernels of size 3x3                                      (2nd branch)
            :param kernels_5x5_reduce: number of kernels of size 1x1 before the 5x5 layer          (3rd branch)
            :param kernels_5x5: number of kernels of size 5x5                                      (3rd branch)
            :param kernels_pool_projection: number of kernels of size 1x1 after the 3x3 pooling    (4th branch)
        """
        # Branch 1
        self.model.add_node(Conv2D(kernels_1x1, (1, 1)), name=name + '/1x1', input=input_layer)
        self.model.add_node(Activation('relu'), name=name + '/relu_1x1', input=name + '/1x1')

        # Branch 2
        self.model.add_node(Conv2D(kernels_3x3_reduce, (1, 1)), name=name + '/3x3_reduce', input=input_layer)
        self.model.add_node(Activation('relu'), name=name + '/relu_3x3_reduce', input=name + '/3x3_reduce')
        self.model.add_node(ZeroPadding2D((1, 1)), name=name + '/3x3_zeropadding', input=name + '/relu_3x3_reduce')
        self.model.add_node(Conv2D(kernels_3x3, (3, 3)), name=name + '/3x3', input=name + '/3x3_zeropadding')
        self.model.add_node(Activation('relu'), name=name + '/relu_3x3', input=name + '/3x3')

        # Branch 3
        self.model.add_node(Conv2D(kernels_5x5_reduce, (1, 1)), name=name + '/5x5_reduce', input=input_layer)
        self.model.add_node(Activation('relu'), name=name + '/relu_5x5_reduce', input=name + '/5x5_reduce')
        self.model.add_node(ZeroPadding2D((2, 2)), name=name + '/5x5_zeropadding', input=name + '/relu_5x5_reduce')
        self.model.add_node(Conv2D(kernels_5x5, (5, 5)), name=name + '/5x5', input=name + '/5x5_zeropadding')
        self.model.add_node(Activation('relu'), name=name + '/relu_5x5', input=name + '/5x5')

        # Branch 4
        self.model.add_node(ZeroPadding2D((1, 1)), name=name + '/pool_zeropadding', input=input_layer)
        self.model.add_node(MaxPooling2D((3, 3), strides=(1, 1)), name=name + '/pool', input=name + '/pool_zeropadding')
        self.model.add_node(Conv2D(kernels_pool_projection, (1, 1)), name=name + '/pool_proj', input=name + '/pool')
        self.model.add_node(Activation('relu'), name=name + '/relu_pool_proj', input=name + '/pool_proj')

        # Concatenate
        inputs_list = [name + '/relu_1x1', name + '/relu_3x3', name + '/relu_5x5', name + '/relu_pool_proj']
        out_name = name + '/concat'
        self.model.add_node(Activation('linear'), name=out_name, inputs=inputs_list, concat_axis=1)

        return out_name

    @staticmethod
    def __addInception_Functional(name, input_layer, kernels_1x1, kernels_3x3_reduce, kernels_3x3,
                                  kernels_5x5_reduce, kernels_5x5, kernels_pool_projection):
        """
            Adds an inception module to the model.

            :param name: string identifier of the inception layer
            :param input_layer: identifier of the layer that will serve as an input to the built inception module
            :param kernels_1x1: number of kernels of size 1x1                                      (1st branch)
            :param kernels_3x3_reduce: number of kernels of size 1x1 before the 3x3 layer          (2nd branch)
            :param kernels_3x3: number of kernels of size 3x3                                      (2nd branch)
            :param kernels_5x5_reduce: number of kernels of size 1x1 before the 5x5 layer          (3rd branch)
            :param kernels_5x5: number of kernels of size 5x5                                      (3rd branch)
            :param kernels_pool_projection: number of kernels of size 1x1 after the 3x3 pooling    (4th branch)
        """
        # Branch 1
        x_b1 = Conv2D(kernels_1x1, (1, 1), name=name + '/1x1', activation='relu')(input_layer)

        # Branch 2
        x_b2 = Conv2D(kernels_3x3_reduce, (1, 1), name=name + '/3x3_reduce', activation='relu')(input_layer)
        x_b2 = ZeroPadding2D((1, 1), name=name + '/3x3_zeropadding')(x_b2)
        x_b2 = Conv2D(kernels_3x3, (3, 3), name=name + '/3x3', activation='relu')(x_b2)

        # Branch 3
        x_b3 = Conv2D(kernels_5x5_reduce, (1, 1), name=name + '/5x5_reduce', activation='relu')(input_layer)
        x_b3 = ZeroPadding2D((2, 2), name=name + '/5x5_zeropadding')(x_b3)
        x_b3 = Conv2D(kernels_5x5, (5, 5), name=name + '/5x5', activation='relu')(x_b3)

        # Branch 4
        x_b4 = ZeroPadding2D((1, 1), name=name + '/pool_zeropadding')(input_layer)
        x_b4 = MaxPooling2D((3, 3), strides=(1, 1), name=name + '/pool')(x_b4)
        x_b4 = Conv2D(kernels_pool_projection, (1, 1), name=name + '/pool_proj', activation='relu')(x_b4)

        # Concatenate
        out_name = name + '/concat'
        out_node = concatenate([x_b1, x_b2, x_b3, x_b4], axis=1, name=out_name)

        return [out_node, out_name]

    def add_One_vs_One_Merge(self, inputs_list, nOutput, activation='softmax'):

        self.model.add_node(Flatten(), name='ecoc_loss', inputs=inputs_list,
                            merge_mode='concat')  # join outputs from OneVsOne classifiers
        self.model.add_node(Dropout(0.5), name='final_loss/drop', input='ecoc_loss')
        self.model.add_node(Dense(nOutput, activation=activation), name='final_loss',
                            input='final_loss/drop')  # apply final joint prediction

        # Outputs
        self.model.add_output(name='ecoc_loss/output', input='ecoc_loss')
        self.model.add_output(name='final_loss/output', input='final_loss')

        return ['ecoc_loss/output', 'final_loss/output']

    def add_One_vs_One_Merge_Functional(self, inputs_list, nOutput, activation='softmax'):

        # join outputs from OneVsOne classifiers
        ecoc_loss_name = 'ecoc_loss'
        final_loss_name = 'final_loss/out'
        ecoc_loss = concatenate(inputs_list, name=ecoc_loss_name, axis=1)
        drop = Dropout(0.5, name='final_loss/drop')(ecoc_loss)
        # apply final joint prediction
        final_loss = Dense(nOutput, activation=activation, name=final_loss_name)(drop)

        in_node = self.model.layers[0].name
        in_node = self.model.get_layer(in_node).output
        self.model = Model(inputs=[in_node], outputs=[ecoc_loss, final_loss])

        return [ecoc_loss_name, final_loss_name]

    ##############################
    #       DENSE NETS
    ##############################

    def add_dense_block(self, input_layer, nb_layers, k, drop, init_weights, name=None):
        """
        Adds a Dense Block for the transition down path.

        # References
            Jegou S, Drozdzal M, Vazquez D, Romero A, Bengio Y.
            The One Hundred Layers Tiramisu: Fully Convolutional DenseNets for Semantic Segmentation.
            arXiv preprint arXiv:1611.09326. 2016 Nov 28.

        :param name:
        :param input_layer: input layer to the dense block.
        :param nb_layers: number of dense layers included in the dense block (see self.add_dense_layer()
                          for information about the internal layers).
        :param k: growth rate. Number of additional feature maps learned at each layer.
        :param drop: dropout rate.
        :param init_weights: weights initialization function
        :return: output layer of the dense block
        """
        if K.image_dim_ordering() == 'th':
            axis = 1
        elif K.image_dim_ordering() == 'tf':
            axis = -1
        else:
            raise ValueError('Invalid dim_ordering:', K.image_dim_ordering)

        list_outputs = []
        prev_layer = input_layer
        for n in range(nb_layers):
            if name is not None:
                name_dense = name + '_' + str(n)
                name_merge = 'merge' + name + '_' + str(n)
            else:
                name_dense = None
                name_merge = None

            # Insert dense layer
            new_layer = self.add_dense_layer(prev_layer, k, drop, init_weights, name=name_dense)
            list_outputs.append(new_layer)
            # Merge with previous layer
            prev_layer = concatenate([new_layer, prev_layer], axis=axis, name=name_merge)

        return concatenate(list_outputs, axis=axis, name=name_merge)

    @staticmethod
    def add_dense_layer(input_layer, k, drop, init_weights, name=None):
        """
        Adds a Dense Layer inside a Dense Block, which is composed of BN, ReLU, Conv and Dropout

        # References
            Jegou S, Drozdzal M, Vazquez D, Romero A, Bengio Y.
            The One Hundred Layers Tiramisu: Fully Convolutional DenseNets for Semantic Segmentation.
            arXiv preprint arXiv:1611.09326. 2016 Nov 28.

        :param name:
        :param input_layer: input layer to the dense block.
        :param k: growth rate. Number of additional feature maps learned at each layer.
        :param drop: dropout rate.
        :param init_weights: weights initialization function
        :return: output layer
        """

        if name is not None:
            name_batch = 'batchnormalization' + name
            name_activ = 'activation' + name
            name_conv = 'convolution2d' + name
            name_drop = 'dropout' + name
        else:
            name_batch = None
            name_activ = None
            name_conv = None
            name_drop = None

        out_layer = BatchNormalization(mode=2, axis=1, name=name_batch)(input_layer)
        out_layer = Activation('relu', name=name_activ)(out_layer)
        out_layer = Conv2D(k, (3, 3), kernel_initializer=init_weights, padding='same', name=name_conv)(out_layer)
        if drop > 0.0:
            out_layer = Dropout(drop, name=name_drop)(out_layer)
        return out_layer

    def add_transitiondown_block(self, input_layer,
                                 nb_filters_conv, pool_size, init_weights,
                                 nb_layers, growth, drop):
        """
        Adds a Transition Down Block. Consisting of BN, ReLU, Conv and Dropout, Pooling, Dense Block.

        # References
            Jegou S, Drozdzal M, Vazquez D, Romero A, Bengio Y.
            The One Hundred Layers Tiramisu: Fully Convolutional DenseNets for Semantic Segmentation.
            arXiv preprint arXiv:1611.09326. 2016 Nov 28.

        # Input layers parameters
        :param input_layer: input layer.

        # Convolutional layer parameters
        :param nb_filters_conv: number of convolutional filters to learn.
        :param pool_size: size of the max pooling operation (2 in reference paper)
        :param init_weights: weights initialization function

        # Dense Block parameters
        :param nb_layers: number of dense layers included in the dense block (see self.add_dense_layer()
                          for information about the internal layers).
        :param growth: growth rate. Number of additional feature maps learned at each layer.
        :param drop: dropout rate.

        :return: [output layer, skip connection name]
        """
        if K.image_dim_ordering() == 'th':
            axis = 1
        elif K.image_dim_ordering() == 'tf':
            axis = -1
        else:
            raise ValueError('Invalid dim_ordering:', K.image_dim_ordering)

        # Dense Block
        x_dense = self.add_dense_block(input_layer, nb_layers, growth, drop,
                                       init_weights)  # (growth*nb_layers) feature maps added

        # Concatenate and skip connection recovery for upsampling path
        skip = concatenate([input_layer, x_dense], axis=axis)

        # Transition Down
        x_out = BatchNormalization(mode=2, axis=1)(skip)
        x_out = Activation('relu')(x_out)
        x_out = Conv2D(nb_filters_conv, (1, 1), kernel_initializer=init_weights, padding='same')(x_out)
        if drop > 0.0:
            x_out = Dropout(drop)(x_out)
        x_out = MaxPooling2D(pool_size=(pool_size, pool_size))(x_out)

        return [x_out, skip]

    def add_transitionup_block(self, input_layer, skip_conn,
                               nb_filters_deconv, init_weights,
                               nb_layers, growth, drop, name=None):
        """
        Adds a Transition Up Block. Consisting of Deconv, Skip Connection, Dense Block.

        # References
            Jegou S, Drozdzal M, Vazquez D, Romero A, Bengio Y.
            The One Hundred Layers Tiramisu: Fully Convolutional DenseNets for Semantic Segmentation.
            arXiv preprint arXiv:1611.09326. 2016 Nov 28.

        # Input layers parameters
        :param name:
        :param input_layer: input layer.
        :param skip_conn: list of layers to be used as skip connections.

        # Deconvolutional layer parameters
        :param nb_filters_deconv: number of deconvolutional filters to learn.
        :param init_weights: weights initialization function

        # Dense Block parameters
        :param nb_layers: number of dense layers included in the dense block (see self.add_dense_layer()
                          for information about the internal layers).
        :param growth: growth rate. Number of additional feature maps learned at each layer.
        :param drop: dropout rate.

        :return: output layer
        """

        if K.image_dim_ordering() == 'th':
            axis = 1
        elif K.image_dim_ordering() == 'tf':
            axis = -1
        else:
            raise ValueError('Invalid dim_ordering:', K.image_dim_ordering)

        input_layer = Conv2DTranspose(nb_filters_deconv, (3, 3),
                                      strides=(2, 2),
                                      kernel_initializer=init_weights, padding='valid')(input_layer)

        # Skip connection concatenation
        input_layer = Concatenate(axis=axis, cropping=[None, None, 'center', 'center'])([skip_conn, input_layer])

        # Dense Block
        input_layer = self.add_dense_block(input_layer, nb_layers, growth, drop, init_weights,
                                           name=name)  # (growth*nb_layers) feature maps added
        return input_layer

    @staticmethod
    def Empty(nOutput, input_layer):
        """
            Creates an empty Model_Wrapper (can be externally defined)
        """
        pass

    # ------------------------------------------------------- #
    #       SAVE/LOAD
    #           Auxiliary methods for saving and loading the model.
    # ------------------------------------------------------- #

    def __getstate__(self):
        """
            Behaviour applied when pickling a Model_Wrapper instance.
        """
        obj_dict = self.__dict__.copy()
        del obj_dict['model']
        # Remove also optimized search models if exist
        if 'model_init' in obj_dict:
            del obj_dict['model_init']
            del obj_dict['model_next']
        return obj_dict


# Backwards compatibility
CNN_Model = Model_Wrapper<|MERGE_RESOLUTION|>--- conflicted
+++ resolved
@@ -866,7 +866,6 @@
         # Check input parameters and recover default values if needed
         if parameters is None:
             parameters = dict()
-<<<<<<< HEAD
         default_params = {'n_epochs': 1,
                           'batch_size': 50,
                           'maxlen': 100,  # sequence learning parameters (BeamSearch)
@@ -914,9 +913,6 @@
                                                  }
                           }
         params = self.checkParameters(parameters, default_params)
-=======
-        params = checkParameters(parameters, self.default_training_params, hard_check=True)
->>>>>>> d236c41f
         # Set params['start_reduction_on_epoch'] = params['lr_decay'] by default
         if params['lr_decay'] is not None and 'start_reduction_on_epoch' not in list(parameters):
             params['start_reduction_on_epoch'] = params['lr_decay']
@@ -953,7 +949,6 @@
         # Check input parameters and recover default values if needed
         if parameters is None:
             parameters = dict()
-<<<<<<< HEAD
         default_params = {'n_epochs': 1,
                           'batch_size': 50,
                           'maxlen': 100,  # sequence learning parameters (BeamSearch)
@@ -986,7 +981,6 @@
                           'lr_reducer_exp_base': 0.5,
                           'lr_half_life': 50000,
                           'lr_warmup_exp': -1.5,
-                          'temporally_linked': False,
                           'tensorboard': False,
                           'tensorboard_params': {'log_dir': 'tensorboard_logs',
                                                  'histogram_freq': 0,
@@ -1003,9 +997,6 @@
 
                           }
         params = self.checkParameters(parameters, default_params)
-=======
-        params = checkParameters(parameters, self.default_training_params, hard_check=True)
->>>>>>> d236c41f
         save_params = copy.copy(params)
         del save_params['extra_callbacks']
         self.training_parameters.append(save_params)
@@ -1110,20 +1101,6 @@
                                                          da_enhance_list=params['da_enhance_list'],
                                                          mean_substraction=params['mean_substraction']).generator()
         elif params['n_parallel_loaders'] > 1:
-<<<<<<< HEAD
-            train_gen = Data_Batch_Generator('train',
-                                             self,
-                                             ds,
-                                             state['n_iterations_per_epoch'],
-                                             batch_size=params['batch_size'],
-                                             normalization=params['normalize'],
-                                             normalization_type=params['normalization_type'],
-                                             data_augmentation=params['data_augmentation'],
-                                             mean_substraction=params['mean_substraction'],
-                                             shuffle=params['shuffle'],
-                                             temporally_linked=params['temporally_linked'],
-                                             n_parallel_loaders=params['n_parallel_loaders']).generator()
-=======
             train_gen = Parallel_Data_Batch_Generator('train',
                                                       self,
                                                       ds,
@@ -1137,8 +1114,8 @@
                                                       da_enhance_list=params['da_enhance_list'],
                                                       mean_substraction=params['mean_substraction'],
                                                       shuffle=params['shuffle'],
+                                                      temporally_linked=params['temporally_linked'],
                                                       n_parallel_loaders=params['n_parallel_loaders']).generator()
->>>>>>> d236c41f
         else:
             train_gen = Data_Batch_Generator('train',
                                              self,
@@ -1747,7 +1724,6 @@
                     sample_alphas.append(hyp_alphas[idx])
         if ret_alphas:
             return samples, sample_scores, np.asarray(sample_alphas)
-<<<<<<< HEAD
         else:
             return samples, sample_scores, None
 
@@ -1758,7 +1734,8 @@
         logger.warning("Deprecated function, use predictBeamSearchNet() instead.")
         return self.predictBeamSearchNet(ds, parameters)
 
-    def predictBeamSearchNet_NEW(self, ds, parameters=None):
+
+    def predictBeamSearchNet(self, ds, parameters=None):
         """
         Approximates by beam search the best predictions of the net on the dataset splits chosen.
 
@@ -1816,11 +1793,11 @@
         # Check if the model is ready for applying an optimized search
         if params['optimized_search']:
             if 'matchings_init_to_next' not in dir(self) or \
-                            'matchings_next_to_next' not in dir(self) or \
-                            'ids_inputs_init' not in dir(self) or \
-                            'ids_outputs_init' not in dir(self) or \
-                            'ids_inputs_next' not in dir(self) or \
-                            'ids_outputs_next' not in dir(self):
+                    'matchings_next_to_next' not in dir(self) or \
+                    'ids_inputs_init' not in dir(self) or \
+                    'ids_outputs_init' not in dir(self) or \
+                    'ids_inputs_next' not in dir(self) or \
+                    'ids_outputs_next' not in dir(self):
                 raise Exception(
                     "The following attributes must be inserted to the model when building an optimized search model:\n",
                     "- matchings_init_to_next\n",
@@ -1833,17 +1810,16 @@
         # Check if the model is ready for applying a temporally_linked search
         if params['temporally_linked']:
             if 'matchings_sample_to_next_sample' not in dir(self) or \
-                            'ids_temporally_linked_inputs' not in dir(self):
+                    'ids_temporally_linked_inputs' not in dir(self):
                 raise Exception(
                     "The following attributes must be inserted to the model when building a temporally_linked model:\n",
                     "- matchings_sample_to_next_sample\n",
                     "- ids_temporally_linked_inputs\n")
-
         predictions = dict()
         references = []
         sources_sampling = []
         for s in params['predict_on_sets']:
-            print
+            print ("")
             logging.info("<<< Predicting outputs of " + s + " set >>>")
 
             # TODO: enable 'train' sampling on temporally-linked models
@@ -1852,8 +1828,8 @@
                 data_gen = -1
                 data_gen_instance = -1
             else:
-
-                assert len(params['model_inputs']) > 0, 'We need at least one input!'
+                if len(params['model_inputs']) == 0:
+                    raise AssertionError('We need at least one input!')
                 if not params['optimized_search']:  # use optimized search model if available
                     assert not params['pos_unk'], 'PosUnk is not supported with non-optimized beam search methods'
 
@@ -2042,18 +2018,10 @@
         del data_gen_instance
         if params['n_samples'] < 1:
             return predictions
-=======
->>>>>>> d236c41f
-        else:
-            return samples, sample_scores, None
-
-    def BeamSearchNet(self, ds, parameters):
-        """
-        DEPRECATED, use predictBeamSearchNet() instead.
-        """
-        logger.warning("Deprecated function, use predictBeamSearchNet() instead.")
-        return self.predictBeamSearchNet(ds, parameters)
-
+        else:
+            return predictions, references, sources_sampling
+
+            #    def predictBeamSearchNet_DEPRECATED(self, ds, parameters={}):
 
     def predictBeamSearchNet(self, ds, parameters=None):
         """
@@ -2081,7 +2049,6 @@
         if parameters is None:
             parameters = dict()
         # Check input parameters and recover default values if needed
-<<<<<<< HEAD
         default_params = {'max_batch_size': 50,
                           'n_parallel_loaders': 1,
                           'beam_size': 5,
@@ -2121,17 +2088,14 @@
                           }
 
         params = self.checkParameters(parameters, default_params)
-=======
-        params = checkParameters(parameters, self.default_predict_with_beam_params)
->>>>>>> d236c41f
         # Check if the model is ready for applying an optimized search
         if params['optimized_search']:
             if 'matchings_init_to_next' not in dir(self) or \
-                    'matchings_next_to_next' not in dir(self) or \
-                    'ids_inputs_init' not in dir(self) or \
-                    'ids_outputs_init' not in dir(self) or \
-                    'ids_inputs_next' not in dir(self) or \
-                    'ids_outputs_next' not in dir(self):
+                            'matchings_next_to_next' not in dir(self) or \
+                            'ids_inputs_init' not in dir(self) or \
+                            'ids_outputs_init' not in dir(self) or \
+                            'ids_inputs_next' not in dir(self) or \
+                            'ids_outputs_next' not in dir(self):
                 raise Exception(
                     "The following attributes must be inserted to the model when building an optimized search model:\n",
                     "- matchings_init_to_next\n",
@@ -2144,7 +2108,7 @@
         # Check if the model is ready for applying a temporally_linked search
         if params['temporally_linked']:
             if 'matchings_sample_to_next_sample' not in dir(self) or \
-                    'ids_temporally_linked_inputs' not in dir(self):
+                            'ids_temporally_linked_inputs' not in dir(self):
                 raise Exception(
                     "The following attributes must be inserted to the model when building a temporally_linked model:\n",
                     "- matchings_sample_to_next_sample\n",
@@ -2153,7 +2117,7 @@
         references = []
         sources_sampling = []
         for s in params['predict_on_sets']:
-            print ("")
+            print
             logging.info("<<< Predicting outputs of " + s + " set >>>")
 
             # TODO: enable 'train' sampling on temporally-linked models
@@ -2162,9 +2126,9 @@
                 data_gen = -1
                 data_gen_instance = -1
             else:
-                if len(params['model_inputs']) == 0:
-                    raise AssertionError('We need at least one input!')
+                assert len(params['model_inputs']) > 0, 'We need at least one input!'
                 if not params['optimized_search']:  # use optimized search model if available
+                    assert not params['pos_unk'], 'PosUnk is not supported with non-optimized beam search methods'
                     if params['pos_unk']:
                         raise AssertionError('PosUnk is not supported with non-optimized beam search methods')
 
