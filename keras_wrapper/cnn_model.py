# -*- coding: utf-8 -*-
from __future__ import print_function
from six import iteritems
import copy
import math
import shutil
import sys
import time

if sys.version_info.major == 3:
    import _pickle  as pk
else:
    import cPickle as pk
import cloudpickle as cloudpk
import matplotlib as mpl

import keras
from keras import backend as K
from keras.applications.vgg19 import VGG19
from keras.engine.training import Model
from keras.layers import Convolution2D, MaxPooling2D, ZeroPadding2D, AveragePooling2D, Deconvolution2D
from keras.layers import merge, Dense, Dropout, Flatten, Input, Activation, BatchNormalization
from keras.layers.advanced_activations import PReLU
from keras.models import Sequential, model_from_json, load_model
from keras.optimizers import *
from keras.regularizers import l2
from keras.utils import np_utils
from keras.utils.layer_utils import print_summary
from keras_wrapper.dataset import Data_Batch_Generator, Homogeneous_Data_Batch_Generator, Parallel_Data_Batch_Generator
from keras_wrapper.extra.callbacks import *
from keras_wrapper.extra.read_write import file2list
from keras_wrapper.utils import one_hot_2_indices, decode_predictions, decode_predictions_one_hot, \
    decode_predictions_beam_search, replace_unknown_words, sample, sampling

if int(keras.__version__.split('.')[0]) == 1:
    from keras.layers import Concat as Concatenate
else:
    from keras.layers import Concatenate
mpl.use('Agg')  # run matplotlib without X server (GUI)
import matplotlib.pyplot as plt

# General setup of libraries
logging.basicConfig(level=logging.DEBUG, format='[%(asctime)s] %(message)s', datefmt='%d/%m/%Y %H:%M:%S')
logger = logging.getLogger(__name__)


# ------------------------------------------------------- #
#       SAVE/LOAD
#           External functions for saving and loading Model_Wrapper instances
# ------------------------------------------------------- #


def saveModel(model_wrapper, update_num, path=None, full_path=False, store_iter=False):
    """
    Saves a backup of the current Model_Wrapper object after being trained for 'update_num' iterations/updates/epochs.

    :param model_wrapper: object to save
    :param update_num: identifier of the number of iterations/updates/epochs elapsed
    :param path: path where the model will be saved
    :param full_path: Whether we save to the path of from path + '/epoch_' + update_num
    :param store_iter: Whether we store the current update_num
    :return: None
    """
    if not path:
        path = model_wrapper.model_path

    iteration = str(update_num)

    if full_path:
        if store_iter:
            model_name = path + '_' + iteration
        else:
            model_name = path
    else:
        if store_iter:
            model_name = path + '/update_' + iteration
        else:
            model_name = path + '/epoch_' + iteration

    if not model_wrapper.silence:
        logging.info("<<< Saving model to " + model_name + " ... >>>")

    # Create models dir
    if not os.path.isdir(path):
        if not os.path.isdir(os.path.dirname(path)):
            os.makedirs(os.path.dirname(path))

    try:  # Try to save model at one time
        model_wrapper.model.save(model_name + '.h5')
    except Exception as e:  # Split saving in model structure / weights
        logging.info(str(e))
        # Save model structure
        json_string = model_wrapper.model.to_json()
        open(model_name + '_structure.json', 'w').write(json_string)
        # Save model weights
        model_wrapper.model.save_weights(model_name + '_weights.h5', overwrite=True)

    # Save auxiliary models for optimized search
    if model_wrapper.model_init is not None:
        # Save model structure
        logging.info("<<< Saving model_init to " + model_name + "_structure_init.json... >>>")
        json_string = model_wrapper.model_init.to_json()
        open(model_name + '_structure_init.json', 'w').write(json_string)
        # Save model weights
        model_wrapper.model_init.save_weights(model_name + '_weights_init.h5', overwrite=True)
    if model_wrapper.model_next is not None:
        # Save model structure
        logging.info("<<< Saving model_next to " + model_name + "_structure_next.json... >>>")
        json_string = model_wrapper.model_next.to_json()
        open(model_name + '_structure_next.json', 'w').write(json_string)
        # Save model weights
        model_wrapper.model_next.save_weights(model_name + '_weights_next.h5', overwrite=True)

    # Save additional information
    cloudpk.dump(model_wrapper, open(model_name + '_Model_Wrapper.pkl', 'wb'))

    if not model_wrapper.silence:
        logging.info("<<< Model saved >>>")


def loadModel(model_path, update_num, reload_epoch=True, custom_objects=None, full_path=False, compile=False):
    """
    Loads a previously saved Model_Wrapper object.

    :param model_path: path to the Model_Wrapper object to load
    :param update_num: identifier of the number of iterations/updates/epochs elapsed
    :param reload_epoch: Whether we should load epochs or updates
    :param custom_objects: dictionary of custom layers (i.e. input to model_from_json)
    :param full_path: Whether we should load the path from model_name or from model_path directly.
    :return: loaded Model_Wrapper
    """
    if not custom_objects:
        custom_objects = dict()

    t = time.time()
    iteration = str(update_num)

    if full_path:
        model_name = model_path
    else:
        if reload_epoch:
            model_name = model_path + "/epoch_" + iteration
        else:
            model_name = model_path + "/update_" + iteration

    logging.info("<<< Loading model from " + model_name + "_Model_Wrapper.pkl ... >>>")
    try:
        logging.info("<<< Loading model from " + model_name + ".h5 ... >>>")
        model = load_model(model_name + '.h5', custom_objects=custom_objects, compile=compile)
    except Exception as e:
        logging.info(str(e))
        # Load model structure
        logging.info("<<< Loading model from " + model_name + "_structure.json' ... >>>")
        model = model_from_json(open(model_name + '_structure.json').read(), custom_objects=custom_objects)
        # Load model weights
        model.load_weights(model_name + '_weights.h5')

    # Load auxiliary models for optimized search
    if os.path.exists(model_name + '_structure_init.json') and os.path.exists(model_name + '_weights_init.h5') and os.path.exists(model_name + '_structure_next.json') and os.path.exists(
                    model_name + '_weights_next.h5'):
        loaded_optimized = True
    else:
        loaded_optimized = False

    if loaded_optimized:
        # Load model structure
        logging.info("<<< Loading optimized model... >>>")
        logging.info("\t <<< Loading model_init from " + model_name + "_structure_init.json ... >>>")
        model_init = model_from_json(open(model_name + '_structure_init.json').read(),
                                     custom_objects=custom_objects)
        # Load model weights
        model_init.load_weights(model_name + '_weights_init.h5')
        # Load model structure
        logging.info("\t <<< Loading model_next from " + model_name + "_structure_next.json ... >>>")
        model_next = model_from_json(open(model_name + '_structure_next.json').read(), custom_objects=custom_objects)
        # Load model weights
        model_next.load_weights(model_name + '_weights_next.h5')

    # Load Model_Wrapper information
    try:
        if sys.version_info.major == 3:
            model_wrapper = pk.load(open(model_name + '_Model_Wrapper.pkl', 'rb'), encoding='latin1')
        else:
            model_wrapper = pk.load(open(model_name + '_Model_Wrapper.pkl', 'rb'))
    except Exception as e:
        # try:
        logging.info(str(e))
        if sys.version_info.major == 3:
            model_wrapper = pk.load(open(model_name + '_CNN_Model.pkl', 'rb'), encoding='latin1')
        else:
            model_wrapper = pk.load(open(model_name + '_CNN_Model.pkl', 'rb'))
        # except:
        #    raise Exception(ValueError)

    # Add logger for backwards compatibility (old pre-trained models) if it does not exist
    model_wrapper.updateLogger()

    model_wrapper.model = model
    if loaded_optimized:
        model_wrapper.model_init = model_init
        model_wrapper.model_next = model_next
        logging.info("<<< Optimized model loaded. >>>")
    else:
        model_wrapper.model_init = None
        model_wrapper.model_next = None
    logging.info("<<< Model loaded in %0.6s seconds. >>>" % str(time.time() - t))
    return model_wrapper


def updateModel(model, model_path, update_num, reload_epoch=True, full_path=False, compile=False):
    """
    Loads a the weights from files to a Model_Wrapper object.

    :param model: Model_Wrapper object to update
    :param model_path: path to the weights to load
    :param update_num: identifier of the number of iterations/updates/epochs elapsed
    :param reload_epoch: Whether we should load epochs or updates
    :param full_path: Whether we should load the path from model_name or from model_path directly.
    :return: updated Model_Wrapper
    """
    t = time.time()
    model_name = model.name
    iteration = str(update_num)

    if not full_path:
        if reload_epoch:
            model_path = model_path + "/epoch_" + iteration
        else:
            model_path = model_path + "/update_" + iteration

    logging.info("<<< Updating model " + model_name + " from " + model_path + " ... >>>")

    try:
        logging.info("<<< Loading model from " + model_path + ".h5 ... >>>")
        model.model.set_weights(load_model(model_path + '.h5', compile=False).get_weights())

    except Exception as e:
        logging.info(str(e))
        # Load model structure
        logging.info("<<< Failed -> Loading model from " + model_path + "_weights.h5' ... >>>")
        # Load model weights
        model.model.load_weights(model_path + '_weights.h5')

    # Load auxiliary models for optimized search
    if os.path.exists(model_path + '_weights_init.h5') and os.path.exists(model_path + '_weights_next.h5'):
        loaded_optimized = True
    else:
        loaded_optimized = False

    if loaded_optimized:
        # Load model structure
        logging.info("<<< Updating optimized model... >>>")
        logging.info("\t <<< Updating model_init from " + model_path + "_structure_init.json ... >>>")
        model.model_init.load_weights(model_path + '_weights_init.h5')
        # Load model structure
        logging.info("\t <<< Updating model_next from " + model_path + "_structure_next.json ... >>>")
        # Load model weights
        model.model_next.load_weights(model_path + '_weights_next.h5')

    logging.info("<<< Model updated in %0.6s seconds. >>>" % str(time.time() - t))
    return model


def transferWeights(old_model, new_model, layers_mapping):
    """
    Transfers all existent layers' weights from an old model to a new model.

    :param old_model: old version of the model, where the weights will be picked
    :param new_model: new version of the model, where the weights will be transferred to
    :param layers_mapping: mapping from old to new model layers
    :return: new model with weights transferred
    """

    logging.info("<<< Transferring weights from models. >>>")

    old_layer_dict = dict([(layer.name, [layer, idx]) for idx, layer in list(enumerate(old_model.model.layers))])
    new_layer_dict = dict([(layer.name, [layer, idx]) for idx, layer in list(enumerate(new_model.model.layers))])

    for lold, lnew in iteritems(layers_mapping):
        # Check if layers exist in both models
        if lold in old_layer_dict and lnew in new_layer_dict:

            # Create dictionary name --> layer
            old = old_layer_dict[lold][0].get_weights()
            new = new_layer_dict[lnew][0].get_weights()

            # Find weight sizes matchings for each layer (without repetitions)
            new_shapes = [w.shape for w in new]
            mapping_weights = dict()
            for pos_old, wo in list(enumerate(old)):
                old_shape = wo.shape
                indices = [i for i, shp in enumerate(new_shapes) if shp == old_shape]
                if indices:
                    for ind in indices:
                        if ind not in list(mapping_weights):
                            mapping_weights[ind] = pos_old
                            break

            # Alert for any weight matrix not inserted to new model
            for pos_old, wo in list(enumerate(old)):
                if pos_old not in list(mapping_weights.values()):
                    logging.info('  Pre-trained weight matrix of layer "' + lold +
                                 '" with dimensions ' + str(wo.shape) + ' can not be inserted to new model.')

            # Alert for any weight matrix not modified
            for pos_new, wn in list(enumerate(new)):
                if pos_new not in list(mapping_weights):
                    logging.info('  New model weight matrix of layer "' + lnew +
                                 '" with dimensions ' + str(wn.shape) + ' can not be loaded from pre-trained model.')

            # Transfer weights for each layer
            for new_idx, old_idx in iteritems(mapping_weights):
                new[new_idx] = old[old_idx]
            new_model.model.layers[new_layer_dict[lnew][1]].set_weights(new)

        else:
            logging.info('Can not apply weights transfer from "' + lold + '" to "' + lnew + '"')

    logging.info("<<< Weights transferred successfully. >>>")

    return new_model


def read_layer_names(model, starting_name=None):
    """
        Reads the existent layers' names from a model starting after a layer specified by its name

        :param model: model whose layers' names will be read
        :param starting_name: name of the layer after which the layers' names will be read
                              (if None, then all the layers' names will be read)
        :return: list of layers' names
        """

    if starting_name is None:
        read = True
    else:
        read = False

    layers_names = []
    for layer in model.layers:
        if read:
            layers_names.append(layer.name)
        elif layer.name == starting_name:
            read = True

    return layers_names


# ------------------------------------------------------- #
#       MAIN CLASS
# ------------------------------------------------------- #
class Model_Wrapper(object):
    """
        Wrapper for Keras' models. It provides the following utilities:
            - Training visualization module.
            - Set of already implemented CNNs for quick definition.
            - Easy layers re-definition for finetuning.
            - Model backups.
            - Easy to use training and test methods.
    """

    def __init__(self, nOutput=1000, type='basic_model', silence=False, input_shape=None,
                 structure_path=None, weights_path=None, seq_to_functional=False,
                 model_name=None, plots_path=None, models_path=None, inheritance=False):
        """
            Model_Wrapper object constructor.

            :param nOutput: number of outputs of the network. Only valid if 'structure_path' is None.
            :param type: network name type (corresponds to any method defined in the section 'MODELS' of this class).
                         Only valid if 'structure_path' is None.
            :param silence: set to True if you don't want the model to output informative messages
            :param input_shape: array with 3 integers which define the images' input shape [height, width, channels].
                                Only valid if 'structure_path' is None.
            :param structure_path: path to a Keras' model json file.
                                   If we speficy this parameter then 'type' will be only an informative parameter.
            :param weights_path: path to the pre-trained weights file (if None, then it will be randomly initialized)
            :param seq_to_functional: indicates if we are loading a set of weights trained
                                      on a Sequential model to a Functional one
            :param model_name: optional name given to the network
                               (if None, then it will be assigned to current time as its name)
            :param plots_path: path to the folder where the plots will be stored during training
            :param models_path: path to the folder where the temporal model packups will be stored
            :param inheritance: indicates if we are building an instance from a child class
                                (in this case the model will not be built from this __init__,
                                it should be built from the child class).
        """
        if input_shape is None:
            input_shape = [256, 256, 3]

        self.__toprint = ['net_type', 'name', 'plot_path', 'models_path', 'lr', 'momentum',
                          'training_parameters', 'testing_parameters', 'training_state', 'loss', 'silence']

        self.silence = silence
        self.net_type = type
        self.lr = 0.01  # insert default learning rate
        self.momentum = 1.0 - self.lr  # insert default momentum
        self.loss = None  # default loss function
        self.training_parameters = []
        self.testing_parameters = []
        self.training_state = dict()
        self._dynamic_display = True

        # Dictionary for storing any additional data needed
        self.additional_data = dict()

        # Model containers
        self.model = None
        self.model_init = None
        self.model_next = None

        # Inputs and outputs names for models of class Model
        self.ids_inputs = list()
        self.ids_outputs = list()

        # Inputs and outputs names for models for optimized search
        self.ids_inputs_init = list()
        self.ids_outputs_init = list()
        self.ids_inputs_next = list()
        self.ids_outputs_next = list()

        # Matchings from model_init to mode_next:
        self.matchings_init_to_next = None
        self.matchings_next_to_next = None

        # Inputs and outputs names for models with temporally linked samples
        self.ids_temporally_linked_inputs = list()

        # Matchings between temporally linked samples
        self.matchings_sample_to_next_sample = None

        # Placeholders for model attributes
        self.inputsMapping = dict()
        self.outputsMapping = dict()
        self.acc_output = None
        self.name = None
        self.model_path = None
        self.plot_path = None
        self.params = None

        # Prepare logger
        self.updateLogger()

        # Prepare model
        if not inheritance:
            # Set Network name
            self.setName(model_name, plots_path, models_path)

            if structure_path:
                # Load a .json model
                if not self.silence:
                    logging.info("<<< Loading model structure from file " + structure_path + " >>>")
                self.model = model_from_json(open(structure_path).read())

            else:
                # Build model from scratch
                if hasattr(self, type):
                    if not self.silence:
                        logging.info("<<< Building " + type + " Model_Wrapper >>>")
                    eval('self.' + type + '(nOutput, input_shape)')
                else:
                    raise Exception('Model_Wrapper type "' + type + '" is not implemented.')

            # Load weights from file
            if weights_path:
                if not self.silence:
                    logging.info("<<< Loading weights from file " + weights_path + " >>>")
                self.model.load_weights(weights_path, seq_to_functional=seq_to_functional)

    def updateLogger(self, force=False):
        """
            Checks if the model contains an updated logger.
            If it doesn't then it updates it, which will store evaluation results.
        """
        compulsory_data_types = ['iteration', 'loss', 'accuracy', 'accuracy top-5']
        if '_Model_Wrapper__logger' not in self.__dict__ or force:
            self.__logger = dict()
        if '_Model_Wrapper__data_types' not in self.__dict__:
            self.__data_types = compulsory_data_types
        else:
            for d in compulsory_data_types:
                if d not in self.__data_types:
                    self.__data_types.append(d)

        self._dynamic_display = ((hasattr(sys.stdout, 'isatty') and
                                  sys.stdout.isatty()) or
                                 'ipykernel' in sys.modules)

        self.__modes = ['train', 'val', 'test']

    def setInputsMapping(self, inputsMapping):
        """
            Sets the mapping of the inputs from the format given by the dataset to the format received by the model.

            :param inputsMapping: dictionary with the model inputs' identifiers as keys and the dataset inputs
                                  identifiers' position as values.
                                  If the current model is Sequential then keys must be ints with the desired input order
                                  (starting from 0). If it is Model then keys must be str.
        """
        self.inputsMapping = inputsMapping

    def setOutputsMapping(self, outputsMapping, acc_output=None):
        """
            Sets the mapping of the outputs from the format given by the dataset to the format received by the model.

            :param outputsMapping: dictionary with the model outputs'
                                   identifiers as keys and the dataset outputs identifiers' position as values.
                                   If the current model is Sequential then keys must be ints with
                                   the desired output order (in this case only one value can be provided).
                                   If it is Model then keys must be str.
            :param acc_output: name of the model's output that will be used for calculating
                              the accuracy of the model (only needed for Graph models)
        """
        if isinstance(self.model, Sequential) and len(list(outputsMapping)) > 1:
            raise Exception("When using Sequential models only one output can be provided in outputsMapping")
        self.outputsMapping = outputsMapping
        self.acc_output = acc_output

    def setOptimizer(self, lr=None, momentum=None, loss='categorical_crossentropy', loss_weights=None, metrics=None, epsilon=1e-8,
                     nesterov=True, decay=0.0, clipnorm=10., clipvalue=0., optimizer=None, sample_weight_mode=None,
                     tf_optimizer=True):
        """
            Sets a new optimizer for the CNN model.
            :param nesterov:
            :param clipvalue:
            :param lr: learning rate of the network
            :param momentum: momentum of the network (if None, then momentum = 1-lr)
            :param loss: loss function applied for optimization
            :param loss_weights: weights given to multi-loss models
            :param metrics: list of Keras' metrics used for evaluating the model.
                            To specify different metrics for different outputs of a multi-output model,
                            you could also pass a dictionary, such as `metrics={'output_a': 'accuracy'}`.
            :param epsilon: fuzz factor
            :param decay: lr decay
            :param clipnorm: gradients' clip norm
            :param optimizer: string identifying the type of optimizer used (default: SGD)
            :param sample_weight_mode: 'temporal' or None
        """
        # Pick default parameters
        if lr is None:
            lr = self.lr
        else:
            self.lr = lr
        if momentum is None:
            momentum = self.momentum
        else:
            self.momentum = momentum
        self.loss = loss
        if metrics is None:
            metrics = []
        if tf_optimizer and K.backend() == 'tensorflow':
            import tensorflow as tf
            if optimizer is None or optimizer.lower() == 'sgd':
                if self.momentum is None:
                    optimizer = TFOptimizer(tf.train.GradientDescentOptimizer(lr))
                else:
                    optimizer = TFOptimizer(tf.train.MomentumOptimizer(lr, self.momentum, use_nesterov=nesterov))
            elif optimizer.lower() == 'adam':
                optimizer = TFOptimizer(tf.train.AdamOptimizer(learning_rate=lr, epsilon=epsilon))
            elif optimizer.lower() == 'adagrad':
                optimizer = TFOptimizer(tf.train.AdagradOptimizer(lr))
            elif optimizer.lower() == 'rmsprop':
                optimizer = TFOptimizer(tf.train.RMSPropOptimizer(lr, decay=decay, momentum=momentum, epsilon=epsilon))
            elif optimizer.lower() == 'nadam':
                logger.warning('The Nadam optimizer is not natively implemented in Tensorflow. Using Keras optimizer.')
                optimizer = Nadam(lr=lr, clipnorm=clipnorm, clipvalue=clipvalue, decay=decay, epsilon=epsilon)
            elif optimizer.lower() == 'adamax':
                logger.warning('The Adamax optimizer is not natively implemented in Tensorflow. Using Keras optimizer.')
                optimizer = Adamax(lr=lr, clipnorm=clipnorm, clipvalue=clipvalue, decay=decay, epsilon=epsilon)
            elif optimizer.lower() == 'adadelta':
                optimizer = TFOptimizer(tf.train.AdadeltaOptimizer(learning_rate=lr, epsilon=epsilon))
            else:
                raise Exception('\tThe chosen optimizer is not implemented.')
        else:
            if optimizer is None or optimizer.lower() == 'sgd':
                optimizer = SGD(lr=lr, clipnorm=clipnorm, clipvalue=clipvalue, decay=decay, momentum=momentum,
                                nesterov=nesterov)
            elif optimizer.lower() == 'adam':
                optimizer = Adam(lr=lr, clipnorm=clipnorm, clipvalue=clipvalue, decay=decay, epsilon=epsilon)
            elif optimizer.lower() == 'adagrad':
                optimizer = Adagrad(lr=lr, clipnorm=clipnorm, clipvalue=clipvalue, decay=decay, epsilon=epsilon)
            elif optimizer.lower() == 'rmsprop':
                optimizer = RMSprop(lr=lr, clipnorm=clipnorm, clipvalue=clipvalue, decay=decay, epsilon=epsilon)
            elif optimizer.lower() == 'nadam':
                optimizer = Nadam(lr=lr, clipnorm=clipnorm, clipvalue=clipvalue, decay=decay, epsilon=epsilon)
            elif optimizer.lower() == 'adamax':
                optimizer = Adamax(lr=lr, clipnorm=clipnorm, clipvalue=clipvalue, decay=decay, epsilon=epsilon)
            elif optimizer.lower() == 'adadelta':
                optimizer = Adadelta(lr=lr, clipnorm=clipnorm, clipvalue=clipvalue, decay=decay, epsilon=epsilon)
            else:
                raise Exception('\tThe chosen optimizer is not implemented.')

        if not self.silence:
            logging.info("Compiling model...")

        # compile differently depending if our model is 'Sequential', 'Model' or 'Graph'
        if isinstance(self.model, Sequential) or isinstance(self.model, Model):
            self.model.compile(optimizer=optimizer, metrics=metrics, loss=loss, loss_weights=loss_weights,
                               sample_weight_mode=sample_weight_mode)
        else:
            raise NotImplementedError()

        if not self.silence:
            logging.info("Optimizer updated, learning rate set to " + str(lr))

    def compile(self, **kwargs):
        self.model.compile(kwargs)

    def setName(self, model_name, plots_path=None, models_path=None, create_plots=False, clear_dirs=True):
        """
                    Changes the name (identifier) of the Model_Wrapper instance.
        :param model_name:  New model name
        :param plots_path: Path where to store the plots
        :param models_path: Path where to store the model
        :param create_plots: Whether we'll store plots or not
        :param clear_dirs: Whether the store_path directory will be erased or not
        :return: None
        """
        if not model_name:
            self.name = time.strftime("%Y-%m-%d") + '_' + time.strftime("%X")
            create_dirs = False
        else:
            self.name = model_name
            create_dirs = True

        if create_plots:
            if not plots_path:
                self.plot_path = 'Plots/' + self.name
            else:
                self.plot_path = plots_path

        if not models_path:
            self.model_path = 'Models/' + self.name
        else:
            self.model_path = models_path

        # Remove directories if existed
        if clear_dirs:
            if os.path.isdir(self.model_path):
                shutil.rmtree(self.model_path)
            if create_plots:
                if os.path.isdir(self.plot_path):
                    shutil.rmtree(self.plot_path)

        # Create new ones
        if create_dirs:
            if not os.path.isdir(self.model_path):
                os.makedirs(self.model_path)
            if create_plots:
                if not os.path.isdir(self.plot_path):
                    os.makedirs(self.plot_path)

    def setParams(self, params):
        self.params = params

    @staticmethod
    def checkParameters(input_params, default_params):
        """
            Validates a set of input parameters and uses the default ones if not specified.
        """
        valid_params = [key for key in default_params]
        params = dict()

        # Check input parameters' validity
        for key, val in iteritems(input_params):
            if key in valid_params:
                params[key] = val
            else:
                raise Exception("Parameter '" + key + "' is not a valid parameter.")

        # Use default parameters if not provided
        for key, default_val in iteritems(default_params):
            if key not in params:
                params[key] = default_val

<<<<<<< HEAD
        if 'n_parallel_loaders' in params and params['n_parallel_loaders'] > 1:
            logging.info('WARNING: parallel loaders are not implemented')
            params['n_parallel_loaders'] = 1
=======
        # if 'n_parallel_loaders' in params and params['n_parallel_loaders'] > 1:
        #    logging.info('WARNING: parallel loaders are not implemented')
>>>>>>> 4be22fdb

        return params

    # ------------------------------------------------------- #
    #       MODEL MODIFICATION
    #           Methods for modifying specific layers of the network
    # ------------------------------------------------------- #

    def replaceLastLayers(self, num_remove, new_layers):
        """
            Replaces the last 'num_remove' layers in the model by the newly defined in 'new_layers'.
            Function only valid for Sequential models. Use self.removeLayers(...) for Graph models.
        """
        if not self.silence:
            logging.info("Replacing layers...")

        removed_layers = []
        removed_params = []
        # If it is a Sequential model
        if isinstance(self.model, Sequential):
            # Remove old layers
            for _ in range(num_remove):
                removed_layers.append(self.model.layers.pop())
                removed_params.append(self.model.params.pop())

            # Insert new layers
            for layer in new_layers:
                self.model.add(layer)

        # If it is a Graph model
        else:
            raise NotImplementedError("Try using self.removeLayers(...) instead.")

        return [removed_layers, removed_params]

    # ------------------------------------------------------- #
    #       TRAINING/TEST
    #           Methods for train and testing on the current Model_Wrapper
    # ------------------------------------------------------- #

    def ended_training(self):
        """
            Indicates if the model has early stopped.
        """
        if hasattr(self.model, 'callback_model') and self.model.callback_model:
            callback_model = self.callback_model
        else:
            callback_model = self

        if hasattr(callback_model, 'stop_training') and callback_model.stop_training:
            return True
        else:
            return False

    def trainNet(self, ds, parameters=None, out_name=None):
        """
            Trains the network on the given dataset.
            :param ds: Dataset with the training data
            :param parameters: dict() which may contain the following (optional) training parameters
            :param out_name: name of the output node that will be used to evaluate the network accuracy.
                            Only applicable to Graph models.

            The input 'parameters' is a dict() which may contain the following (optional) training parameters:
            ####    Visualization parameters
             * report_iter: number of iterations between each loss report
             * iter_for_val: number of iterations between each validation test
             * num_iterations_val: number of iterations applied on the validation dataset for computing the
                                   average performance (if None then all the validation data will be tested)
            ####    Learning parameters
             * n_epochs: number of epochs that will be applied during training
             * batch_size: size of the batch (number of images) applied on each iteration by the SGD optimization
             * lr_decay: number of iterations passed for decreasing the learning rate
             * lr_gamma: proportion of learning rate kept at each decrease.
                         It can also be a set of rules defined by a list, e.g.
                         lr_gamma = [[3000, 0.9], ..., [None, 0.8]] means 0.9 until iteration
                         3000, ..., 0.8 until the end.
             * patience: number of epochs waiting for a possible performance increase before stopping training
             * metric_check: name of the metric checked for early stopping and LR decrease

            ####    Data processing parameters

             * n_parallel_loaders: number of parallel data loaders allowed to work at the same time
             * normalize: boolean indicating if we want to normalize the image pixel values
             * mean_substraction: boolean indicating if we want to substract the training mean
             * data_augmentation: boolean indicating if we want to perform data augmentation
                                  (always False on validation)
             * shuffle: apply shuffling on training data at the beginning of each epoch.

            ####    Other parameters

        """

        # Check input parameters and recover default values if needed
        if parameters is None:
            parameters = dict()
        default_params = {'n_epochs': 1,
                          'batch_size': 50,
                          'maxlen': 100,  # sequence learning parameters (BeamSearch)
                          'homogeneous_batches': False,
                          'joint_batches': 4,
                          'epochs_for_save': 1,
                          'num_iterations_val': None,
                          'n_parallel_loaders': 1,
                          'normalize': True,
                          'normalization_type': '(-1)-1',
                          'mean_substraction': False,
                          'data_augmentation': True,
                          'verbose': 1, 'eval_on_sets': ['val'],
                          'reload_epoch': 0,
                          'extra_callbacks': [],
                          'class_weights': None,
                          'shuffle': True,
                          'epoch_offset': 0,
                          'patience': 0,
                          'metric_check': None,
                          'patience_check_split': 'val',
                          'eval_on_epochs': True,
                          'each_n_epochs': 1,
                          'start_eval_on_epoch': 0,  # early stopping parameters
                          'lr_decay': None,  # LR decay parameters
                          'reduce_each_epochs': True,
                          'start_reduction_on_epoch': 0,
                          'lr_gamma': 0.1,
                          'lr_reducer_type': 'linear',
                          'lr_reducer_exp_base': 0.5,
                          'lr_half_life': 50000,
                          'tensorboard': False,
                          'temporally_linked': False,
                          'tensorboard_params': {'log_dir': 'tensorboard_logs',
                                                 'histogram_freq': 0,
                                                 'batch_size': 50,
                                                 'write_graph': True,
                                                 'write_grads': False,
                                                 'write_images': False,
                                                 'embeddings_freq': 0,
                                                 'embeddings_layer_names': None,
                                                 'embeddings_metadata': None,
                                                 }
                          }
        params = self.checkParameters(parameters, default_params)
        # Set params['start_reduction_on_epoch'] = params['lr_decay'] by default
        if params['lr_decay'] is not None and 'start_reduction_on_epoch' not in list(parameters):
            params['start_reduction_on_epoch'] = params['lr_decay']
        save_params = copy.copy(params)
        del save_params['extra_callbacks']
        self.training_parameters.append(save_params)
        if params['verbose'] > 0:
            logging.info("<<< Training model >>>")

        self.__train(ds, params)

        logging.info("<<< Finished training model >>>")

    def trainNetFromSamples(self, x, y, parameters=None, class_weight=None, sample_weight=None, out_name=None):
        """
            Trains the network on the given samples x, y.

            :param x:
            :param y:
            :param parameters:
            :param class_weight:
            :param sample_weight:
            :param out_name: name of the output node that will be used to evaluate the network accuracy.
                             Only applicable to Graph models.

            The input 'parameters' is a dict() which may contain the following (optional) training parameters:
            ####    Visualization parameters
            ####    Learning parameters
            ####    Data processing parameters
            ####    Other parameters

        """

        # Check input parameters and recover default values if needed
        if parameters is None:
            parameters = dict()
        default_params = {'n_epochs': 1,
                          'batch_size': 50,
                          'maxlen': 100,  # sequence learning parameters (BeamSearch)
                          'homogeneous_batches': False,
                          'joint_batches': 4,
                          'epochs_for_save': 1,
                          'num_iterations_val': None,
                          'n_parallel_loaders': 1,
                          'normalize': False,
                          'normalization_type': None,
                          'mean_substraction': False,
                          'data_augmentation': True,
                          'verbose': 1,
                          'eval_on_sets': ['val'],
                          'reload_epoch': 0,
                          'extra_callbacks': [],
                          'shuffle': True,
                          'epoch_offset': 0,
                          'patience': 0,
                          'metric_check': None,
                          'eval_on_epochs': True,
                          'each_n_epochs': 1,
                          'start_eval_on_epoch': 0,  # early stopping parameters
                          'lr_decay': None,  # LR decay parameters
                          'reduce_each_epochs': True,
                          'start_reduction_on_epoch': 0,
                          'lr_gamma': 0.1,
                          'lr_reducer_type': 'linear',
                          'lr_reducer_exp_base': 0.5,
                          'lr_half_life': 50000,
                          'temporally_linked': False,
                          'tensorboard': False,
                          'tensorboard_params': {'log_dir': 'tensorboard_logs',
                                                 'histogram_freq': 0,
                                                 'batch_size': 50,
                                                 'write_graph': True,
                                                 'write_grads': False,
                                                 'write_images': False,
                                                 'embeddings_freq': 0,
                                                 'embeddings_layer_names': None,
                                                 'embeddings_metadata': None,
                                                 'label_word_embeddings_with_vocab': False,
                                                 'word_embeddings_labels': None
                                                 }

                          }
        params = self.checkParameters(parameters, default_params)
        save_params = copy.copy(params)
        del save_params['extra_callbacks']
        self.training_parameters.append(save_params)
        self.__train_from_samples(x, y, params, class_weight=class_weight, sample_weight=sample_weight)
        if params['verbose'] > 0:
            logging.info("<<< Finished training model >>>")

    def __train(self, ds, params, state=None):

        if state is None:
            state = dict()
        if params['verbose'] > 0:
            logging.info("Training parameters: " + str(params))

        # initialize state
        state['samples_per_epoch'] = ds.len_train
        state['n_iterations_per_epoch'] = int(math.ceil(float(state['samples_per_epoch']) / params['batch_size']))

        # Prepare callbacks
        callbacks = []

        # Extra callbacks (e.g. evaluation)
        callbacks += params['extra_callbacks']

        # LR reducer
        if params.get('lr_decay') is not None:
            callback_lr_reducer = LearningRateReducer(reduce_rate=params['lr_gamma'],
                                                      reduce_frequency=params['lr_decay'],
                                                      reduce_each_epochs=params['reduce_each_epochs'],
                                                      start_reduction_on_epoch=params['start_reduction_on_epoch'],
                                                      exp_base=params['lr_reducer_exp_base'],
                                                      half_life=params['lr_half_life'],
                                                      reduction_function=params['lr_reducer_type'],
                                                      verbose=params['verbose'])
            callbacks.append(callback_lr_reducer)
        # Early stopper
        if params.get('metric_check') is not None:
            callback_early_stop = EarlyStopping(self,
                                                patience=params['patience'],
                                                metric_check=params['metric_check'],
                                                want_to_minimize=True if 'TER' in params['metric_check'] else False,
                                                check_split=params['patience_check_split'],
                                                eval_on_epochs=params['eval_on_epochs'],
                                                each_n_epochs=params['each_n_epochs'],
                                                start_eval_on_epoch=params['start_eval_on_epoch'])
            callbacks.append(callback_early_stop)

        # Store model
        if params['epochs_for_save'] >= 0:
            callback_store_model = StoreModelWeightsOnEpochEnd(self, saveModel, params['epochs_for_save'])
            callbacks.insert(0, callback_store_model)

        # Tensorboard callback
        if params['tensorboard'] and K.backend() == 'tensorflow':
            embeddings_metadata = params['tensorboard_params']['embeddings_metadata']
            create_dir_if_not_exists(self.model_path + '/' + params['tensorboard_params']['log_dir'])
            if params['tensorboard_params']['label_word_embeddings_with_vocab'] \
                    and params['tensorboard_params']['word_embeddings_labels'] is not None:
                embeddings_metadata = {}
                assert len(params['tensorboard_params']['embeddings_layer_names']) \
                       == len(params['tensorboard_params'][
                                  'word_embeddings_labels']), 'The number of "embeddings_layer_names" and ' \
                                                              '"word_embeddings_labels" do not match. Currently, ' \
                                                              'we have %d "embeddings_layer_names" and %d' \
                                                              ' "word_embeddings_labels"' % (
                                                                  len(params['tensorboard_params'][
                                                                          'embeddings_layer_names']),
                                                                  len(params['tensorboard_params'][
                                                                          'word_embeddings_labels']))
                # Prepare word embeddings mapping
                for i, layer_name in list(enumerate(params['tensorboard_params']['embeddings_layer_names'])):
                    layer_label = params['tensorboard_params']['word_embeddings_labels'][i]
                    mapping_name = layer_label + '.tsv'
                    dict2file(ds.vocabulary[layer_label]['words2idx'],
                              self.model_path + '/' + params['tensorboard_params']['log_dir'] + '/' + mapping_name,
                              title='Word\tIndex',
                              separator='\t')
                    embeddings_metadata[layer_name] = mapping_name

            callback_tensorboard = keras.callbacks.TensorBoard(
                log_dir=self.model_path + '/' + params['tensorboard_params']['log_dir'],
                histogram_freq=params['tensorboard_params']['histogram_freq'],
                batch_size=params['tensorboard_params']['batch_size'],
                write_graph=params['tensorboard_params']['write_graph'],
                write_grads=params['tensorboard_params']['write_grads'],
                write_images=params['tensorboard_params']['write_images'],
                embeddings_freq=params['tensorboard_params']['embeddings_freq'],
                embeddings_layer_names=params['tensorboard_params']['embeddings_layer_names'],
                embeddings_metadata=embeddings_metadata)
            callbacks.append(callback_tensorboard)

        # Prepare data generators
        if params['homogeneous_batches']:
            train_gen = Homogeneous_Data_Batch_Generator('train',
                                                         self,
                                                         ds,
                                                         state['n_iterations_per_epoch'],
                                                         batch_size=params['batch_size'],
                                                         joint_batches=params['joint_batches'],
                                                         normalization=params['normalize'],
                                                         normalization_type=params['normalization_type'],
                                                         data_augmentation=params['data_augmentation'],
                                                         mean_substraction=params['mean_substraction']).generator()
        elif params['n_parallel_loaders'] > 1:
            train_gen = Parallel_Data_Batch_Generator('train',
                                                      self,
                                                      ds,
                                                      state['n_iterations_per_epoch'],
                                                      batch_size=params['batch_size'],
                                                      normalization=params['normalize'],
                                                      normalization_type=params['normalization_type'],
                                                      data_augmentation=params['data_augmentation'],
                                                      mean_substraction=params['mean_substraction'],
                                                      shuffle=params['shuffle'],
                                                      n_parallel_loaders=params['n_parallel_loaders']).generator()
        else:
            train_gen = Data_Batch_Generator('train',
                                             self,
                                             ds,
                                             state['n_iterations_per_epoch'],
                                             batch_size=params['batch_size'],
                                             normalization=params['normalize'],
                                             normalization_type=params['normalization_type'],
                                             data_augmentation=params['data_augmentation'],
                                             mean_substraction=params['mean_substraction'],
<<<<<<< HEAD
                                             shuffle=params['shuffle'],
                                             temporally_linked=params['temporally_linked']).generator()

        # Are we going to validate on 'val' data?
        if False:  # TODO: loss calculation on val set is deactivated
        #if 'val' in params['eval_on_sets']:
=======
                                             shuffle=params['shuffle']).generator()

        # Are we going to validate on 'val' data?
        if False:  # TODO: loss calculation on val set is deactivated
            # if 'val' in params['eval_on_sets']:
>>>>>>> 4be22fdb
            # Calculate how many validation iterations are we going to perform per test
            n_valid_samples = ds.len_val
            if params['num_iterations_val'] is None:
                params['num_iterations_val'] = int(math.ceil(float(n_valid_samples) / params['batch_size']))

            # prepare data generator
<<<<<<< HEAD
            val_gen = Data_Batch_Generator('val', self, ds, params['num_iterations_val'],
                                           batch_size=params['batch_size'],
                                           normalization=params['normalize'],
                                           normalization_type=params['normalization_type'],
                                           data_augmentation=False,
                                           mean_substraction=params['mean_substraction'],
                                           shuffle=False,
                                           temporally_linked=params['temporally_linked']).generator()
=======
            if params['n_parallel_loaders'] > 1:
                val_gen = Parallel_Data_Batch_Generator('val', self, ds, params['num_iterations_val'],
                                                        batch_size=params['batch_size'],
                                                        normalization=params['normalize'],
                                                        normalization_type=params['normalization_type'],
                                                        data_augmentation=False,
                                                        mean_substraction=params['mean_substraction'],
                                                        shuffle=False,
                                                        n_parallel_loaders=params['n_parallel_loaders']).generator()
            else:
                val_gen = Data_Batch_Generator('val', self, ds, params['num_iterations_val'],
                                               batch_size=params['batch_size'],
                                               normalization=params['normalize'],
                                               normalization_type=params['normalization_type'],
                                               data_augmentation=False,
                                               mean_substraction=params['mean_substraction'],
                                               shuffle=False).generator()
>>>>>>> 4be22fdb
        else:
            val_gen = None
            n_valid_samples = None

        # Are we going to use class weights?
        class_weight = {}
        if params['class_weights'] is not None:
            class_weight = ds.extra_variables['class_weights_' + params['class_weights']]

        # Train model
        if int(keras.__version__.split('.')[0]) == 1:
            # Keras 1.x version
            self.model.fit_generator(train_gen,
                                     validation_data=val_gen,
                                     nb_val_samples=n_valid_samples,
                                     class_weight=class_weight,
                                     samples_per_epoch=state['samples_per_epoch'],
                                     nb_epoch=params['n_epochs'],
                                     max_q_size=params['n_parallel_loaders'],
                                     verbose=params['verbose'],
                                     callbacks=callbacks,
                                     initial_epoch=params['epoch_offset'])
        else:
            # Keras 2.x version
            self.model.fit_generator(train_gen,
                                     steps_per_epoch=state['n_iterations_per_epoch'],
                                     epochs=params['n_epochs'],
                                     verbose=params['verbose'],
                                     callbacks=callbacks,
                                     validation_data=val_gen,
                                     validation_steps=n_valid_samples,
                                     class_weight=class_weight,
                                     max_queue_size=params['n_parallel_loaders'],
                                     workers=1,  # params['n_parallel_loaders'],
                                     initial_epoch=params['epoch_offset'])

    def __train_from_samples(self, x, y, params, class_weight=None, sample_weight=None):

        if params['verbose'] > 0:
            logging.info("Training parameters: " + str(params))
        callbacks = []

        # Extra callbacks (e.g. evaluation)
        callbacks += params['extra_callbacks']

        # LR reducer
        if params.get('lr_decay') is not None:
            callback_lr_reducer = LearningRateReducer(reduce_rate=params['lr_gamma'],
                                                      reduce_frequency=params['lr_decay'],
                                                      reduce_each_epochs=params['reduce_each_epochs'],
                                                      start_reduction_on_epoch=params['start_reduction_on_epoch'],
                                                      exp_base=params['lr_reducer_exp_base'],
                                                      half_life=params['lr_half_life'],
                                                      reduction_function=params['lr_reducer_type'],
                                                      verbose=params['verbose'])
            callbacks.append(callback_lr_reducer)

        # Early stopper
        if params.get('metric_check') is not None:
            callback_early_stop = EarlyStopping(self,
                                                patience=params['patience'],
                                                metric_check=params['metric_check'],
                                                want_to_minimize=True if 'TER' in params['metric_check'] else False,
                                                eval_on_epochs=params['eval_on_epochs'],
                                                each_n_epochs=params['each_n_epochs'],
                                                start_eval_on_epoch=params['start_eval_on_epoch'])
            callbacks.append(callback_early_stop)

        # Store model
        if params['epochs_for_save'] >= 0:
            callback_store_model = StoreModelWeightsOnEpochEnd(self, saveModel, params['epochs_for_save'])
            callbacks.append(callback_store_model)

        # Tensorboard callback
        if params['tensorboard'] and K.backend() == 'tensorflow':
            callback_tensorboard = keras.callbacks.TensorBoard(
                log_dir=self.model_path + '/' + params['tensorboard_params']['log_dir'],
                histogram_freq=params['tensorboard_params']['histogram_freq'],
                batch_size=params['tensorboard_params']['batch_size'],
                write_graph=params['tensorboard_params']['write_graph'],
                write_grads=params['tensorboard_params']['write_grads'],
                write_images=params['tensorboard_params']['write_images'],
                embeddings_freq=params['tensorboard_params']['embeddings_freq'],
                embeddings_layer_names=params['tensorboard_params']['embeddings_layer_names'],
                embeddings_metadata=params['tensorboard_params']['embeddings_metadata'])
            callbacks.append(callback_tensorboard)

        # Train model
        self.model.fit(x,
                       y,
                       batch_size=min(params['batch_size'], len(x[0])),
                       epochs=params['n_epochs'],
                       verbose=params['verbose'],
                       callbacks=callbacks,
                       validation_data=None,
                       validation_split=params.get('val_split', 0.),
                       shuffle=params['shuffle'],
                       class_weight=class_weight,
                       sample_weight=sample_weight,
                       initial_epoch=params['epoch_offset'])

    def testNet(self, ds, parameters, out_name=None):

        # Check input parameters and recover default values if needed
        default_params = {'batch_size': 50,
                          'n_parallel_loaders': 1,
                          'normalize': True,
                          'normalization_type': None,
                          'mean_substraction': False}
        params = self.checkParameters(parameters, default_params)
        self.testing_parameters.append(copy.copy(params))

        logging.info("<<< Testing model >>>")

        # Calculate how many test iterations are we going to perform
        n_samples = ds.len_test
        num_iterations = int(math.ceil(float(n_samples) / params['batch_size']))

        # Test model
        # We won't use an Homogeneous_Batch_Generator for testing
        if params['n_parallel_loaders'] > 1:
            data_gen = Parallel_Data_Batch_Generator('test', self, ds, num_iterations,
                                                     batch_size=params['batch_size'],
                                                     normalization=params['normalize'],
                                                     normalization_type=params['normalization_type'],
                                                     data_augmentation=False,
                                                     mean_substraction=params['mean_substraction'],
                                                     n_parallel_loaders=params['n_parallel_loaders']).generator()
        else:
            data_gen = Data_Batch_Generator('test', self, ds, num_iterations,
                                            batch_size=params['batch_size'],
                                            normalization=params['normalize'],
                                            normalization_type=params['normalization_type'],
                                            data_augmentation=False,
                                            mean_substraction=params['mean_substraction']).generator()

        out = self.model.evaluate_generator(data_gen,
                                            val_samples=n_samples,
                                            max_q_size=params['n_parallel_loaders'],
                                            nb_worker=1,  # params['n_parallel_loaders'],
                                            pickle_safe=False,
                                            )

        # Display metrics results
        for name, o in zip(self.model.metrics_names, out):
            logging.info('test ' + name + ': %0.8s' % o)

            # loss_all = out[0]
            # loss_ecoc = out[1]
            # loss_final = out[2]
            # acc_ecoc = out[3]
            # acc_final = out[4]
            # logging.info('Test loss: %0.8s' % loss_final)
            # logging.info('Test accuracy: %0.8s' % acc_final)

    def testNetSamples(self, X, batch_size=50):
        """
            Applies a forward pass on the samples provided and returns the predicted classes and probabilities.
        """
        classes = self.model.predict_classes(X, batch_size=batch_size)
        probs = self.model.predict_proba(X, batch_size=batch_size)

        return [classes, probs]

    def testOnBatch(self, X, Y, accuracy=True, out_name=None):
        """
            Applies a test on the samples provided and returns the resulting loss and accuracy (if True).

            :param X:
            :param Y:
            :param accuracy:
            :param out_name: name of the output node that will be used to evaluate the network accuracy.
                            Only applicable for Graph models.
        """
        n_samples = X.shape[1]
        if isinstance(self.model, Sequential) or isinstance(self.model, Model):
            [X, Y] = self._prepareSequentialData(X, Y)
            loss = self.model.test_on_batch(X, Y)
            loss = loss[0]
            if accuracy:
                [score, top_score] = self._getSequentialAccuracy(Y, self.model.predict_on_batch(X)[0])
                return loss, score, top_score, n_samples
            return loss, n_samples
        else:
            [data, last_output] = self._prepareGraphData(X, Y)
            loss = self.model.test_on_batch(data)
            loss = loss[0]
            if accuracy:
                score = self._getGraphAccuracy(data, self.model.predict_on_batch(data))
                top_score = score[1]
                score = score[0]
                if out_name:
                    score = score[out_name]
                    top_score = top_score[out_name]
                else:
                    score = score[last_output]
                    top_score = top_score[last_output]
                return loss, score, top_score, n_samples
            return loss, n_samples

    # ------------------------------------------------------- #
    #       PREDICTION FUNCTIONS
    #           Functions for making prediction on input samples
    # ------------------------------------------------------- #
    def predict_cond(self, X, states_below, params, ii):
        """
        Returns predictions on batch given the (static) input X and the current history (states_below) at time-step ii.
        WARNING!: It's assumed that the current history (state_below) is the last input of the model!
        See Dataset class for more information
        :param X: Input context
        :param states_below: Batch of partial hypotheses
        :param params: Decoding parameters
        :param ii: Decoding time-step
        :return: Network predictions at time-step ii
        """
        in_data = {}
        n_samples = states_below.shape[0]
        ##########################################
        # Choose model to use for sampling
        ##########################################
        model = self.model
        for model_input in params['model_inputs']:
            if X[model_input].shape[0] == 1:
                in_data[model_input] = np.repeat(X[model_input], n_samples, axis=0)
            else:
                in_data[model_input] = copy.copy(X[model_input])

        in_data[params['model_inputs'][params['state_below_index']]] = states_below
        ##########################################
        # Recover output identifiers
        ##########################################
        # in any case, the first output of the models must be the next words' probabilities
        output_ids_list = params['model_outputs']
        pick_idx = ii

        ##########################################
        # Apply prediction on current timestep
        ##########################################
        if params['max_batch_size'] >= n_samples:  # The model inputs beam will fit into one batch in memory
            out_data = model.predict_on_batch(in_data)
        else:  # It is possible that the model inputs don't fit into one single batch: Make one-sample-sized batches
            for i in range(n_samples):
                aux_in_data = {}
                for k, v in iteritems(in_data):
                    aux_in_data[k] = np.expand_dims(v[i], axis=0)
                predicted_out = model.predict_on_batch(aux_in_data)
                if i == 0:
                    out_data = predicted_out
                else:
                    if len(output_ids_list) > 1:
                        for iout in range(len(output_ids_list)):
                            out_data[iout] = np.vstack((out_data[iout], predicted_out[iout]))
                    else:
                        out_data = np.vstack((out_data, predicted_out))

        ##########################################
        # Get outputs
        ##########################################

        if len(output_ids_list) > 1:
            all_data = {}
            for output_id in range(len(output_ids_list)):
                all_data[output_ids_list[output_id]] = out_data[output_id]
            all_data[output_ids_list[params['feedback_decoder']]] = np.array(all_data[output_ids_list[params['feedback_decoder']]])[:, pick_idx, :]
        else:
            all_data = {output_ids_list[params['feedback_decoder']]: np.array(out_data)[:, pick_idx, :]}
        probs = all_data[output_ids_list[params['feedback_decoder']]]

        ##########################################
        # Define returned data
        ##########################################
        return probs

    def predict_cond_optimized(self, X, states_below, params, ii, prev_out, debug=False):
        """
        Returns predictions on batch given the (static) input X and the current history (states_below) at time-step ii.
        WARNING!: It's assumed that the current history (state_below) is the last input of the model!
        See Dataset class for more information
        :param debug:
        :param X: Input context
        :param states_below: Batch of partial hypotheses
        :param params: Decoding parameters
        :param ii: Decoding time-step
        :param prev_out: output from the previous timestep, which will be reused by self.model_next
        (only applicable if beam search specific models self.model_init and self.model_next models are defined)
        :return: Network predictions at time-step ii
        """
        in_data = {}
        n_samples = states_below.shape[0]

        ##########################################
        # Choose model to use for sampling
        ##########################################
        if ii == 0:
            model = self.model_init
        else:
            model = self.model_next
        ##########################################
        # Get inputs
        ##########################################
        if ii > 1:  # timestep > 1 (model_next to model_next)
            for idx, next_out_name in list(enumerate(self.ids_outputs_next)):
                if idx == 0:
                    if params.get('attend_on_output', False):
                        if params.get('pad_on_batch', True):
                            pass
                            # states_below = states_below[:, :ii + 1].reshape(n_samples, -1)
                    else:
                        if params.get('pad_on_batch', True):
                            states_below = states_below[:, -1].reshape(n_samples, -1)
                    in_data[self.ids_inputs_next[0]] = states_below
                if idx > 0:  # first output must be the output probs.
                    if next_out_name in list(self.matchings_next_to_next):
                        next_in_name = self.matchings_next_to_next[next_out_name]
                        if prev_out[idx].shape[0] == 1:
                            prev_out[idx] = np.repeat(prev_out[idx], n_samples, axis=0)
                        in_data[next_in_name] = prev_out[idx]
        elif ii == 0:  # first timestep
            for model_input in params['model_inputs']:  # [:-1]:
                if X[model_input].shape[0] == 1:
                    in_data[model_input] = np.repeat(X[model_input], n_samples, axis=0)
                else:
                    in_data[model_input] = copy.copy(X[model_input])
                if params.get('pad_on_batch', True):
                    states_below = states_below.reshape(n_samples, -1)
            in_data[params['model_inputs'][params['state_below_index']]] = states_below

        elif ii == 1:  # timestep == 1 (model_init to model_next)
            for idx, init_out_name in list(enumerate(self.ids_outputs_init)):
                if idx == 0:
                    if params.get('attend_on_output', False):
                        if params.get('pad_on_batch', True):
                            pass
                            # states_below = states_below[:, :ii + 1].reshape(n_samples, -1)
                    else:
                        if params.get('pad_on_batch', True):
                            states_below = states_below[:, -1].reshape(n_samples, -1)
                    in_data[self.ids_inputs_next[0]] = states_below

                if idx > 0:  # first output must be the output probs.
                    if init_out_name in list(self.matchings_init_to_next):
                        next_in_name = self.matchings_init_to_next[init_out_name]
                        if prev_out[idx].shape[0] == 1:
                            prev_out[idx] = np.repeat(prev_out[idx], n_samples, axis=0)
                        in_data[next_in_name] = prev_out[idx]

        ##########################################
        # Recover output identifiers
        ##########################################
        # in any case, the first output of the models must be the next words' probabilities
        pick_idx = 0
        if ii == 0:  # optimized search model (model_init case)
            output_ids_list = self.ids_outputs_init
        else:  # optimized search model (model_next case)
            output_ids_list = self.ids_outputs_next

        ##########################################
        # Apply prediction on current timestep
        ##########################################
        if params['max_batch_size'] >= n_samples:  # The model inputs beam will fit into one batch in memory
            out_data = model.predict_on_batch(in_data)
        else:
            # It is possible that the model inputs don't fit into one single batch:
            #  Make beam_batch_size-sample-sized batches
            for i in range(0, n_samples, params['beam_batch_size']):
                aux_in_data = {}
                for k, v in iteritems(in_data):
                    max_pos = min([i + params['beam_batch_size'], n_samples, len(v)])
                    aux_in_data[k] = v[i:max_pos]
                    # aux_in_data[k] = np.expand_dims(v[i], axis=0)
                predicted_out = model.predict_on_batch(aux_in_data)
                if i == 0:
                    out_data = predicted_out
                else:
                    if len(output_ids_list) > 1:
                        for iout in range(len(output_ids_list)):
                            out_data[iout] = np.vstack((out_data[iout], predicted_out[iout]))
                    else:
                        out_data = np.vstack((out_data, predicted_out))

        ##########################################
        # Get outputs
        ##########################################
        if len(output_ids_list) > 1:
            all_data = {}
            for output_id in range(len(output_ids_list)):
                all_data[output_ids_list[output_id]] = out_data[output_id]
            all_data[output_ids_list[params['feedback_decoder']]] = np.array(all_data[output_ids_list[params['feedback_decoder']]])[:, pick_idx, :]
        else:
            all_data = {output_ids_list[params['feedback_decoder']]: np.array(out_data)[:, pick_idx, :]}
        probs = all_data[output_ids_list[params['feedback_decoder']]]
        ##########################################
        # Define returned data
        ##########################################
        return [probs, out_data]

    def beam_search(self, X, params, return_alphas=False, eos_sym=0, null_sym=2):
        """
        Beam search method for Cond models.
        (https://en.wikibooks.org/wiki/Artificial_Intelligence/Search/Heuristic_search/Beam_search)
        The algorithm in a nutshell does the following:

        1. k = beam_size
        2. open_nodes = [[]] * k
        3. while k > 0:

            3.1. Given the inputs, get (log) probabilities for the outputs.

            3.2. Expand each open node with all possible output.

            3.3. Prune and keep the k best nodes.

            3.4. If a sample has reached the <eos> symbol:

                3.4.1. Mark it as final sample.

                3.4.2. k -= 1

            3.5. Build new inputs (state_below) and go to 1.

        4. return final_samples, final_scores

        :param return_alphas:
        :param X: Model inputs
        :param params: Search parameters
        :param eos_sym: <eos> symbol
        :param null_sym: <null> symbol
        :return: UNSORTED list of [k_best_samples, k_best_scores] (k: beam size)
        """
        k = params['beam_size']
        samples = []
        sample_scores = []
        pad_on_batch = params['pad_on_batch']
        dead_k = 0  # samples that reached eos
        live_k = 1  # samples that did not yet reach eos
        hyp_samples = [[]] * live_k
        hyp_scores = np.zeros(live_k).astype('float32')
        ret_alphas = return_alphas or params['pos_unk']
        if ret_alphas:
            sample_alphas = []
            hyp_alphas = [[]] * live_k
        if pad_on_batch:
            maxlen = int(len(X[params['dataset_inputs'][0]][0]) * params['output_max_length_depending_on_x_factor']) if \
                params['output_max_length_depending_on_x'] else params['maxlen']
            minlen = int(
                len(X[params['dataset_inputs'][0]][0]) / params['output_min_length_depending_on_x_factor'] + 1e-7) if \
                params['output_min_length_depending_on_x'] else 0
        else:
            minlen = int(np.argmax(X[params['dataset_inputs'][0]][0] == eos_sym)
                         / params['output_min_length_depending_on_x_factor'] + 1e-7) if \
                params['output_min_length_depending_on_x'] else 0

            maxlen = int(np.argmax(X[params['dataset_inputs'][0]][0] == eos_sym) * params[
                'output_max_length_depending_on_x_factor']) if \
                params['output_max_length_depending_on_x'] else params['maxlen']
            maxlen = min(params['state_below_maxlen'] - 1, maxlen)

        # we must include an additional dimension if the input for each timestep are all the generated "words_so_far"
        if params['words_so_far']:
            if k > maxlen:
                raise NotImplementedError(
                    "BEAM_SIZE can't be higher than MAX_OUTPUT_TEXT_LEN on the current implementation.")
            state_below = np.asarray([[null_sym]] * live_k) if pad_on_batch else np.asarray(
                [np.zeros((maxlen, maxlen))] * live_k)
        else:
            state_below = np.asarray([null_sym] * live_k) if pad_on_batch else \
                np.asarray([np.zeros(params['state_below_maxlen']) + null_sym] * live_k)
        prev_out = None

        for ii in range(maxlen):
            # for every possible live sample calc prob for every possible label
            if params['optimized_search']:  # use optimized search model if available
                [probs, prev_out] = self.predict_cond_optimized(X, state_below, params, ii, prev_out)
                if ret_alphas:
                    alphas = prev_out[-1][0]  # Shape: (k, n_steps)
                    prev_out = prev_out[:-1]
            else:
                probs = self.predict_cond(X, state_below, params, ii)
            log_probs = np.log(probs)
            if minlen > 0 and ii < minlen:
                log_probs[:, eos_sym] = -np.inf
            # total score for every sample is sum of -log of word prb
            cand_scores = np.array(hyp_scores)[:, None] - log_probs
            cand_flat = cand_scores.flatten()
            # Find the best options by calling argsort of flatten array
            ranks_flat = cand_flat.argsort()[:(k - dead_k)]
            # Decypher flatten indices
            voc_size = log_probs.shape[1]
            trans_indices = ranks_flat // voc_size  # index of row
            word_indices = ranks_flat % voc_size  # index of col
            costs = cand_flat[ranks_flat]
            best_cost = costs[0]
            # Form a beam for the next iteration
            new_hyp_samples = []
            new_trans_indices = []
            new_hyp_scores = np.zeros(k - dead_k).astype('float32')
            if ret_alphas:
                new_hyp_alphas = []
            for idx, [ti, wi] in list(enumerate(zip(trans_indices, word_indices))):
                if params['search_pruning']:
                    if costs[idx] < k * best_cost:
                        new_hyp_samples.append(hyp_samples[ti] + [wi])
                        new_trans_indices.append(ti)
                        new_hyp_scores[idx] = copy.copy(costs[idx])
                        if ret_alphas:
                            new_hyp_alphas.append(hyp_alphas[ti] + [alphas[ti]])
                    else:
                        dead_k += 1
                else:
                    new_hyp_samples.append(hyp_samples[ti] + [wi])
                    new_trans_indices.append(ti)
                    new_hyp_scores[idx] = copy.copy(costs[idx])
                    if ret_alphas:
                        new_hyp_alphas.append(hyp_alphas[ti] + [alphas[ti]])
            # check the finished samples
            new_live_k = 0
            hyp_samples = []
            hyp_scores = []
            hyp_alphas = []
            indices_alive = []
            for idx in range(len(new_hyp_samples)):
                if new_hyp_samples[idx][-1] == eos_sym:  # finished sample
                    samples.append(new_hyp_samples[idx])
                    sample_scores.append(new_hyp_scores[idx])
                    if ret_alphas:
                        sample_alphas.append(new_hyp_alphas[idx])
                    dead_k += 1
                else:
                    indices_alive.append(new_trans_indices[idx])
                    new_live_k += 1
                    hyp_samples.append(new_hyp_samples[idx])
                    hyp_scores.append(new_hyp_scores[idx])
                    if ret_alphas:
                        hyp_alphas.append(new_hyp_alphas[idx])
            hyp_scores = np.array(hyp_scores)
            live_k = new_live_k

            if new_live_k < 1:
                break
            if dead_k >= k:
                break
            state_below = np.asarray(hyp_samples, dtype='int64')

            state_below = np.hstack((np.zeros((state_below.shape[0], 1), dtype='int64') + null_sym, state_below)) \
                if pad_on_batch else \
                np.hstack((np.zeros((state_below.shape[0], 1), dtype='int64') + null_sym,
                           state_below,
                           np.zeros((state_below.shape[0],
                                     max(params['state_below_maxlen'] - state_below.shape[1] - 1, 0)), dtype='int64')))

            # we must include an additional dimension if the input for each timestep are all the generated words so far
            if params['words_so_far']:
                state_below = np.expand_dims(state_below, axis=0)

            if params['optimized_search'] and ii > 0:
                # filter next search inputs w.r.t. remaining samples
                for idx_vars in range(len(prev_out)):
                    prev_out[idx_vars] = prev_out[idx_vars][indices_alive]

        # dump every remaining one
        if live_k > 0:
            for idx in range(live_k):
                samples.append(hyp_samples[idx])
                sample_scores.append(hyp_scores[idx])
                if ret_alphas:
                    sample_alphas.append(hyp_alphas[idx])
        if ret_alphas:
            return samples, sample_scores, np.asarray(sample_alphas)
        else:
            return samples, sample_scores, None

    def BeamSearchNet(self, ds, parameters):
        """
        DEPRECATED, use predictBeamSearchNet() instead.
        """
        logger.warning("Deprecated function, use predictBeamSearchNet() instead.")
        return self.predictBeamSearchNet(ds, parameters)

    def predictBeamSearchNet_NEW(self, ds, parameters=None):
        """
        Approximates by beam search the best predictions of the net on the dataset splits chosen.

        The following attributes must be inserted to the model when building an optimized search model:

            * ids_inputs_init: list of input variables to model_init (must match inputs to conventional model)
            * ids_outputs_init: list of output variables of model_init (model probs must be the first output)
            * ids_inputs_next: list of input variables to model_next (previous word must be the first input)
            * ids_outputs_next: list of output variables of model_next (model probs must be the first output and
                                the number of out variables must match the number of in variables)
            * matchings_init_to_next: dictionary from 'ids_outputs_init' to 'ids_inputs_next'
            * matchings_next_to_next: dictionary from 'ids_outputs_next' to 'ids_inputs_next'

        The following attributes must be inserted to the model when building a temporally_linked model:

            * matchings_sample_to_next_sample:
            * ids_temporally_linked_inputs:

        :param ds:
        :param parameters:
        :returns predictions: dictionary with set splits as keys and matrices of predictions as values.
        """
        if parameters is None:
            parameters = dict()
        # Check input parameters and recover default values if needed
        default_params = {'batch_size': 50,
                          'n_parallel_loaders': 1,
                          'beam_size': 5,
                          'beam_batch_size': 50,
                          'normalize': True,
                          'normalization_type': None,
                          'mean_substraction': False,
                          'predict_on_sets': ['val'],
                          'maxlen': 20,
                          'n_samples': -1,
                          'model_inputs': ['source_text', 'state_below'],
                          'model_outputs': ['description'],
                          'dataset_inputs': ['source_text', 'state_below'],
                          'dataset_outputs': ['description'],
                          'alpha_factor': 1.0,
                          'sampling_type': 'max_likelihood',
                          'words_so_far': False,
                          'optimized_search': False,
                          'search_pruning': False,
                          'pos_unk': False,
                          'temporally_linked': False,
                          'link_index_id': 'link_index',
                          'state_below_index': -1,
                          'feedback_decoder': 0,
                          'max_eval_samples': None,
                          'attend_on_output': False
                          }
        params = self.checkParameters(parameters, default_params)

        # Check if the model is ready for applying an optimized search
        if params['optimized_search']:
            if 'matchings_init_to_next' not in dir(self) or \
                            'matchings_next_to_next' not in dir(self) or \
                            'ids_inputs_init' not in dir(self) or \
                            'ids_outputs_init' not in dir(self) or \
                            'ids_inputs_next' not in dir(self) or \
                            'ids_outputs_next' not in dir(self):
                raise Exception(
                    "The following attributes must be inserted to the model when building an optimized search model:\n",
                    "- matchings_init_to_next\n",
                    "- matchings_next_to_next\n",
                    "- ids_inputs_init\n",
                    "- ids_outputs_init\n",
                    "- ids_inputs_next\n",
                    "- ids_outputs_next\n")

        # Check if the model is ready for applying a temporally_linked search
        if params['temporally_linked']:
            if 'matchings_sample_to_next_sample' not in dir(self) or \
                            'ids_temporally_linked_inputs' not in dir(self):
                raise Exception(
                    "The following attributes must be inserted to the model when building a temporally_linked model:\n",
                    "- matchings_sample_to_next_sample\n",
                    "- ids_temporally_linked_inputs\n")

        predictions = dict()
        references = []
        sources_sampling = []
        for s in params['predict_on_sets']:
            print
            logging.info("<<< Predicting outputs of " + s + " set >>>")

            # TODO: enable 'train' sampling on temporally-linked models
            if params['temporally_linked'] and s == 'train':
                logging.info('Sampling is currently not implemented on the "train" set for temporally-linked models.')
                data_gen = -1
                data_gen_instance = -1
            else:

                assert len(params['model_inputs']) > 0, 'We need at least one input!'
                if not params['optimized_search']:  # use optimized search model if available
                    assert not params['pos_unk'], 'PosUnk is not supported with non-optimized beam search methods'

                params['pad_on_batch'] = ds.pad_on_batch[params['dataset_inputs'][params['state_below_index']]]
                if params['temporally_linked']:
                    previous_outputs = {}  # variable for storing previous outputs if using a temporally-linked model
                    for input_id in self.ids_temporally_linked_inputs:
                        previous_outputs[input_id] = dict()
                        previous_outputs[input_id][-1] = [ds.extra_words['<null>']]

                # Calculate how many iterations are we going to perform
                if params['n_samples'] < 1:
                    if params['max_eval_samples'] is not None:
                        n_samples = min(eval("ds.len_" + s), params['max_eval_samples'])
                    else:
                        n_samples = eval("ds.len_" + s)
                    num_iterations = int(math.ceil(float(n_samples) / params['batch_size']))
                    n_samples = min(eval("ds.len_" + s), num_iterations * params['batch_size'])

                    # Prepare data generator: We won't use an Homogeneous_Data_Batch_Generator here
                    if params['n_parallel_loaders'] > 1:
                        data_gen_instance = Parallel_Data_Batch_Generator(s, self, ds, num_iterations,
                                                                          batch_size=params['batch_size'],
                                                                          normalization=params['normalize'],
                                                                          normalization_type=params['normalization_type'],
                                                                          data_augmentation=False,
                                                                          mean_substraction=params['mean_substraction'],
                                                                          predict=True,
                                                                          n_parallel_loaders=params['n_parallel_loaders'])
                    else:
                        data_gen_instance = Data_Batch_Generator(s, self, ds, num_iterations,
                                                                 batch_size=params['batch_size'],
                                                                 normalization=params['normalize'],
                                                                 normalization_type=params['normalization_type'],
                                                                 data_augmentation=False,
                                                                 mean_substraction=params['mean_substraction'],
                                                                 predict=True)
                    data_gen = data_gen_instance.generator()
                else:
                    n_samples = params['n_samples']
                    num_iterations = int(math.ceil(float(n_samples) / params['batch_size']))

                    # Prepare data generator: We won't use an Homogeneous_Data_Batch_Generator here
                    if params['n_parallel_loaders'] > 1:
                        data_gen_instance = Parallel_Data_Batch_Generator(s, self, ds, num_iterations,
                                                                          batch_size=params['batch_size'],
                                                                          normalization=params['normalize'],
                                                                          normalization_type=params['normalization_type'],
                                                                          data_augmentation=False,
                                                                          mean_substraction=params['mean_substraction'],
                                                                          predict=False,
                                                                          random_samples=n_samples,
                                                                          temporally_linked=params['temporally_linked'],
                                                                          n_parallel_loaders=params['n_parallel_loaders'])
                    else:
                        data_gen_instance = Data_Batch_Generator(s, self, ds, num_iterations,
                                                                 batch_size=params['batch_size'],
                                                                 normalization=params['normalize'],
                                                                 normalization_type=params['normalization_type'],
                                                                 data_augmentation=False,
                                                                 mean_substraction=params['mean_substraction'],
                                                                 predict=False,
                                                                 random_samples=n_samples,
                                                                 temporally_linked=params['temporally_linked'])
                    data_gen = data_gen_instance.generator()

                if params['n_samples'] > 0:
                    references = []
                    sources_sampling = []
                best_samples = []
                if params['pos_unk']:
                    best_alphas = []
                    sources = []

                total_cost = 0
                sampled = 0
                start_time = time.time()
                eta = -1
                for _ in range(num_iterations):
                    data = next(data_gen)
                    X = dict()
                    if params['n_samples'] > 0:
                        s_dict = {}
                        for input_id in params['model_inputs']:
                            X[input_id] = data[0][input_id]
                            s_dict[input_id] = X[input_id]
                        sources_sampling.append(s_dict)

                        Y = dict()
                        for output_id in params['model_outputs']:
                            Y[output_id] = data[1][output_id]
                    else:
                        s_dict = {}
                        for input_id in params['model_inputs']:
                            X[input_id] = data[input_id]
                            if params['pos_unk']:
                                s_dict[input_id] = X[input_id]
                        if params['pos_unk'] and not eval('ds.loaded_raw_' + s + '[0]'):
                            sources.append(s_dict)

                    # Count processed samples
                    n_samples_batch = len(X[params['model_inputs'][0]])
                    sys.stdout.write("Sampling %d/%d  -  ETA: %ds " % (sampled + n_samples_batch, n_samples, int(eta)))
                    if not hasattr(self, '_dynamic_display') or self._dynamic_display:
                        sys.stdout.write('\r')
                    else:
                        sys.stdout.write('\n')

                    sys.stdout.flush()
                    x = dict()

                    # Prepare data if using temporally-linked input
                    for input_id in params['model_inputs']:
                        if params['temporally_linked'] and input_id in self.ids_temporally_linked_inputs:
                            for i in range(n_samples_batch):
                                link = int(X[params['link_index_id']][i])
                                if link not in list(previous_outputs[input_id]):
                                    # input to current sample was not processed yet
                                    link = -1
                                prev_x = [ds.vocabulary[input_id]['idx2words'][w] for w in
                                          previous_outputs[input_id][link]]
                                in_val = ds.loadText([' '.join(prev_x)], ds.vocabulary[input_id],
                                                     ds.max_text_len[input_id][s],
                                                     ds.text_offset[input_id],
                                                     fill=ds.fill_text[input_id],
                                                     pad_on_batch=ds.pad_on_batch[input_id],
                                                     words_so_far=ds.words_so_far[input_id],
                                                     loading_X=True)[0]
                                if input_id in list(x):
                                    x[input_id] = np.concatenate((x[input_id], in_val))
                                else:
                                    x[input_id] = in_val
                        else:
                            x[input_id] = np.array(X[input_id])

                    # Apply beam search
                    samples_all, scores_all, alphas_all = self.beam_search(x, params, null_sym=ds.extra_words['<null>'])

                    # Recover most probable output for each sample
                    for i_sample in range(n_samples_batch):
                        samples = samples_all[i_sample]
                        scores = scores_all[i_sample]
                        if params['pos_unk']:
                            alphas = alphas_all[i_sample]

                        if params['normalize']:
                            counts = [len(sample) ** params['alpha_factor'] for sample in samples]
                            scores = [co / cn for co, cn in zip(scores, counts)]
                        best_score = np.argmin(scores)
                        best_sample = samples[best_score]
                        best_samples.append(best_sample)
                        if params['pos_unk']:
                            best_alphas.append(np.asarray(alphas[best_score]))
                        total_cost += scores[best_score]
                        eta = (n_samples - sampled + i_sample + 1) * (time.time() - start_time) // (sampled + i_sample + 1)
                        if params['n_samples'] > 0:
                            for output_id in params['model_outputs']:
                                references.append(Y[output_id][i_sample])

                        # store outputs for temporally-linked models
                        if params['temporally_linked']:
                            first_idx = max(0, data_gen_instance.first_idx)
                            # TODO: Make it more general
                            for (output_id, input_id) in iteritems(self.matchings_sample_to_next_sample):
                                # Get all words previous to the padding
                                previous_outputs[input_id][first_idx + sampled + i_sample] = best_sample[:sum(
                                    [int(elem > 0) for elem in best_sample])]

                    sampled += n_samples_batch

                sys.stdout.write('Total cost of the translations: %f \t Average cost of the translations: %f\n' % (
                    total_cost, total_cost / n_samples))
                sys.stdout.write('The sampling took: %f secs (Speed: %f sec/sample)\n' % ((time.time() - start_time), (
                    time.time() - start_time) / n_samples))

                sys.stdout.flush()

                if params['pos_unk']:
                    if eval('ds.loaded_raw_' + s + '[0]'):
                        sources = file2list(eval('ds.X_raw_' + s + '["raw_' + params['model_inputs'][0] + '"]'),
                                            stripfile=False)
                    predictions[s] = (np.asarray(best_samples), np.asarray(best_alphas), sources)
                else:
                    predictions[s] = np.asarray(best_samples)
        del data_gen
        del data_gen_instance
        if params['n_samples'] < 1:
            return predictions
        else:
            return predictions, references, sources_sampling

            #    def predictBeamSearchNet_DEPRECATED(self, ds, parameters={}):

    def predictBeamSearchNet(self, ds, parameters=None):
        """
        Approximates by beam search the best predictions of the net on the dataset splits chosen.

        The following attributes must be inserted to the model when building an optimized search model:

            * ids_inputs_init: list of input variables to model_init (must match inputs to conventional model)
            * ids_outputs_init: list of output variables of model_init (model probs must be the first output)
            * ids_inputs_next: list of input variables to model_next (previous word must be the first input)
            * ids_outputs_next: list of output variables of model_next (model probs must be the first output and
                                the number of out variables must match the number of in variables)
            * matchings_init_to_next: dictionary from 'ids_outputs_init' to 'ids_inputs_next'
            * matchings_next_to_next: dictionary from 'ids_outputs_next' to 'ids_inputs_next'

        The following attributes must be inserted to the model when building a temporally_linked model:

            * matchings_sample_to_next_sample:
            * ids_temporally_linked_inputs:

        :param ds:
        :param parameters:
        :returns predictions: dictionary with set splits as keys and matrices of predictions as values.
        """
        if parameters is None:
            parameters = dict()
        # Check input parameters and recover default values if needed
        default_params = {'max_batch_size': 50,
                          'n_parallel_loaders': 1,
                          'beam_size': 5,
                          'beam_batch_size': 50,
                          'normalize': True,
                          'normalization_type': None,
                          'mean_substraction': False,
                          'predict_on_sets': ['val'],
                          'maxlen': 20,
                          'n_samples': -1,
                          'model_inputs': ['source_text', 'state_below'],
                          'model_outputs': ['description'],
                          'dataset_inputs': ['source_text', 'state_below'],
                          'dataset_outputs': ['description'],
                          'sampling_type': 'max_likelihood',
                          'words_so_far': False,
                          'optimized_search': False,
                          'search_pruning': False,
                          'pos_unk': False,
                          'temporally_linked': False,
                          'link_index_id': 'link_index',
                          'state_below_index': -1,
                          'feedback_decoder': 0,
                          'state_below_maxlen': -1,
                          'max_eval_samples': None,
                          'normalize_probs': False,
                          'alpha_factor': 0.0,
                          'coverage_penalty': False,
                          'length_penalty': False,
                          'length_norm_factor': 0.0,
                          'coverage_norm_factor': 0.0,
                          'output_max_length_depending_on_x': False,
                          'output_max_length_depending_on_x_factor': 3,
                          'output_min_length_depending_on_x': False,
                          'output_min_length_depending_on_x_factor': 2,
                          'attend_on_output': False
                          }

        params = self.checkParameters(parameters, default_params)
        # Check if the model is ready for applying an optimized search
        if params['optimized_search']:
            if 'matchings_init_to_next' not in dir(self) or \
                            'matchings_next_to_next' not in dir(self) or \
                            'ids_inputs_init' not in dir(self) or \
                            'ids_outputs_init' not in dir(self) or \
                            'ids_inputs_next' not in dir(self) or \
                            'ids_outputs_next' not in dir(self):
                raise Exception(
                    "The following attributes must be inserted to the model when building an optimized search model:\n",
                    "- matchings_init_to_next\n",
                    "- matchings_next_to_next\n",
                    "- ids_inputs_init\n",
                    "- ids_outputs_init\n",
                    "- ids_inputs_next\n",
                    "- ids_outputs_next\n")

        # Check if the model is ready for applying a temporally_linked search
        if params['temporally_linked']:
            if 'matchings_sample_to_next_sample' not in dir(self) or \
                            'ids_temporally_linked_inputs' not in dir(self):
                raise Exception(
                    "The following attributes must be inserted to the model when building a temporally_linked model:\n",
                    "- matchings_sample_to_next_sample\n",
                    "- ids_temporally_linked_inputs\n")
        predictions = dict()
        references = []
        sources_sampling = []
        for s in params['predict_on_sets']:
            print
            logging.info("<<< Predicting outputs of " + s + " set >>>")

            # TODO: enable 'train' sampling on temporally-linked models
            if params['temporally_linked'] and s == 'train':
                logging.info('Sampling is currently not implemented on the "train" set for temporally-linked models.')
                data_gen = -1
                data_gen_instance = -1
            else:
                assert len(params['model_inputs']) > 0, 'We need at least one input!'
                if not params['optimized_search']:  # use optimized search model if available
                    assert not params['pos_unk'], 'PosUnk is not supported with non-optimized beam search methods'

                params['pad_on_batch'] = ds.pad_on_batch[params['dataset_inputs'][params['state_below_index']]]

                if params['temporally_linked']:
                    previous_outputs = {}  # variable for storing previous outputs if using a temporally-linked model
                    for input_id in self.ids_temporally_linked_inputs:
                        previous_outputs[input_id] = dict()
                        previous_outputs[input_id][-1] = [ds.extra_words['<null>']]

                # Calculate how many iterations are we going to perform
                if params['n_samples'] < 1:
                    if params['max_eval_samples'] is not None:
                        n_samples = min(eval("ds.len_" + s), params['max_eval_samples'])
                    else:
                        n_samples = eval("ds.len_" + s)

                    num_iterations = int(math.ceil(float(n_samples)))  # / params['max_batch_size']))
                    n_samples = min(eval("ds.len_" + s), num_iterations)  # * params['batch_size'])
                    # Prepare data generator: We won't use an Homogeneous_Data_Batch_Generator here
                    if params['n_parallel_loaders'] > 1:
                        data_gen_instance = Parallel_Data_Batch_Generator(s, self, ds, num_iterations,
                                                                          batch_size=1,
                                                                          normalization=params['normalize'],
                                                                          normalization_type=params['normalization_type'],
                                                                          data_augmentation=False,
                                                                          mean_substraction=params['mean_substraction'],
                                                                          predict=True,
                                                                          n_parallel_loaders=params['n_parallel_loaders'])
                    else:
                        data_gen_instance = Data_Batch_Generator(s, self, ds, num_iterations,
                                                                 batch_size=1,
                                                                 normalization=params['normalize'],
                                                                 normalization_type=params['normalization_type'],
                                                                 data_augmentation=False,
                                                                 mean_substraction=params['mean_substraction'],
                                                                 predict=True)
                    data_gen = data_gen_instance.generator()
                else:
                    n_samples = params['n_samples']
                    num_iterations = int(math.ceil(float(n_samples)))  # / params['batch_size']))

                    # Prepare data generator: We won't use an Homogeneous_Data_Batch_Generator here
                    if params['n_parallel_loaders'] > 1:
                        data_gen_instance = Parallel_Data_Batch_Generator(s, self, ds, num_iterations,
                                                                          batch_size=1,
                                                                          normalization=params['normalize'],
                                                                          normalization_type=params['normalization_type'],
                                                                          data_augmentation=False,
                                                                          mean_substraction=params['mean_substraction'],
                                                                          predict=False,
                                                                          random_samples=n_samples,
                                                                          temporally_linked=params['temporally_linked'],
                                                                          n_parallel_loaders=params['n_parallel_loaders'])
                    else:
                        data_gen_instance = Data_Batch_Generator(s, self, ds, num_iterations,
                                                                 batch_size=1,
                                                                 normalization=params['normalize'],
                                                                 normalization_type=params['normalization_type'],
                                                                 data_augmentation=False,
                                                                 mean_substraction=params['mean_substraction'],
                                                                 predict=False,
                                                                 random_samples=n_samples,
                                                                 temporally_linked=params['temporally_linked'])
                    data_gen = data_gen_instance.generator()

                if params['n_samples'] > 0:
                    references = []
                    sources_sampling = []
                best_samples = []
                if params['pos_unk']:
                    best_alphas = []
                    sources = []

                total_cost = 0
                sampled = 0
                start_time = time.time()
                eta = -1
                for j in range(num_iterations):
                    data = next(data_gen)
                    X = dict()
                    if params['n_samples'] > 0:
                        s_dict = {}
                        for input_id in params['model_inputs']:
                            X[input_id] = data[0][input_id]
                            s_dict[input_id] = X[input_id]
                        sources_sampling.append(s_dict)

                        Y = dict()
                        for output_id in params['model_outputs']:
                            Y[output_id] = data[1][output_id]
                    else:
                        s_dict = {}
                        for input_id in params['model_inputs']:
                            X[input_id] = data[input_id]
                            if params['pos_unk']:
                                s_dict[input_id] = X[input_id]
                        if params['pos_unk'] and not eval('ds.loaded_raw_' + s + '[0]'):
                            sources.append(s_dict)

                    for i in range(len(X[params['model_inputs'][0]])):  # process one sample at a time
                        sampled += 1

                        sys.stdout.write("Sampling %d/%d  -  ETA: %ds " % (sampled, n_samples, int(eta)))
                        if not hasattr(self, '_dynamic_display') or self._dynamic_display:
                            sys.stdout.write('\r')
                        else:
                            sys.stdout.write('\n')

                        sys.stdout.flush()
                        x = dict()

                        for input_id in params['model_inputs']:
                            if params['temporally_linked'] and input_id in self.ids_temporally_linked_inputs:
                                link = int(X[params['link_index_id']][i])
                                if link not in list(previous_outputs[input_id]):
                                    # input to current sample was not processed yet
                                    link = -1
                                prev_x = [ds.vocabulary[input_id]['idx2words'].get(w, '<unk>') for w in
                                          previous_outputs[input_id][link]]
                                x[input_id] = ds.loadText([' '.join(prev_x)], ds.vocabulary[input_id],
                                                          ds.max_text_len[input_id][s],
                                                          ds.text_offset[input_id],
                                                          fill=ds.fill_text[input_id],
                                                          pad_on_batch=ds.pad_on_batch[input_id],
                                                          words_so_far=ds.words_so_far[input_id],
                                                          loading_X=True)[0]
                            else:
                                x[input_id] = np.asarray([X[input_id][i]])
                        samples, scores, alphas = self.beam_search(x,
                                                                   params,
                                                                   eos_sym=ds.extra_words['<pad>'],
                                                                   null_sym=ds.extra_words['<null>'],
                                                                   return_alphas=params['coverage_penalty'])

                        if params['length_penalty'] or params['coverage_penalty']:
                            if params['length_penalty']:
                                length_penalties = [((5 + len(sample)) ** params['length_norm_factor']
                                                     / (5 + 1) ** params['length_norm_factor'])
                                                    # this 5 is a magic number by Google...
                                                    for sample in samples]
                            else:
                                length_penalties = [1.0 for _ in samples]

                            if params['coverage_penalty']:
                                coverage_penalties = []
                                for k, sample in list(enumerate(samples)):
                                    # We assume that source sentences are at the first position of x
                                    x_sentence = x[params['model_inputs'][0]][0]
                                    alpha = np.asarray(alphas[k])
                                    cp_penalty = 0.0
                                    for cp_i in range(len(x_sentence)):
                                        att_weight = 0.0
                                        for cp_j in range(len(sample)):
                                            att_weight += alpha[cp_j, cp_i]
                                        cp_penalty += np.log(min(att_weight, 1.0))
                                    coverage_penalties.append(params['coverage_norm_factor'] * cp_penalty)
                            else:
                                coverage_penalties = [0.0 for _ in samples]
                            scores = [co / lp + cp for co, lp, cp in zip(scores, length_penalties, coverage_penalties)]

                        elif params['normalize_probs']:
                            counts = [len(sample) ** params['alpha_factor'] for sample in samples]
                            scores = [co / cn for co, cn in zip(scores, counts)]

                        best_score = np.argmin(scores)
                        best_sample = samples[best_score]
                        best_samples.append(best_sample)
                        if params['pos_unk']:
                            best_alphas.append(np.asarray(alphas[best_score]))
                        total_cost += scores[best_score]
                        eta = (n_samples - sampled) * (time.time() - start_time) / sampled
                        if params['n_samples'] > 0:
                            for output_id in params['model_outputs']:
                                references.append(Y[output_id][i])

                        # store outputs for temporally-linked models
                        if params['temporally_linked']:
                            first_idx = max(0, data_gen_instance.first_idx)
                            # TODO: Make it more general
                            for (output_id, input_id) in iteritems(self.matchings_sample_to_next_sample):
                                # Get all words previous to the padding
                                previous_outputs[input_id][first_idx + sampled - 1] = best_sample[:sum(
                                    [int(elem > 0) for elem in best_sample])]

                sys.stdout.write('\n Total cost of the translations: %f \t Average cost of the translations: %f\n' % (
                    total_cost, total_cost / n_samples))
                sys.stdout.write('The sampling took: %f secs (Speed: %f sec/sample)\n' % ((time.time() - start_time), (
                    time.time() - start_time) / n_samples))

                sys.stdout.flush()

                if params['pos_unk']:
                    if eval('ds.loaded_raw_' + s + '[0]'):
                        sources = file2list(eval('ds.X_raw_' + s + '["raw_' + params['model_inputs'][0] + '"]'),
                                            stripfile=False)
                    predictions[s] = (np.asarray(best_samples), best_alphas, sources)
                else:
                    predictions[s] = np.asarray(best_samples)
        del data_gen
        del data_gen_instance
        if params['n_samples'] < 1:
            return predictions
        else:
            return predictions, references, sources_sampling

    def predictNet(self, ds, parameters=None, postprocess_fun=None):
        """
            Returns the predictions of the net on the dataset splits chosen. The input 'parameters' is a dict()
            which may contain the following parameters:

            Additional parameters:
            :param ds:
            :param parameters:
            :param postprocess_fun : post-processing function applied to all predictions before returning the result.
                                    The output of the function must be a list of results, one per sample.
                                    If postprocess_fun is a list, the second element will be used as an extra
                                     input to the function.
            :returns predictions: dictionary with set splits as keys and matrices of predictions as values.
        """
        if parameters is None:
            parameters = dict()
        # Check input parameters and recover default values if needed
        default_params = {'batch_size': 50,
                          'n_parallel_loaders': 1,
                          'normalize': True,
                          'normalization_type': '(-1)-1',
                          'mean_substraction': False,
                          'n_samples': None,
                          'init_sample': -1,
                          'final_sample': -1,
                          'verbose': 1,
                          'predict_on_sets': ['val'],
                          'max_eval_samples': None,
                          'model_name': 'model',  # name of the attribute where the model for prediction is stored
                          }
        params = self.checkParameters(parameters, default_params)

        model_predict = getattr(self, params['model_name']) # recover model for prediction
        predictions = dict()
        for s in params['predict_on_sets']:
            predictions[s] = []
            if params['verbose'] > 0:
                logging.info("<<< Predicting outputs of " + s + " set >>>")
            # Calculate how many iterations are we going to perform
            if params['n_samples'] is None:
                if params['init_sample'] > -1 and params['final_sample'] > -1:
                    n_samples = params['final_sample'] - params['init_sample']
                else:
                    n_samples = eval("ds.len_" + s)
                num_iterations = int(math.ceil(float(n_samples) / params['batch_size']))
                n_samples = min(eval("ds.len_" + s), num_iterations * params['batch_size'])

                # Prepare data generator
                if params['n_parallel_loaders'] > 1:
                    data_gen = Parallel_Data_Batch_Generator(s,
                                                             self,
                                                             ds,
                                                             num_iterations,
                                                             batch_size=params['batch_size'],
                                                             normalization=params['normalize'],
                                                             normalization_type=params['normalization_type'],
                                                             data_augmentation=False,
                                                             mean_substraction=params['mean_substraction'],
                                                             init_sample=params['init_sample'],
                                                             final_sample=params['final_sample'],
                                                             predict=True,
                                                             n_parallel_loaders=params['n_parallel_loaders']).generator()
                else:
                    data_gen = Data_Batch_Generator(s,
                                                    self,
                                                    ds,
                                                    num_iterations,
                                                    batch_size=params['batch_size'],
                                                    normalization=params['normalize'],
                                                    normalization_type=params['normalization_type'],
                                                    data_augmentation=False,
                                                    mean_substraction=params['mean_substraction'],
                                                    init_sample=params['init_sample'],
                                                    final_sample=params['final_sample'],
                                                    predict=True).generator()

            else:
                n_samples = params['n_samples']
                num_iterations = int(math.ceil(float(n_samples) / params['batch_size']))
                # Prepare data generator
                if params['n_parallel_loaders'] > 1:
                    data_gen = Parallel_Data_Batch_Generator(s,
                                                             self,
                                                             ds,
                                                             num_iterations,
                                                             batch_size=params['batch_size'],
                                                             normalization=params['normalize'],
                                                             normalization_type=params['normalization_type'],
                                                             data_augmentation=False,
                                                             mean_substraction=params['mean_substraction'],
                                                             predict=True,
                                                             random_samples=n_samples,
                                                             n_parallel_loaders=params['n_parallel_loaders']).generator()
                else:
                    data_gen = Data_Batch_Generator(s,
                                                    self,
                                                    ds,
                                                    num_iterations,
                                                    batch_size=params['batch_size'],
                                                    normalization=params['normalize'],
                                                    normalization_type=params['normalization_type'],
                                                    data_augmentation=False,
                                                    mean_substraction=params['mean_substraction'],
                                                    predict=True,
                                                    random_samples=n_samples).generator()
            # Predict on model
            if postprocess_fun is None:
                if int(keras.__version__.split('.')[0]) == 1:
                    # Keras version 1.x
                    out = model_predict.predict_generator(data_gen,
                                                          val_samples=n_samples,
                                                          max_q_size=params['n_parallel_loaders'],
                                                          nb_worker=1,  # params['n_parallel_loaders'],
                                                          pickle_safe=False)
                else:
                    # Keras version 2.x
                    out = model_predict.predict_generator(data_gen,
                                                          num_iterations,
                                                          max_queue_size=params['n_parallel_loaders'],
                                                          workers=1,  # params['n_parallel_loaders'],
                                                          verbose=params['verbose'])
                predictions[s] = out
            else:
                processed_samples = 0
                start_time = time.time()
                while processed_samples < n_samples:
                    out = model_predict.predict_on_batch(next(data_gen))

                    # Apply post-processing function
                    if isinstance(postprocess_fun, list):
                        last_processed = min(processed_samples + params['batch_size'], n_samples)
                        out = postprocess_fun[0](out, postprocess_fun[1][processed_samples:last_processed])
                    else:
                        out = postprocess_fun(out)
                    predictions[s] += out

                    # Show progress
                    processed_samples += params['batch_size']
                    if processed_samples > n_samples:
                        processed_samples = n_samples

                    eta = (n_samples - processed_samples) * (time.time() - start_time) / processed_samples
                    sys.stdout.write("Predicting %d/%d  -  ETA: %ds " % (processed_samples, n_samples, int(eta)))
                    if not hasattr(self, '_dynamic_display') or self._dynamic_display:
                        sys.stdout.write('\r')
                    else:
                        sys.stdout.write('\n')
                    sys.stdout.flush()

        return predictions

    def predictOnBatch(self, X, in_name=None, out_name=None, expand=False):
        """
            Applies a forward pass and returns the predicted values.
        """
        # Get desired input
        if in_name:
            X = copy.copy(X[in_name])

        # Expand input dimensions to 4
        if expand:
            while len(X.shape) < 4:
                X = np.expand_dims(X, axis=1)

        X = self.prepareData(X, None)[0]

        # Apply forward pass for prediction
        predictions = self.model.predict_on_batch(X)

        # Select output if indicated
        if isinstance(self.model, Model):  # Graph
            if out_name:
                predictions = predictions[out_name]
        elif isinstance(self.model, Sequential):  # Sequential
            predictions = predictions[0]

        return predictions

    # ------------------------------------------------------- #
    #       SCORING FUNCTIONS
    #           Functions for making scoring (x, y) samples
    # ------------------------------------------------------- #

    def score_cond_model(self, X, Y, params, null_sym=2):
        """
        Scoring for Cond models.
        :param X: Model inputs
        :param Y: Model outputs
        :param params: Search parameters
        :param null_sym: <null> symbol
        :return: UNSORTED list of [k_best_samples, k_best_scores] (k: beam size)
        """
        # we must include an additional dimension if the input for each timestep are all the generated "words_so_far"
        pad_on_batch = params['pad_on_batch']
        score = 0.0
        if params['words_so_far']:
            state_below = np.asarray([[null_sym]]) \
                if pad_on_batch else np.asarray([np.zeros((params['maxlen'], params['maxlen']))])
        else:
            state_below = np.asarray([null_sym]) \
                if pad_on_batch else np.asarray([np.zeros(params['maxlen'])])

        prev_out = None
        for ii in range(len(Y)):
            # for every possible live sample calc prob for every possible label
            if params['optimized_search']:  # use optimized search model if available
                [probs, prev_out, _] = self.predict_cond_optimized(X, state_below, params, ii, prev_out)
            else:
                probs = self.predict_cond(X, state_below, params, ii)
            # total score for every sample is sum of -log of word prb
            score -= np.log(probs[0, int(Y[ii])])
            state_below = np.asarray([Y[:ii]], dtype='int64')
            # we must include an additional dimension if the input for each timestep are all the generated words so far
            if pad_on_batch:
                state_below = np.hstack((np.zeros((state_below.shape[0], 1), dtype='int64') + null_sym, state_below))
                if params['words_so_far']:
                    state_below = np.expand_dims(state_below, axis=0)
            else:
                state_below = np.hstack((np.zeros((state_below.shape[0], 1), dtype='int64'), state_below,
                                         np.zeros((state_below.shape[0],
                                                   max(params['maxlen'] - state_below.shape[1] - 1, 0)),
                                                  dtype='int64')))

                if params['words_so_far']:
                    state_below = np.expand_dims(state_below, axis=0)
                    state_below = np.hstack((state_below,
                                             np.zeros((state_below.shape[0], params['maxlen'] - state_below.shape[1],
                                                       state_below.shape[2]))))

            if params['optimized_search'] and ii > 0:
                # filter next search inputs w.r.t. remaining samples
                for idx_vars in range(len(prev_out)):
                    prev_out[idx_vars] = prev_out[idx_vars]

        return score

    def scoreNet(self):
        """
        Approximates by beam search the best predictions of the net on the dataset splits chosen.
        Params from config that affect the search process:
            * batch_size: size of the batch
            * n_parallel_loaders: number of parallel data batch loaders
            * normalization: apply data normalization on images/features or not (only if using images/features as input)
            * mean_substraction: apply mean data normalization on images or not (only if using images as input)
            * predict_on_sets: list of set splits for which we want to extract the predictions ['train', 'val', 'test']
            * optimized_search: boolean indicating if the used model has the optimized Beam Search implemented
             (separate self.model_init and self.model_next models for reusing the information from previous timesteps).

        The following attributes must be inserted to the model when building an optimized search model:

            * ids_inputs_init: list of input variables to model_init (must match inputs to conventional model)
            * ids_outputs_init: list of output variables of model_init (model probs must be the first output)
            * ids_inputs_next: list of input variables to model_next (previous word must be the first input)
            * ids_outputs_next: list of output variables of model_next (model probs must be the first output and
                                the number of out variables must match the number of in variables)
            * matchings_init_to_next: dictionary from 'ids_outputs_init' to 'ids_inputs_next'
            * matchings_next_to_next: dictionary from 'ids_outputs_next' to 'ids_inputs_next'

        :returns predictions: dictionary with set splits as keys and matrices of predictions as values.
        """

        # Check input parameters and recover default values if needed
        default_params = {'batch_size': 50,
                          'n_parallel_loaders': 1,
                          'beam_size': 5,
                          'normalize': True,
                          'normalization_type': None,
                          'mean_substraction': False,
                          'predict_on_sets': ['val'],
                          'maxlen': 20,
                          'n_samples': -1,
                          'model_inputs': ['source_text', 'state_below'],
                          'model_outputs': ['description'],
                          'dataset_inputs': ['source_text', 'state_below'],
                          'dataset_outputs': ['description'],
                          'alpha_factor': 1.0,
                          'sampling_type': 'max_likelihood',
                          'words_so_far': False,
                          'optimized_search': False,
                          'state_below_index': -1,
                          'output_text_index': 0,
                          'pos_unk': False
                          }
        params = self.checkParameters(self.params, default_params)

        scores_dict = dict()

        for s in params['predict_on_sets']:
            logging.info("<<< Scoring outputs of " + s + " set >>>")
            assert len(params['model_inputs']) > 0, 'We need at least one input!'
            if not params['optimized_search']:  # use optimized search model if available
                assert not params['pos_unk'], 'PosUnk is not supported with non-optimized beam search methods'
            params['pad_on_batch'] = self.dataset.pad_on_batch[params['dataset_inputs'][-1]]
            # Calculate how many iterations are we going to perform
            n_samples = eval("self.dataset.len_" + s)
            num_iterations = int(math.ceil(float(n_samples) / params['batch_size']))

            # Prepare data generator: We won't use an Homogeneous_Data_Batch_Generator here
            # TODO: We prepare data as model 0... Different data preparators for each model?
            if params['n_parallel_loaders'] > 1:
                data_gen = Parallel_Data_Batch_Generator(s,
                                                         self.models[0],
                                                         self.dataset,
                                                         num_iterations,
                                                         shuffle=False,
                                                         batch_size=params['batch_size'],
                                                         normalization=params['normalize'],
                                                         normalization_type=params['normalization_type'],
                                                         data_augmentation=False,
                                                         mean_substraction=params['mean_substraction'],
                                                         predict=False,
                                                         n_parallel_loaders=params['n_parallel_loaders']).generator()
            else:
                data_gen = Data_Batch_Generator(s,
                                                self.models[0],
                                                self.dataset,
                                                num_iterations,
                                                shuffle=False,
                                                batch_size=params['batch_size'],
                                                normalization=params['normalize'],
                                                normalization_type=params['normalization_type'],
                                                data_augmentation=False,
                                                mean_substraction=params['mean_substraction'],
                                                predict=False).generator()
            sources_sampling = []
            scores = []
            total_cost = 0
            sampled = 0
            start_time = time.time()
            eta = -1
            for j in range(num_iterations):
                data = next(data_gen)
                X = dict()
                s_dict = {}
                for input_id in params['model_inputs']:
                    X[input_id] = data[0][input_id]
                    s_dict[input_id] = X[input_id]
                sources_sampling.append(s_dict)

                Y = dict()
                for output_id in params['model_outputs']:
                    Y[output_id] = data[1][output_id]

                for i in range(len(X[params['model_inputs'][0]])):
                    sampled += 1
                    sys.stdout.write('\r')
                    sys.stdout.write("Scored %d/%d  -  ETA: %ds " % (sampled, n_samples, int(eta)))
                    sys.stdout.flush()
                    x = dict()

                    for input_id in params['model_inputs']:
                        x[input_id] = np.asarray([X[input_id][i]])
                    y = self.models[0].one_hot_2_indices([Y[params['dataset_outputs'][params['output_text_index']]][i]],
                                                         pad_sequences=True, verbose=0)[0]
                    score = self.score_cond_model(x, y, params, null_sym=self.dataset.extra_words['<null>'])
                    if params['normalize']:
                        counts = float(len(y) ** params['alpha_factor'])
                        score /= counts
                    scores.append(score)
                    total_cost += score
                    eta = (n_samples - sampled) * (time.time() - start_time) / sampled

            sys.stdout.write('Total cost of the translations: %f \t '
                             'Average cost of the translations: %f\n' % (total_cost, total_cost / n_samples))
            sys.stdout.write('The scoring took: %f secs (Speed: %f sec/sample)\n' %
                             ((time.time() - start_time), (time.time() - start_time) / n_samples))

            sys.stdout.flush()
            scores_dict[s] = scores
        return scores_dict

    # ------------------------------------------------------- #
    #       DECODING FUNCTIONS
    #           Functions for decoding predictions
    # ------------------------------------------------------- #

    @staticmethod
    def sample(a, temperature=1.0):
        """
        Helper function to sample an index from a probability array
        :param a: Probability array
        :param temperature: The higher, the flatter probabilities. Hence more random outputs.
        :return:
        """

        logger.warning("Deprecated function, use utils.sample() instead.")
        return sample(a, temperature=temperature)

    @staticmethod
    def sampling(scores, sampling_type='max_likelihood', temperature=1.0):
        """
        Sampling words (each sample is drawn from a categorical distribution).
        Or picks up words that maximize the likelihood.
        :param scores: array of size #samples x #classes;
        every entry determines a score for sample i having class j
        :param sampling_type:
        :param temperature: Temperature for the predictions. The higher, the flatter probabilities.
                            Hence more random outputs.
        :return: set of indices chosen as output, a vector of size #samples
        """
        logger.warning("Deprecated function, use utils.sampling() instead")
        return sampling(scores, sampling_type=sampling_type, temperature=temperature)

    @staticmethod
    def decode_predictions(preds, temperature, index2word, sampling_type, verbose=0):
        """
        Decodes predictions
        :param preds: Predictions codified as the output of a softmax activation function.
        :param temperature: Temperature for sampling.
        :param index2word: Mapping from word indices into word characters.
        :param sampling_type: 'max_likelihood' or 'multinomial'.
        :param verbose: Verbosity level, by default 0.
        :return: List of decoded predictions.
        """
        logger.warning("Deprecated function, use utils.decode_predictions() instead.")
        return decode_predictions(preds, temperature, index2word, sampling_type, verbose=verbose)

    @staticmethod
    def replace_unknown_words(src_word_seq, trg_word_seq, hard_alignment, unk_symbol,
                              heuristic=0, mapping=None, verbose=0):
        """
        Replaces unknown words from the target sentence according to some heuristic.
        Borrowed from: https://github.com/sebastien-j/LV_groundhog/blob/master/experiments/nmt/replace_UNK.py
        :param src_word_seq: Source sentence words
        :param trg_word_seq: Hypothesis words
        :param hard_alignment: Target-Source alignments
        :param unk_symbol: Symbol in trg_word_seq to replace
        :param heuristic: Heuristic (0, 1, 2)
        :param mapping: External alignment dictionary
        :param verbose: Verbosity level
        :return: trg_word_seq with replaced unknown words
        """
        logger.warning("Deprecated function, use utils.replace_unknown_words() instead.")
        return replace_unknown_words(src_word_seq, trg_word_seq, hard_alignment, unk_symbol,
                                     heuristic=heuristic, mapping=mapping, verbose=verbose)

    @staticmethod
    def decode_predictions_beam_search(preds, index2word, alphas=None, heuristic=0,
                                       x_text=None, unk_symbol='<unk>', pad_sequences=False,
                                       mapping=None, verbose=0):
        """
        Decodes predictions from the BeamSearch method.
        :param alphas:
        :param heuristic:
        :param x_text:
        :param unk_symbol:
        :param mapping:
        :param preds: Predictions codified as word indices.
        :param index2word: Mapping from word indices into word characters.
        :param pad_sequences: Whether we should make a zero-pad on the input sequence.
        :param verbose: Verbosity level, by default 0.
        :return: List of decoded predictions
        """
        logger.warning("Deprecated function, use utils.decode_predictions_beam_search() instead.")
        return decode_predictions_beam_search(preds, index2word, alphas=alphas, heuristic=heuristic,
                                              x_text=x_text, unk_symbol=unk_symbol, pad_sequences=pad_sequences,
                                              mapping=mapping, verbose=verbose)

    @staticmethod
    def one_hot_2_indices(preds, pad_sequences=True, verbose=0):
        """
        Converts a one-hot codification into a index-based one
        :param pad_sequences:
        :param preds: Predictions codified as one-hot vectors.
        :param verbose: Verbosity level, by default 0.
        :return: List of converted predictions
        """
        logger.warning("Deprecated function, use utils.one_hot_2_indices() instead.")
        return one_hot_2_indices(preds, pad_sequences=pad_sequences, verbose=verbose)

    @staticmethod
    def decode_predictions_one_hot(preds, index2word, verbose=0):
        """
        Decodes predictions following a one-hot codification.
        :param preds: Predictions codified as one-hot vectors.
        :param index2word: Mapping from word indices into word characters.
        :param verbose: Verbosity level, by default 0.
        :return: List of decoded predictions
        """
        logger.warning("Deprecated function, use utils.decode_predictions_one_hot() instead.")
        return decode_predictions_one_hot(preds, index2word, verbose=verbose)

    def prepareData(self, X_batch, Y_batch=None):
        """
        Prepares the data for the model, depending on its type (Sequential, Model, Graph).
        :param X_batch: Batch of input data.
        :param Y_batch: Batch output data.
        :return: Prepared data.
        """
        if isinstance(self.model, Sequential):
            data = self._prepareSequentialData(X_batch, Y_batch)
        elif isinstance(self.model, Model):
            data = self._prepareModelData(X_batch, Y_batch)
        else:
            raise NotImplementedError
        return data

    def _prepareSequentialData(self, X, Y=None, sample_weights=False):

        # Format input data
        if len(list(self.inputsMapping)) == 1:  # single input
            X = X[self.inputsMapping[0]]
        else:
            X_new = [0 for _ in range(len(list(self.inputsMapping)))]  # multiple inputs
            for in_model, in_ds in iteritems(self.inputsMapping):
                X_new[in_model] = X[in_ds]
            X = X_new

        # Format output data (only one output possible for Sequential models)
        Y_sample_weights = None
        if Y is not None:
            if len(list(self.outputsMapping)) == 1:  # single output
                if isinstance(Y[self.outputsMapping[0]], tuple):
                    Y = Y[self.outputsMapping[0]][0]
                    Y_sample_weights = Y[self.outputsMapping[0]][1]
                else:
                    Y = Y[self.outputsMapping[0]]
            else:
                Y_new = [0 for _ in range(len(list(self.outputsMapping)))]  # multiple outputs
                Y_sample_weights = [None for _ in range(len(list(self.outputsMapping)))]
                for out_model, out_ds in iteritems(self.outputsMapping):
                    if isinstance(Y[out_ds], tuple):
                        Y_new[out_model] = Y[out_ds][0]
                        Y_sample_weights[out_model] = Y[out_ds][1]
                    else:
                        Y_new[out_model] = Y[out_ds]
                Y = Y_new

        return [X, Y] if Y_sample_weights is None else [X, Y, Y_sample_weights]

    def _prepareModelData(self, X, Y=None):
        X_new = dict()
        Y_new = dict()
        Y_sample_weights = dict()

        # Format input data
        for in_model, in_ds in iteritems(self.inputsMapping):
            X_new[in_model] = X[in_ds]

        # Format output data
        if Y is not None:
            for out_model, out_ds in iteritems(self.outputsMapping):
                if isinstance(Y[out_ds], tuple):
                    Y_new[out_model] = Y[out_ds][0]
                    Y_sample_weights[out_model] = Y[out_ds][1]
                else:
                    Y_new[out_model] = Y[out_ds]

        return [X_new, Y_new] if Y_sample_weights == dict() else [X_new, Y_new, Y_sample_weights]

    @staticmethod
    def _getGraphAccuracy(data, prediction, topN=5):
        """
            Calculates the accuracy obtained from a set of samples on a Graph model.
        """

        accuracies = dict()
        top_accuracies = dict()
        for key, val in iteritems(prediction):
            pred = np_utils.categorical_probas_to_classes(val)
            top_pred = np.argsort(val, axis=1)[:, ::-1][:, :np.min([topN, val.shape[1]])]
            GT = np_utils.categorical_probas_to_classes(data[key])

            # Top1 accuracy
            correct = [1 if pred[i] == GT[i] else 0 for i in range(len(pred))]
            accuracies[key] = float(np.sum(correct)) / float(len(correct))

            # TopN accuracy
            top_correct = [1 if GT[i] in top_pred[i, :] else 0 for i in range(top_pred.shape[0])]
            top_accuracies[key] = float(np.sum(top_correct)) / float(len(top_correct))

        return [accuracies, top_accuracies]

    @staticmethod
    def _getSequentialAccuracy(GT, pred, topN=5):
        """
            Calculates the topN accuracy obtained from a set of samples on a Sequential model.
        """
        top_pred = np.argsort(pred, axis=1)[:, ::-1][:, :np.min([topN, pred.shape[1]])]
        pred = np_utils.categorical_probas_to_classes(pred)
        GT = np_utils.categorical_probas_to_classes(GT)

        # Top1 accuracy
        correct = [1 if pred[i] == GT[i] else 0 for i in range(len(pred))]
        accuracies = float(np.sum(correct)) / float(len(correct))

        # TopN accuracy
        top_correct = [1 if GT[i] in top_pred[i, :] else 0 for i in range(top_pred.shape[0])]
        top_accuracies = float(np.sum(top_correct)) / float(len(top_correct))

        return [accuracies, top_accuracies]

    # ------------------------------------------------------- #
    #       VISUALIZATION
    #           Methods for train logging and visualization
    # ------------------------------------------------------- #

    def __str__(self):
        """
        Plot basic model information.
        """

        # if(isinstance(self.model, Model)):
        print_summary(self.model.layers)
        return ''

        obj_str = '-----------------------------------------------------------------------------------\n'
        class_name = self.__class__.__name__
        obj_str += '\t\t' + class_name + ' instance\n'
        obj_str += '-----------------------------------------------------------------------------------\n'

        # Print pickled attributes
        for att in self.__toprint:
            obj_str += att + ': ' + str(self.__dict__[att])
            obj_str += '\n'

        # Print layers structure
        obj_str += "\n::: Layers structure:\n\n"
        obj_str += 'MODEL TYPE: ' + self.model.__class__.__name__ + '\n'
        if isinstance(self.model, Sequential):
            obj_str += "INPUT: " + str(tuple(self.model.layers[0].input_shape)) + "\n"
            for i, layer in list(enumerate(self.model.layers)):
                obj_str += str(layer.name) + ' ' + str(layer.output_shape) + '\n'
            obj_str += "OUTPUT: " + str(self.model.layers[-1].output_shape) + "\n"
        else:
            for i, inputs in list(enumerate(self.model.input_config)):
                obj_str += "INPUT (" + str(i) + "): " + str(inputs['name']) + ' ' + str(
                    tuple(inputs['input_shape'])) + "\n"
            for node in self.model.node_config:
                obj_str += str(node['name']) + ', in [' + str(node['input']) + ']' + ', out_shape: ' + str(
                    self.model.nodes[node['name']].output_shape) + '\n'
            for i, outputs in list(enumerate(self.model.output_config)):
                obj_str += "OUTPUT (" + str(i) + "): " + str(outputs['name']) + ', in [' + str(
                    outputs['input']) + ']' + ', out_shape: ' + str(
                    self.model.outputs[outputs['name']].output_shape) + "\n"

        obj_str += '-----------------------------------------------------------------------------------\n'

        print_summary(self.model.layers)

        return obj_str

    def log(self, mode, data_type, value):
        """
        Stores the train and val information for plotting the training progress.

        :param mode: 'train', 'val' or 'test'
        :param data_type: 'iteration', 'loss', 'accuracy', etc.
        :param value: numerical value taken by the data_type
        """
        if mode not in self.__modes:
            raise Exception('The provided mode "' + mode + '" is not valid.')
        # if data_type not in self.__data_types:
        #    raise Exception('The provided data_type "'+ data_type +'" is not valid.')

        if mode not in self.__logger:
            self.__logger[mode] = dict()
        if data_type not in self.__logger[mode]:
            self.__logger[mode][data_type] = list()
        self.__logger[mode][data_type].append(value)

    def getLog(self, mode, data_type):
        """
        Returns the all logged values for a given mode and a given data_type

        :param mode: 'train', 'val' or 'test'
        :param data_type: 'iteration', 'loss', 'accuracy', etc.
        :return: list of values logged
        """
        if mode not in self.__logger:
            return [None]
        elif data_type not in self.__logger[mode]:
            return [None]
        else:
            return self.__logger[mode][data_type]

    def plot(self, time_measure, metrics, splits, upperbound=None, colours_shapes_dict=None):
        """
        Plots the training progress information

        Example of input:
        model.plot('epoch', ['accuracy'], ['val', 'test'],
                   upperbound=1, colours_dict={'accuracy_val', 'b', 'accuracy_test', 'g'})

        :param time_measure: either 'epoch' or 'iteration'
        :param metrics: list of metrics that we want to plot
        :param splits: list of data splits that we want to plot
        :param upperbound: upper bound of the metrics about to plot (usually upperbound=1.0)
        :param colours_shapes_dict: dictionary of '<metric>_<split>' and the colour and/or shape
                that we want them to have in the plot
        """
        # Build default colours_shapes_dict if not provided
        if colours_shapes_dict is None:
            colours_shapes_dict = dict()

        if not colours_shapes_dict:
            default_colours = ['b', 'g', 'r', 'c', 'm', 'y', 'k']
            default_shapes = ['-', 'o', '.']
            m = 0
            for met in metrics:
                s = 0
                for sp in splits:
                    colours_shapes_dict[met + '_' + sp] = default_colours[m] + default_shapes[s]
                    s += 1
                    s %= len(default_shapes)
                m += 1
                m %= len(default_colours)

        plt.figure(1).add_axes([0.1, 0.1, 0.6, 0.75])

        all_iterations = []
        for sp in splits:
            if sp not in self.__logger:
                raise Exception("There is no performance data from split '" + sp + "' in the model log.")
            if time_measure not in self.__logger[sp]:
                raise Exception(
                    "There is no performance data on each '" + time_measure +
                    "' in the model log for split '" + sp + "'.")

            iterations = self.__logger[sp][time_measure]
            all_iterations = all_iterations + iterations

            for met in metrics:
                if met not in self.__logger[sp]:
                    raise Exception(
                        "There is no performance data for metric '" + met +
                        "' in the model log for split '" + sp + "'.")

                measure = self.__logger[sp][met]
                # plt.subplot(211)
                # plt.plot(iterations, loss, colours['train_loss']+'o')
                plt.plot(iterations, measure, colours_shapes_dict[met + '_' + sp], label=str(met))

        max_iter = np.max(all_iterations + [0])

        # Plot upperbound
        if upperbound is not None:
            # plt.subplot(211)
            plt.plot([0, max_iter], [upperbound, upperbound], 'r-')
            plt.axis([0, max_iter, 0, upperbound])  # limit height to 1

        # Fill labels
        plt.xlabel(time_measure)
        # plt.subplot(211)
        plt.title('Training progress')
        plt.legend(bbox_to_anchor=(1.05, 1), loc='upper left', borderaxespad=0.)
        # Create plots dir
        if not os.path.isdir(self.model_path):
            os.makedirs(self.model_path)

        # Save figure
        plot_file = self.model_path + '/' + time_measure + '_' + str(max_iter) + '.jpg'
        plt.savefig(plot_file)
        if not self.silence:
            logging.info("<<< Progress plot saved in " + plot_file + ' >>>')

        # Close plot window
        plt.close()

    # ------------------------------------------------------- #
    #   MODELS
    #       Available definitions of CNN models (see basic_model as an example)
    #       All the models must include the following parameters:
    #           nOutput, input
    # ------------------------------------------------------- #

    def basic_model(self, nOutput, input):
        """
            Builds a basic CNN model.
        """

        # Define inputs and outputs IDs
        self.ids_inputs = ['input']
        self.ids_outputs = ['output']

        if len(input) == 3:
            input_shape = tuple([input[2]] + input[0:2])
        else:
            input_shape = tuple(input)

        inp = Input(shape=input_shape, name='input')

        # input: 100x100 images with 3 channels -> (3, 100, 100) tensors.
        # this applies 32 convolution filters of size 3x3 each.
        x = Convolution2D(32, 3, 3, border_mode='valid')(inp)
        x = Activation('relu')(x)
        x = Convolution2D(32, 3, 3)(x)
        x = Activation('relu')(x)
        x = MaxPooling2D(pool_size=(2, 2))(x)
        x = Dropout(0.25)(x)

        x = Convolution2D(64, 3, 3, border_mode='valid')(x)
        x = Activation('relu')(x)
        x = Convolution2D(64, 3, 3)(x)
        x = Activation('relu')(x)
        x = MaxPooling2D(pool_size=(2, 2))(x)
        x = Dropout(0.25)(x)

        x = Convolution2D(128, 3, 3, border_mode='valid')(x)
        x = Activation('relu')(x)
        x = Convolution2D(64, 3, 3)(x)
        x = Activation('relu')(x)
        x = MaxPooling2D(pool_size=(2, 2))(x)
        x = Dropout(0.25)(x)

        x = Convolution2D(256, 3, 3, border_mode='valid')(x)
        x = Activation('relu')(x)
        x = Convolution2D(64, 3, 3)(x)
        x = Activation('relu')(x)
        x = MaxPooling2D(pool_size=(2, 2))(x)
        x = Dropout(0.25)(x)

        x = Convolution2D(256, 3, 3, border_mode='valid')(x)
        x = Activation('relu')(x)
        x = Convolution2D(64, 3, 3)(x)
        x = Activation('relu')(x)
        x = MaxPooling2D(pool_size=(2, 2))(x)
        x = Dropout(0.25)(x)

        x = Flatten()(x)
        # Note: Keras does automatic shape inference.
        x = Dense(1024)(x)
        x = Activation('relu')(x)
        x = Dropout(0.5)(x)

        x = Dense(nOutput)(x)
        out = Activation('softmax', name='output')(x)

        self.model = Model(input=inp, output=out)

    def basic_model_seq(self, nOutput, input):
        """
            Builds a basic CNN model.
        """

        if len(input) == 3:
            input_shape = tuple([input[2]] + input[0:2])
        else:
            input_shape = tuple(input)

        self.model = Sequential()
        # input: 100x100 images with 3 channels -> (3, 100, 100) tensors.
        # this applies 32 convolution filters of size 3x3 each.
        self.model.add(Convolution2D(32, 3, 3, border_mode='valid', input_shape=input_shape))
        self.model.add(Activation('relu'))
        self.model.add(Convolution2D(32, 3, 3))
        self.model.add(Activation('relu'))
        self.model.add(MaxPooling2D(pool_size=(2, 2)))
        self.model.add(Dropout(0.25))

        self.model.add(Convolution2D(64, 3, 3, border_mode='valid'))
        self.model.add(Activation('relu'))
        self.model.add(Convolution2D(64, 3, 3))
        self.model.add(Activation('relu'))
        self.model.add(MaxPooling2D(pool_size=(2, 2)))
        self.model.add(Dropout(0.25))

        self.model.add(Convolution2D(128, 3, 3, border_mode='valid'))
        self.model.add(Activation('relu'))
        self.model.add(Convolution2D(64, 3, 3))
        self.model.add(Activation('relu'))
        self.model.add(MaxPooling2D(pool_size=(2, 2)))
        self.model.add(Dropout(0.25))

        self.model.add(Convolution2D(256, 3, 3, border_mode='valid'))
        self.model.add(Activation('relu'))
        self.model.add(Convolution2D(64, 3, 3))
        self.model.add(Activation('relu'))
        self.model.add(MaxPooling2D(pool_size=(2, 2)))
        self.model.add(Dropout(0.25))

        self.model.add(Convolution2D(256, 3, 3, border_mode='valid'))
        self.model.add(Activation('relu'))
        self.model.add(Convolution2D(64, 3, 3))
        self.model.add(Activation('relu'))
        self.model.add(MaxPooling2D(pool_size=(2, 2)))
        self.model.add(Dropout(0.25))

        self.model.add(Flatten())
        # Note: Keras does automatic shape inference.
        self.model.add(Dense(1024))
        self.model.add(Activation('relu'))
        self.model.add(Dropout(0.5))

        self.model.add(Dense(nOutput))
        self.model.add(Activation('softmax'))

    def One_vs_One(self, nOutput, input):
        """
            Builds a simple One_vs_One network with 3 convolutional layers (useful for ECOC models).
        """
        # default lr=0.1, momentum=0.
        if len(input) == 3:
            input_shape = tuple([input[2]] + input[0:2])
        else:
            input_shape = tuple(input)

        self.model = Sequential()
        self.model.add(ZeroPadding2D((1, 1), input_shape=input_shape))  # default input_shape=(3,224,224)
        self.model.add(Convolution2D(32, 1, 1, activation='relu'))
        self.model.add(ZeroPadding2D((1, 1)))
        self.model.add(Convolution2D(16, 3, 3, activation='relu'))
        self.model.add(ZeroPadding2D((1, 1)))
        self.model.add(Convolution2D(8, 3, 3, activation='relu'))
        self.model.add(MaxPooling2D((2, 2), strides=(1, 1)))

        self.model.add(Flatten())
        self.model.add(Dropout(0.5))
        self.model.add(Dense(nOutput, activation='softmax'))  # default nOutput=1000

    def VGG_16(self, nOutput, input):
        """
            Builds a VGG model with 16 layers.
        """
        # default lr=0.1, momentum=0.
        if len(input) == 3:
            input_shape = tuple([input[2]] + input[0:2])
        else:
            input_shape = tuple(input)

        self.model = Sequential()
        self.model.add(ZeroPadding2D((1, 1), input_shape=input_shape))  # default input_shape=(3,224,224)
        self.model.add(Convolution2D(64, 3, 3, activation='relu'))
        self.model.add(ZeroPadding2D((1, 1)))
        self.model.add(Convolution2D(64, 3, 3, activation='relu'))
        self.model.add(MaxPooling2D((2, 2), strides=(2, 2)))

        self.model.add(ZeroPadding2D((1, 1)))
        self.model.add(Convolution2D(128, 3, 3, activation='relu'))
        self.model.add(ZeroPadding2D((1, 1)))
        self.model.add(Convolution2D(128, 3, 3, activation='relu'))
        self.model.add(MaxPooling2D((2, 2), strides=(2, 2)))

        self.model.add(ZeroPadding2D((1, 1)))
        self.model.add(Convolution2D(256, 3, 3, activation='relu'))
        self.model.add(ZeroPadding2D((1, 1)))
        self.model.add(Convolution2D(256, 3, 3, activation='relu'))
        self.model.add(ZeroPadding2D((1, 1)))
        self.model.add(Convolution2D(256, 3, 3, activation='relu'))
        self.model.add(MaxPooling2D((2, 2), strides=(2, 2)))

        self.model.add(ZeroPadding2D((1, 1)))
        self.model.add(Convolution2D(512, 3, 3, activation='relu'))
        self.model.add(ZeroPadding2D((1, 1)))
        self.model.add(Convolution2D(512, 3, 3, activation='relu'))
        self.model.add(ZeroPadding2D((1, 1)))
        self.model.add(Convolution2D(512, 3, 3, activation='relu'))
        self.model.add(MaxPooling2D((2, 2), strides=(2, 2)))

        self.model.add(ZeroPadding2D((1, 1)))
        self.model.add(Convolution2D(512, 3, 3, activation='relu'))
        self.model.add(ZeroPadding2D((1, 1)))
        self.model.add(Convolution2D(512, 3, 3, activation='relu'))
        self.model.add(ZeroPadding2D((1, 1)))
        self.model.add(Convolution2D(512, 3, 3, activation='relu'))
        self.model.add(MaxPooling2D((2, 2), strides=(2, 2)))

        self.model.add(Flatten())
        self.model.add(Dense(4096, activation='relu'))
        self.model.add(Dropout(0.5))
        self.model.add(Dense(4096, activation='relu'))
        self.model.add(Dropout(0.5))
        self.model.add(Dense(nOutput, activation='softmax'))  # default nOutput=1000

    def VGG_16_PReLU(self, nOutput, input):
        """
            Builds a VGG model with 16 layers and with PReLU activations.
        """

        if len(input) == 3:
            input_shape = tuple([input[2]] + input[0:2])
        else:
            input_shape = tuple(input)

        self.model = Sequential()
        self.model.add(ZeroPadding2D((1, 1), input_shape=input_shape))  # default input_shape=(3,224,224)
        self.model.add(Convolution2D(64, 3, 3))
        self.model.add(PReLU())
        self.model.add(ZeroPadding2D((1, 1)))
        self.model.add(Convolution2D(64, 3, 3))
        self.model.add(PReLU())
        self.model.add(MaxPooling2D((2, 2), strides=(2, 2)))

        self.model.add(ZeroPadding2D((1, 1)))
        self.model.add(Convolution2D(128, 3, 3))
        self.model.add(PReLU())
        self.model.add(ZeroPadding2D((1, 1)))
        self.model.add(Convolution2D(128, 3, 3))
        self.model.add(PReLU())
        self.model.add(MaxPooling2D((2, 2), strides=(2, 2)))

        self.model.add(ZeroPadding2D((1, 1)))
        self.model.add(Convolution2D(256, 3, 3))
        self.model.add(PReLU())
        self.model.add(ZeroPadding2D((1, 1)))
        self.model.add(Convolution2D(256, 3, 3))
        self.model.add(PReLU())
        self.model.add(ZeroPadding2D((1, 1)))
        self.model.add(Convolution2D(256, 3, 3))
        self.model.add(PReLU())
        self.model.add(MaxPooling2D((2, 2), strides=(2, 2)))

        self.model.add(ZeroPadding2D((1, 1)))
        self.model.add(Convolution2D(512, 3, 3))
        self.model.add(PReLU())
        self.model.add(ZeroPadding2D((1, 1)))
        self.model.add(Convolution2D(512, 3, 3))
        self.model.add(PReLU())
        self.model.add(ZeroPadding2D((1, 1)))
        self.model.add(Convolution2D(512, 3, 3))
        self.model.add(PReLU())
        self.model.add(MaxPooling2D((2, 2), strides=(2, 2)))

        self.model.add(ZeroPadding2D((1, 1)))
        self.model.add(Convolution2D(512, 3, 3))
        self.model.add(PReLU())
        self.model.add(ZeroPadding2D((1, 1)))
        self.model.add(Convolution2D(512, 3, 3))
        self.model.add(PReLU())
        self.model.add(ZeroPadding2D((1, 1)))
        self.model.add(Convolution2D(512, 3, 3))
        self.model.add(PReLU())
        self.model.add(MaxPooling2D((2, 2), strides=(2, 2)))

        self.model.add(Flatten())
        self.model.add(Dense(4096))
        self.model.add(PReLU())
        self.model.add(Dropout(0.5))
        self.model.add(Dense(4096))
        self.model.add(PReLU())
        self.model.add(Dropout(0.5))
        self.model.add(Dense(nOutput, activation='softmax'))  # default nOutput=1000

    def VGG_16_FunctionalAPI(self, nOutput, input):
        """
            16-layered VGG model implemented in Keras' Functional API
        """
        if len(input) == 3:
            input_shape = tuple([input[2]] + input[0:2])
        else:
            input_shape = tuple(input)

        vis_input = Input(shape=input_shape, name="vis_input")

        x = ZeroPadding2D((1, 1))(vis_input)
        x = Convolution2D(64, 3, 3, activation='relu')(x)
        x = ZeroPadding2D((1, 1))(x)
        x = Convolution2D(64, 3, 3, activation='relu')(x)
        x = MaxPooling2D((2, 2), strides=(2, 2))(x)

        x = ZeroPadding2D((1, 1))(x)
        x = Convolution2D(128, 3, 3, activation='relu')(x)
        x = ZeroPadding2D((1, 1))(x)
        x = Convolution2D(128, 3, 3, activation='relu')(x)
        x = MaxPooling2D((2, 2), strides=(2, 2))(x)

        x = ZeroPadding2D((1, 1))(x)
        x = Convolution2D(256, 3, 3, activation='relu')(x)
        x = ZeroPadding2D((1, 1))(x)
        x = Convolution2D(256, 3, 3, activation='relu')(x)
        x = ZeroPadding2D((1, 1))(x)
        x = Convolution2D(256, 3, 3, activation='relu')(x)
        x = MaxPooling2D((2, 2), strides=(2, 2))(x)

        x = ZeroPadding2D((1, 1))(x)
        x = Convolution2D(512, 3, 3, activation='relu')(x)
        x = ZeroPadding2D((1, 1))(x)
        x = Convolution2D(512, 3, 3, activation='relu')(x)
        x = ZeroPadding2D((1, 1))(x)
        x = Convolution2D(512, 3, 3, activation='relu')(x)
        x = MaxPooling2D((2, 2), strides=(2, 2))(x)

        x = ZeroPadding2D((1, 1))(x)
        x = Convolution2D(512, 3, 3, activation='relu')(x)
        x = ZeroPadding2D((1, 1))(x)
        x = Convolution2D(512, 3, 3, activation='relu')(x)
        x = ZeroPadding2D((1, 1))(x)
        x = Convolution2D(512, 3, 3, activation='relu')(x)
        x = MaxPooling2D((2, 2), strides=(2, 2),
                         name='last_max_pool')(x)

        x = Flatten()(x)
        x = Dense(4096, activation='relu')(x)
        x = Dropout(0.5)(x)
        x = Dense(4096, activation='relu')(x)
        x = Dropout(0.5, name='last_dropout')(x)
        x = Dense(nOutput, activation='softmax', name='output')(x)  # nOutput=1000 by default

        self.model = Model(input=vis_input, output=x)

    def VGG_19(self, nOutput, input):

        # Define inputs and outputs IDs
        self.ids_inputs = ['input_1']
        self.ids_outputs = ['predictions']

        # Load VGG19 model pre-trained on ImageNet
        self.model = VGG19()

        # Recover input layer
        image = self.model.get_layer(self.ids_inputs[0]).output

        # Recover last layer kept from original model
        out = self.model.get_layer('fc2').output
        out = Dense(nOutput, name=self.ids_outputs[0], activation='softmax')(out)

        self.model = Model(input=image, output=out)

    def VGG_19_ImageNet(self, nOutput, input):

        # Define inputs and outputs IDs
        self.ids_inputs = ['input_1']
        self.ids_outputs = ['predictions']

        # Load VGG19 model pre-trained on ImageNet
        self.model = VGG19(weights='imagenet', layers_lr=0.001)

        # Recover input layer
        image = self.model.get_layer(self.ids_inputs[0]).output

        # Recover last layer kept from original model
        out = self.model.get_layer('fc2').output
        out = Dense(nOutput, name=self.ids_outputs[0], activation='softmax')(out)

        self.model = Model(input=image, output=out)

    ########################################
    # GoogLeNet implementation from http://dandxy89.github.io/ImageModels/googlenet/
    ########################################

    @staticmethod
    def inception_module(x, params, dim_ordering, concat_axis,
                         subsample=(1, 1), activation='relu',
                         border_mode='same', weight_decay=None):

        # https://gist.github.com/nervanazoo/2e5be01095e935e90dd8  #
        # file-googlenet_neon-py

        (branch1, branch2, branch3, branch4) = params

        if weight_decay:
            W_regularizer = l2(weight_decay)
            b_regularizer = l2(weight_decay)
        else:
            W_regularizer = None
            b_regularizer = None

        pathway1 = Convolution2D(branch1[0], 1, 1,
                                 subsample=subsample,
                                 activation=activation,
                                 border_mode=border_mode,
                                 W_regularizer=W_regularizer,
                                 b_regularizer=b_regularizer,
                                 bias=False,
                                 dim_ordering=dim_ordering)(x)

        pathway2 = Convolution2D(branch2[0], 1, 1,
                                 subsample=subsample,
                                 activation=activation,
                                 border_mode=border_mode,
                                 W_regularizer=W_regularizer,
                                 b_regularizer=b_regularizer,
                                 bias=False,
                                 dim_ordering=dim_ordering)(x)
        pathway2 = Convolution2D(branch2[1], 3, 3,
                                 subsample=subsample,
                                 activation=activation,
                                 border_mode=border_mode,
                                 W_regularizer=W_regularizer,
                                 b_regularizer=b_regularizer,
                                 bias=False,
                                 dim_ordering=dim_ordering)(pathway2)

        pathway3 = Convolution2D(branch3[0], 1, 1,
                                 subsample=subsample,
                                 activation=activation,
                                 border_mode=border_mode,
                                 W_regularizer=W_regularizer,
                                 b_regularizer=b_regularizer,
                                 bias=False,
                                 dim_ordering=dim_ordering)(x)
        pathway3 = Convolution2D(branch3[1], 5, 5,
                                 subsample=subsample,
                                 activation=activation,
                                 border_mode=border_mode,
                                 W_regularizer=W_regularizer,
                                 b_regularizer=b_regularizer,
                                 bias=False,
                                 dim_ordering=dim_ordering)(pathway3)

        pathway4 = MaxPooling2D(pool_size=(1, 1), dim_ordering=dim_ordering)(x)
        pathway4 = Convolution2D(branch4[0], 1, 1,
                                 subsample=subsample,
                                 activation=activation,
                                 border_mode=border_mode,
                                 W_regularizer=W_regularizer,
                                 b_regularizer=b_regularizer,
                                 bias=False,
                                 dim_ordering=dim_ordering)(pathway4)

        return merge([pathway1, pathway2, pathway3, pathway4],
                     mode='concat', concat_axis=concat_axis)

    @staticmethod
    def conv_layer(x, nb_filter, nb_row, nb_col, dim_ordering,
                   subsample=(1, 1), activation='relu',
                   border_mode='same', weight_decay=None, padding=None):

        if weight_decay:
            W_regularizer = l2(weight_decay)
            b_regularizer = l2(weight_decay)
        else:
            W_regularizer = None
            b_regularizer = None

        x = Convolution2D(nb_filter, nb_row, nb_col,
                          subsample=subsample,
                          activation=activation,
                          border_mode=border_mode,
                          W_regularizer=W_regularizer,
                          b_regularizer=b_regularizer,
                          bias=False,
                          dim_ordering=dim_ordering)(x)

        if padding:
            for _ in range(padding):
                x = ZeroPadding2D(padding=(1, 1), dim_ordering=dim_ordering)(x)

        return x

    def GoogLeNet_FunctionalAPI(self, nOutput, input):

        if len(input) == 3:
            input_shape = tuple([input[2]] + input[0:2])
        else:
            input_shape = tuple(input)

        # Define image input layer
        img_input = Input(shape=input_shape, name='input_data')
        CONCAT_AXIS = 1
        NB_CLASS = nOutput  # number of classes (default 1000)
        DROPOUT = 0.4
        # Theano - 'th' (channels, width, height)
        # Tensorflow - 'tf' (width, height, channels)
        DIM_ORDERING = 'th'
        pool_name = 'last_max_pool'  # name of the last max-pooling layer

        x = self.conv_layer(img_input, nb_col=7, nb_filter=64, subsample=(2, 2),
                            nb_row=7, dim_ordering=DIM_ORDERING, padding=1)
        x = MaxPooling2D(strides=(2, 2), pool_size=(3, 3), dim_ordering=DIM_ORDERING)(x)

        x = self.conv_layer(x, nb_col=1, nb_filter=64,
                            nb_row=1, dim_ordering=DIM_ORDERING)
        x = self.conv_layer(x, nb_col=3, nb_filter=192,
                            nb_row=3, dim_ordering=DIM_ORDERING, padding=1)
        x = MaxPooling2D(strides=(2, 2), pool_size=(3, 3), dim_ordering=DIM_ORDERING)(x)

        x = self.inception_module(x, params=[(64,), (96, 128), (16, 32), (32,)],
                                  dim_ordering=DIM_ORDERING, concat_axis=CONCAT_AXIS)
        x = self.inception_module(x, params=[(128,), (128, 192), (32, 96), (64,)],
                                  dim_ordering=DIM_ORDERING, concat_axis=CONCAT_AXIS)

        x = ZeroPadding2D(padding=(2, 2), dim_ordering=DIM_ORDERING)(x)
        x = MaxPooling2D(strides=(2, 2), pool_size=(3, 3), dim_ordering=DIM_ORDERING)(x)

        x = self.inception_module(x, params=[(192,), (96, 208), (16, 48), (64,)],
                                  dim_ordering=DIM_ORDERING, concat_axis=CONCAT_AXIS)
        # AUX 1 - Branch HERE
        x = self.inception_module(x, params=[(160,), (112, 224), (24, 64), (64,)],
                                  dim_ordering=DIM_ORDERING, concat_axis=CONCAT_AXIS)
        x = self.inception_module(x, params=[(128,), (128, 256), (24, 64), (64,)],
                                  dim_ordering=DIM_ORDERING, concat_axis=CONCAT_AXIS)
        x = self.inception_module(x, params=[(112,), (144, 288), (32, 64), (64,)],
                                  dim_ordering=DIM_ORDERING, concat_axis=CONCAT_AXIS)
        # AUX 2 - Branch HERE
        x = self.inception_module(x, params=[(256,), (160, 320), (32, 128), (128,)],
                                  dim_ordering=DIM_ORDERING, concat_axis=CONCAT_AXIS)
        x = MaxPooling2D(strides=(2, 2), pool_size=(3, 3), dim_ordering=DIM_ORDERING, name=pool_name)(x)

        x = self.inception_module(x, params=[(256,), (160, 320), (32, 128), (128,)],
                                  dim_ordering=DIM_ORDERING, concat_axis=CONCAT_AXIS)
        x = self.inception_module(x, params=[(384,), (192, 384), (48, 128), (128,)],
                                  dim_ordering=DIM_ORDERING, concat_axis=CONCAT_AXIS)
        x = AveragePooling2D(strides=(1, 1), dim_ordering=DIM_ORDERING)(x)
        x = Flatten()(x)
        x = Dropout(DROPOUT)(x)
        # x = Dense(output_dim=NB_CLASS,
        #          activation='linear')(x)
        x = Dense(output_dim=NB_CLASS,
                  activation='softmax', name='output')(x)

        self.model = Model(input=img_input, output=[x])

    ########################################

    def Identity_Layer(self, nOutput, input):
        """
            Builds an dummy Identity_Layer, which should give as output the same as the input.
            Only used for passing the output from a previous stage to the next (see Staged_Network).
        """
        if len(input) == 3:
            input_shape = tuple([input[2]] + input[0:2])
        else:
            input_shape = tuple(input)

        self.model = Graph()
        # Input
        self.model.add_input(name='input', input_shape=input_shape)
        # Output
        self.model.add_output(name='output', input='input')

    def Union_Layer(self, nOutput, input):
        """
        Network with just a dropout and a softmax layers which is intended to serve as the final layer for an ECOC model
        """
        if len(input) == 3:
            input_shape = tuple([input[2]] + input[0:2])
        else:
            input_shape = tuple(input)

        self.model = Sequential()
        self.model.add(Flatten(input_shape=input_shape))
        self.model.add(Dropout(0.5))
        self.model.add(Dense(nOutput, activation='softmax'))

    def One_vs_One_Inception(self, nOutput=2, input=None):
        """
        Builds a simple One_vs_One_Inception network with 2 inception layers (useful for ECOC models).
        """
        if input is None:
            input = [224, 224, 3]
        if len(input) == 3:
            input_shape = tuple([input[2]] + input[0:2])
        else:
            input_shape = tuple(input)

        self.model = Graph()
        # Input
        self.model.add_input(name='input', input_shape=input_shape)
        # Inception Ea
        out_Ea = self.__addInception('inceptionEa', 'input', 4, 2, 8, 2, 2, 2)
        # Inception Eb
        out_Eb = self.__addInception('inceptionEb', out_Ea, 2, 2, 4, 2, 1, 1)
        # Average Pooling    pool_size=(7,7)
        self.model.add_node(AveragePooling2D(pool_size=input_shape[1:], strides=(1, 1)), name='ave_pool/ECOC',
                            input=out_Eb)
        # Softmax
        self.model.add_node(Flatten(), name='loss_OnevsOne/classifier_flatten', input='ave_pool/ECOC')
        self.model.add_node(Dropout(0.5), name='loss_OnevsOne/drop', input='loss_OnevsOne/classifier_flatten')
        self.model.add_node(Dense(nOutput, activation='softmax'), name='loss_OnevsOne', input='loss_OnevsOne/drop')
        # Output
        self.model.add_output(name='loss_OnevsOne/output', input='loss_OnevsOne')

    def add_One_vs_One_Inception(self, input, input_shape, id_branch, nOutput=2, activation='softmax'):
        """
        Builds a simple One_vs_One_Inception network with 2 inception layers on the top of the current model
        (useful for ECOC_loss models).
        """

        # Inception Ea
        out_Ea = self.__addInception('inceptionEa_' + str(id_branch), input, 4, 2, 8, 2, 2, 2)
        # Inception Eb
        out_Eb = self.__addInception('inceptionEb_' + str(id_branch), out_Ea, 2, 2, 4, 2, 1, 1)
        # Average Pooling    pool_size=(7,7)
        self.model.add_node(AveragePooling2D(pool_size=input_shape[1:], strides=(1, 1)),
                            name='ave_pool/ECOC_' + str(id_branch), input=out_Eb)
        # Softmax
        self.model.add_node(Flatten(),
                            name='fc_OnevsOne_' + str(id_branch) + '/flatten', input='ave_pool/ECOC_' + str(id_branch))
        self.model.add_node(Dropout(0.5),
                            name='fc_OnevsOne_' + str(id_branch) + '/drop',
                            input='fc_OnevsOne_' + str(id_branch) + '/flatten')
        output_name = 'fc_OnevsOne_' + str(id_branch)
        self.model.add_node(Dense(nOutput, activation=activation),
                            name=output_name, input='fc_OnevsOne_' + str(id_branch) + '/drop')

        return output_name

    def add_One_vs_One_Inception_Functional(self, input, input_shape, id_branch, nOutput=2, activation='softmax'):
        """
        Builds a simple One_vs_One_Inception network with 2 inception layers on the top of the current model
         (useful for ECOC_loss models).
        """

        in_node = self.model.get_layer(input).output

        # Inception Ea
        [out_Ea, out_Ea_name] = self.__addInception_Functional('inceptionEa_' + str(id_branch), in_node, 4, 2, 8, 2, 2,
                                                               2)
        # Inception Eb
        [out_Eb, out_Eb_name] = self.__addInception_Functional('inceptionEb_' + str(id_branch), out_Ea, 2, 2, 4, 2, 1,
                                                               1)
        # Average Pooling    pool_size=(7,7)
        x = AveragePooling2D(pool_size=input_shape, strides=(1, 1), name='ave_pool/ECOC_' + str(id_branch))(out_Eb)

        # Softmax
        output_name = 'fc_OnevsOne_' + str(id_branch)
        x = Flatten(name='fc_OnevsOne_' + str(id_branch) + '/flatten')(x)
        x = Dropout(0.5, name='fc_OnevsOne_' + str(id_branch) + '/drop')(x)
        out_node = Dense(nOutput, activation=activation, name=output_name)(x)

        return out_node

    @staticmethod
    def add_One_vs_One_3x3_Functional(input, input_shape, id_branch, nkernels, nOutput=2, activation='softmax'):

        # 3x3 convolution
        out_3x3 = Convolution2D(nkernels, 3, 3, name='3x3/ecoc_' + str(id_branch), activation='relu')(input)

        # Average Pooling    pool_size=(7,7)
        x = AveragePooling2D(pool_size=input_shape, strides=(1, 1), name='ave_pool/ecoc_' + str(id_branch))(out_3x3)

        # Softmax
        output_name = 'fc_OnevsOne_' + str(id_branch) + '/out'
        x = Flatten(name='fc_OnevsOne_' + str(id_branch) + '/flatten')(x)
        x = Dropout(0.5, name='fc_OnevsOne_' + str(id_branch) + '/drop')(x)
        out_node = Dense(nOutput, activation=activation, name=output_name)(x)

        return out_node

    @staticmethod
    def add_One_vs_One_3x3_double_Functional(input, input_shape, id_branch, nOutput=2, activation='softmax'):

        # 3x3 convolution
        out_3x3 = Convolution2D(64, 3, 3, name='3x3_1/ecoc_' + str(id_branch), activation='relu')(input)

        # Max Pooling
        x = MaxPooling2D(strides=(2, 2), pool_size=(2, 2), name='max_pool/ecoc_' + str(id_branch))(out_3x3)

        # 3x3 convolution
        x = Convolution2D(32, 3, 3, name='3x3_2/ecoc_' + str(id_branch), activation='relu')(x)

        # Softmax
        output_name = 'fc_OnevsOne_' + str(id_branch) + '/out'
        x = Flatten(name='fc_OnevsOne_' + str(id_branch) + '/flatten')(x)
        x = Dropout(0.5, name='fc_OnevsOne_' + str(id_branch) + '/drop')(x)
        out_node = Dense(nOutput, activation=activation, name=output_name)(x)

        return out_node

    def One_vs_One_Inception_v2(self, nOutput=2, input=None):
        """
            Builds a simple One_vs_One_Inception_v2 network with 2 inception layers (useful for ECOC models).
        """
        if input is None:
            input = [224, 224, 3]
        if len(input) == 3:
            input_shape = tuple([input[2]] + input[0:2])
        else:
            input_shape = tuple(input)

        self.model = Graph()
        # Input
        self.model.add_input(name='input', input_shape=input_shape)
        # Inception Ea
        out_Ea = self.__addInception('inceptionEa', 'input', 16, 8, 32, 8, 8, 8)
        # Inception Eb
        out_Eb = self.__addInception('inceptionEb', out_Ea, 8, 8, 16, 8, 4, 4)
        # Average Pooling    pool_size=(7,7)
        self.model.add_node(AveragePooling2D(pool_size=input_shape[1:], strides=(1, 1)), name='ave_pool/ECOC',
                            input=out_Eb)
        # Softmax
        self.model.add_node(Flatten(), name='loss_OnevsOne/classifier_flatten', input='ave_pool/ECOC')
        self.model.add_node(Dropout(0.5), name='loss_OnevsOne/drop', input='loss_OnevsOne/classifier_flatten')
        self.model.add_node(Dense(nOutput, activation='softmax'), name='loss_OnevsOne', input='loss_OnevsOne/drop')
        # Output
        self.model.add_output(name='loss_OnevsOne/output', input='loss_OnevsOne')

    def add_One_vs_One_Inception_v2(self, input, input_shape, id_branch, nOutput=2, activation='softmax'):
        """
            Builds a simple One_vs_One_Inception_v2 network with 2 inception layers on the top of the current model
            (useful for ECOC_loss models).
        """

        # Inception Ea
        out_Ea = self.__addInception('inceptionEa_' + str(id_branch), input, 16, 8, 32, 8, 8, 8)
        # Inception Eb
        out_Eb = self.__addInception('inceptionEb_' + str(id_branch), out_Ea, 8, 8, 16, 8, 4, 4)
        # Average Pooling    pool_size=(7,7)
        self.model.add_node(AveragePooling2D(pool_size=input_shape[1:], strides=(1, 1)),
                            name='ave_pool/ECOC_' + str(id_branch), input=out_Eb)
        # Softmax
        self.model.add_node(Flatten(),
                            name='fc_OnevsOne_' + str(id_branch) + '/flatten', input='ave_pool/ECOC_' + str(id_branch))
        self.model.add_node(Dropout(0.5),
                            name='fc_OnevsOne_' + str(id_branch) + '/drop',
                            input='fc_OnevsOne_' + str(id_branch) + '/flatten')
        output_name = 'fc_OnevsOne_' + str(id_branch)
        self.model.add_node(Dense(nOutput, activation=activation),
                            name=output_name, input='fc_OnevsOne_' + str(id_branch) + '/drop')

        return output_name

    def __addInception(self, id, input_layer, kernels_1x1, kernels_3x3_reduce, kernels_3x3, kernels_5x5_reduce,
                       kernels_5x5, kernels_pool_projection):
        """
            Adds an inception module to the model.

            :param id: string identifier of the inception layer
            :param input_layer: identifier of the layer that will serve as an input to the built inception module
            :param kernels_1x1: number of kernels of size 1x1                                      (1st branch)
            :param kernels_3x3_reduce: number of kernels of size 1x1 before the 3x3 layer          (2nd branch)
            :param kernels_3x3: number of kernels of size 3x3                                      (2nd branch)
            :param kernels_5x5_reduce: number of kernels of size 1x1 before the 5x5 layer          (3rd branch)
            :param kernels_5x5: number of kernels of size 5x5                                      (3rd branch)
            :param kernels_pool_projection: number of kernels of size 1x1 after the 3x3 pooling    (4th branch)
        """
        # Branch 1
        self.model.add_node(Convolution2D(kernels_1x1, 1, 1), name=id + '/1x1', input=input_layer)
        self.model.add_node(Activation('relu'), name=id + '/relu_1x1', input=id + '/1x1')

        # Branch 2
        self.model.add_node(Convolution2D(kernels_3x3_reduce, 1, 1), name=id + '/3x3_reduce', input=input_layer)
        self.model.add_node(Activation('relu'), name=id + '/relu_3x3_reduce', input=id + '/3x3_reduce')
        self.model.add_node(ZeroPadding2D((1, 1)), name=id + '/3x3_zeropadding', input=id + '/relu_3x3_reduce')
        self.model.add_node(Convolution2D(kernels_3x3, 3, 3), name=id + '/3x3', input=id + '/3x3_zeropadding')
        self.model.add_node(Activation('relu'), name=id + '/relu_3x3', input=id + '/3x3')

        # Branch 3
        self.model.add_node(Convolution2D(kernels_5x5_reduce, 1, 1), name=id + '/5x5_reduce', input=input_layer)
        self.model.add_node(Activation('relu'), name=id + '/relu_5x5_reduce', input=id + '/5x5_reduce')
        self.model.add_node(ZeroPadding2D((2, 2)), name=id + '/5x5_zeropadding', input=id + '/relu_5x5_reduce')
        self.model.add_node(Convolution2D(kernels_5x5, 5, 5), name=id + '/5x5', input=id + '/5x5_zeropadding')
        self.model.add_node(Activation('relu'), name=id + '/relu_5x5', input=id + '/5x5')

        # Branch 4
        self.model.add_node(ZeroPadding2D((1, 1)), name=id + '/pool_zeropadding', input=input_layer)
        self.model.add_node(MaxPooling2D((3, 3), strides=(1, 1)), name=id + '/pool', input=id + '/pool_zeropadding')
        self.model.add_node(Convolution2D(kernels_pool_projection, 1, 1), name=id + '/pool_proj', input=id + '/pool')
        self.model.add_node(Activation('relu'), name=id + '/relu_pool_proj', input=id + '/pool_proj')

        # Concatenate
        inputs_list = [id + '/relu_1x1', id + '/relu_3x3', id + '/relu_5x5', id + '/relu_pool_proj']
        out_name = id + '/concat'
        self.model.add_node(Activation('linear'), name=out_name, inputs=inputs_list, concat_axis=1)

        return out_name

    @staticmethod
    def __addInception_Functional(id, input_layer, kernels_1x1, kernels_3x3_reduce, kernels_3x3,
                                  kernels_5x5_reduce, kernels_5x5, kernels_pool_projection):
        """
            Adds an inception module to the model.

            :param id: string identifier of the inception layer
            :param input_layer: identifier of the layer that will serve as an input to the built inception module
            :param kernels_1x1: number of kernels of size 1x1                                      (1st branch)
            :param kernels_3x3_reduce: number of kernels of size 1x1 before the 3x3 layer          (2nd branch)
            :param kernels_3x3: number of kernels of size 3x3                                      (2nd branch)
            :param kernels_5x5_reduce: number of kernels of size 1x1 before the 5x5 layer          (3rd branch)
            :param kernels_5x5: number of kernels of size 5x5                                      (3rd branch)
            :param kernels_pool_projection: number of kernels of size 1x1 after the 3x3 pooling    (4th branch)
        """
        # Branch 1
        x_b1 = Convolution2D(kernels_1x1, 1, 1, name=id + '/1x1', activation='relu')(input_layer)

        # Branch 2
        x_b2 = Convolution2D(kernels_3x3_reduce, 1, 1, name=id + '/3x3_reduce', activation='relu')(input_layer)
        x_b2 = ZeroPadding2D((1, 1), name=id + '/3x3_zeropadding')(x_b2)
        x_b2 = Convolution2D(kernels_3x3, 3, 3, name=id + '/3x3', activation='relu')(x_b2)

        # Branch 3
        x_b3 = Convolution2D(kernels_5x5_reduce, 1, 1, name=id + '/5x5_reduce', activation='relu')(input_layer)
        x_b3 = ZeroPadding2D((2, 2), name=id + '/5x5_zeropadding')(x_b3)
        x_b3 = Convolution2D(kernels_5x5, 5, 5, name=id + '/5x5', activation='relu')(x_b3)

        # Branch 4
        x_b4 = ZeroPadding2D((1, 1), name=id + '/pool_zeropadding')(input_layer)
        x_b4 = MaxPooling2D((3, 3), strides=(1, 1), name=id + '/pool')(x_b4)
        x_b4 = Convolution2D(kernels_pool_projection, 1, 1, name=id + '/pool_proj', activation='relu')(x_b4)

        # Concatenate
        out_name = id + '/concat'
        out_node = merge([x_b1, x_b2, x_b3, x_b4], mode='concat', concat_axis=1, name=out_name)

        return [out_node, out_name]

    def add_One_vs_One_Merge(self, inputs_list, nOutput, activation='softmax'):

        self.model.add_node(Flatten(), name='ecoc_loss', inputs=inputs_list,
                            merge_mode='concat')  # join outputs from OneVsOne classifiers
        self.model.add_node(Dropout(0.5), name='final_loss/drop', input='ecoc_loss')
        self.model.add_node(Dense(nOutput, activation=activation), name='final_loss',
                            input='final_loss/drop')  # apply final joint prediction

        # Outputs
        self.model.add_output(name='ecoc_loss/output', input='ecoc_loss')
        self.model.add_output(name='final_loss/output', input='final_loss')

        return ['ecoc_loss/output', 'final_loss/output']

    def add_One_vs_One_Merge_Functional(self, inputs_list, nOutput, activation='softmax'):

        # join outputs from OneVsOne classifiers
        ecoc_loss_name = 'ecoc_loss'
        final_loss_name = 'final_loss/out'
        ecoc_loss = merge(inputs_list, name=ecoc_loss_name, mode='concat', concat_axis=1)
        drop = Dropout(0.5, name='final_loss/drop')(ecoc_loss)
        # apply final joint prediction
        final_loss = Dense(nOutput, activation=activation, name=final_loss_name)(drop)

        in_node = self.model.layers[0].name
        in_node = self.model.get_layer(in_node).output
        self.model = Model(input=in_node, output=[ecoc_loss, final_loss])
        # self.model = Model(input=in_node, output=['ecoc_loss', 'final_loss'])

        return [ecoc_loss_name, final_loss_name]

    def GAP(self, nOutput, input):
        """
            Creates a GAP network for object localization as described in the paper
                Zhou B, Khosla A, Lapedriza A, Oliva A, Torralba A.
                Learning Deep Features for Discriminative Localization.
                arXiv preprint arXiv:1512.04150. 2015 Dec 14.
            Outputs:
                'GAP/softmax' output of the final softmax classification
                'GAP/conv' output of the generated convolutional maps.
        """

        if len(input) == 3:
            input_shape = tuple([input[2]] + input[0:2])
        else:
            input_shape = tuple(input)

        self.model = Graph()

        # Input
        self.model.add_input(name='input', input_shape=input_shape)

        # Layers
        self.model.add_node(ZeroPadding2D((1, 1)), name='CAM_conv/zeropadding', input='input')
        self.model.add_node(Convolution2D(1024, 3, 3), name='CAM_conv', input='CAM_conv/zeropadding')
        self.model.add_node(Activation('relu'), name='CAM_conv/relu', input='CAM_conv')
        self.model.add_node(AveragePooling2D(pool_size=(14, 14)), name='GAP', input='CAM_conv/relu')
        self.model.add_node(Flatten(), name='GAP/flatten', input='GAP')
        self.model.add_node(Dense(nOutput, activation='softmax'), name='GAP/classifier_food_vs_nofood',
                            input='GAP/flatten')

        # Output
        self.model.add_output(name='GAP/softmax', input='GAP/classifier_food_vs_nofood')

    ##############################
    #       DENSE NETS
    ##############################

    def add_dense_block(self, in_layer, nb_layers, k, drop, init_weights, name=None):
        """
        Adds a Dense Block for the transition down path.

        # References
            Jegou S, Drozdzal M, Vazquez D, Romero A, Bengio Y.
            The One Hundred Layers Tiramisu: Fully Convolutional DenseNets for Semantic Segmentation.
            arXiv preprint arXiv:1611.09326. 2016 Nov 28.

        :param name:
        :param in_layer: input layer to the dense block.
        :param nb_layers: number of dense layers included in the dense block (see self.add_dense_layer()
                          for information about the internal layers).
        :param k: growth rate. Number of additional feature maps learned at each layer.
        :param drop: dropout rate.
        :param init_weights: weights initialization function
        :return: output layer of the dense block
        """
        if K.image_dim_ordering() == 'th':
            axis = 1
        elif K.image_dim_ordering() == 'tf':
            axis = -1
        else:
            raise ValueError('Invalid dim_ordering:', K.image_dim_ordering)

        list_outputs = []
        prev_layer = in_layer
        for n in range(nb_layers):
            if name is not None:
                name_dense = name + '_' + str(n)
                name_merge = 'merge' + name + '_' + str(n)
            else:
                name_dense = None
                name_merge = None

            # Insert dense layer
            new_layer = self.add_dense_layer(prev_layer, k, drop, init_weights, name=name_dense)
            list_outputs.append(new_layer)
            # Merge with previous layer
            prev_layer = merge([new_layer, prev_layer], mode='concat', concat_axis=axis, name=name_merge)

        return merge(list_outputs, mode='concat', concat_axis=axis, name=name_merge)

    @staticmethod
    def add_dense_layer(in_layer, k, drop, init_weights, name=None):
        """
        Adds a Dense Layer inside a Dense Block, which is composed of BN, ReLU, Conv and Dropout

        # References
            Jegou S, Drozdzal M, Vazquez D, Romero A, Bengio Y.
            The One Hundred Layers Tiramisu: Fully Convolutional DenseNets for Semantic Segmentation.
            arXiv preprint arXiv:1611.09326. 2016 Nov 28.

        :param name:
        :param in_layer: input layer to the dense block.
        :param k: growth rate. Number of additional feature maps learned at each layer.
        :param drop: dropout rate.
        :param init_weights: weights initialization function
        :return: output layer
        """

        if name is not None:
            name_batch = 'batchnormalization' + name
            name_activ = 'activation' + name
            name_conv = 'convolution2d' + name
            name_drop = 'dropout' + name
        else:
            name_batch = None
            name_activ = None
            name_conv = None
            name_drop = None

        out_layer = BatchNormalization(mode=2, axis=1, name=name_batch)(in_layer)
        out_layer = Activation('relu', name=name_activ)(out_layer)
        out_layer = Convolution2D(k, 3, 3, init=init_weights, border_mode='same', name=name_conv)(out_layer)
        if drop > 0.0:
            out_layer = Dropout(drop, name=name_drop)(out_layer)
        return out_layer

    def add_transitiondown_block(self, x,
                                 nb_filters_conv, pool_size, init_weights,
                                 nb_layers, growth, drop):
        """
        Adds a Transition Down Block. Consisting of BN, ReLU, Conv and Dropout, Pooling, Dense Block.

        # References
            Jegou S, Drozdzal M, Vazquez D, Romero A, Bengio Y.
            The One Hundred Layers Tiramisu: Fully Convolutional DenseNets for Semantic Segmentation.
            arXiv preprint arXiv:1611.09326. 2016 Nov 28.

        # Input layers parameters
        :param x: input layer.

        # Convolutional layer parameters
        :param nb_filters_conv: number of convolutional filters to learn.
        :param pool_size: size of the max pooling operation (2 in reference paper)
        :param init_weights: weights initialization function

        # Dense Block parameters
        :param nb_layers: number of dense layers included in the dense block (see self.add_dense_layer()
                          for information about the internal layers).
        :param growth: growth rate. Number of additional feature maps learned at each layer.
        :param drop: dropout rate.

        :return: [output layer, skip connection name]
        """
        if K.image_dim_ordering() == 'th':
            axis = 1
        elif K.image_dim_ordering() == 'tf':
            axis = -1
        else:
            raise ValueError('Invalid dim_ordering:', K.image_dim_ordering)

        # Dense Block
        x_dense = self.add_dense_block(x, nb_layers, growth, drop,
                                       init_weights)  # (growth*nb_layers) feature maps added

        # Concatenate and skip connection recovery for upsampling path
        skip = merge([x, x_dense], mode='concat', concat_axis=axis)

        # Transition Down
        x_out = BatchNormalization(mode=2, axis=1)(skip)
        x_out = Activation('relu')(x_out)
        x_out = Convolution2D(nb_filters_conv, 1, 1, init=init_weights, border_mode='same')(x_out)
        if drop > 0.0:
            x_out = Dropout(drop)(x_out)
        x_out = MaxPooling2D(pool_size=(pool_size, pool_size))(x_out)

        return [x_out, skip]

    def add_transitionup_block(self, x, skip_conn,
                               nb_filters_deconv, init_weights,
                               nb_layers, growth, drop, name=None):
        """
        Adds a Transition Up Block. Consisting of Deconv, Skip Connection, Dense Block.

        # References
            Jegou S, Drozdzal M, Vazquez D, Romero A, Bengio Y.
            The One Hundred Layers Tiramisu: Fully Convolutional DenseNets for Semantic Segmentation.
            arXiv preprint arXiv:1611.09326. 2016 Nov 28.

        # Input layers parameters
        :param name:
        :param x: input layer.
        :param skip_conn: list of layers to be used as skip connections.

        # Deconvolutional layer parameters
        :param nb_filters_deconv: number of deconvolutional filters to learn.
        :param init_weights: weights initialization function

        # Dense Block parameters
        :param nb_layers: number of dense layers included in the dense block (see self.add_dense_layer()
                          for information about the internal layers).
        :param growth: growth rate. Number of additional feature maps learned at each layer.
        :param drop: dropout rate.

        :return: output layer
        """
        x = Deconvolution2D(nb_filters_deconv, 3, 3,
                            subsample=(2, 2),
                            init=init_weights, border_mode='valid')(x)

        # Skip connection concatenation
        x = Concatenate(cropping=[None, None, 'center', 'center'])([skip_conn, x])

        # Dense Block
        x = self.add_dense_block(x, nb_layers, growth, drop, init_weights,
                                 name=name)  # (growth*nb_layers) feature maps added
        return x

    @staticmethod
    def Empty(nOutput, input):
        """
            Creates an empty Model_Wrapper (can be externally defined)
        """
        pass

    # ------------------------------------------------------- #
    #       SAVE/LOAD
    #           Auxiliary methods for saving and loading the model.
    # ------------------------------------------------------- #

    def beam_search_NEW(self, X, params, null_sym=2, debug=False):
        """
        Beam search method for Cond models.
        (https://en.wikibooks.org/wiki/Artificial_Intelligence/Search/Heuristic_search/Beam_search)
        The algorithm in a nutshell does the following:

        1. k = beam_size
        2. open_nodes = [[]] * k
        3. while k > 0:

            3.1. Given the inputs, get (log) probabilities for the outputs.

            3.2. Expand each open node with all possible output.

            3.3. Prune and keep the k best nodes.

            3.4. If a sample has reached the <eos> symbol:

                3.4.1. Mark it as final sample.

                3.4.2. k -= 1

            3.5. Build new inputs (state_below) and go to 1.

        4. return final_samples, final_scores

        :param debug:
        :param X: Model inputs
        :param params: Search parameters
        :param null_sym: <null> symbol
        :return: UNSORTED list of [k_best_samples, k_best_scores] (k: beam size)
        """
        n_samples_batch = len(X[params['model_inputs'][0]])
        sample_identifier_prediction = [[i] for i in range(n_samples_batch)]

        k = params['beam_size']
        samples = [[] for _ in range(n_samples_batch)]
        sample_scores = [[] for _ in range(n_samples_batch)]
        pad_on_batch = params['pad_on_batch']
        dead_k = [0] * n_samples_batch  # samples that reached eos
        live_k = [1] * n_samples_batch  # samples that did not yet reach eos
        all_live_k = sum(live_k)
        hyp_samples = [[[]] for _ in range(n_samples_batch)]
        hyp_scores = [np.zeros(1).astype('float32') for _ in range(n_samples_batch)]
        if params['pos_unk']:
            sample_alphas = [[] for _ in range(n_samples_batch)]
            hyp_alphas = [[[]] for _ in range(n_samples_batch)]

        # Create 'X_next' for initial step
        X_next = dict()
        for model_input in params['model_inputs']:
            X_next[model_input] = []
            for i_sample, live in list(enumerate(live_k)):
                if debug:
                    print('repeating X live', live)
                X_next[model_input].append(np.repeat(np.expand_dims(X[model_input][i_sample], axis=0), 1, axis=0))
            X_next[model_input] = np.concatenate(X_next[model_input])
            if debug:
                print

        # Create 'state_below' for initial step
        # we must include an additional dimension if the input for each timestep are all the generated "words_so_far"
        if params['words_so_far']:
            if k > params['maxlen']:
                raise NotImplementedError(
                    "BEAM_SIZE can't be higher than MAX_OUTPUT_TEXT_LEN on the current implementation.")
            state_below = np.asarray([[null_sym]] * all_live_k) if pad_on_batch else np.asarray(
                [np.zeros((params['maxlen'], params['maxlen']))] * all_live_k)
        else:
            state_below = np.asarray([null_sym] * all_live_k) if pad_on_batch else np.asarray(
                [np.zeros(params['maxlen'])] * all_live_k)

        prev_out_next = None
        for ii in range(params['maxlen']):

            # PREDICT
            if debug:
                print ('predicting step', ii)
                for kk, v in iteritems(X_next):
                    print ('len ' + kk + '', len(v))

            # for every possible live sample calc prob for every possible label
            if params['optimized_search']:  # use optimized search model if available
                [probs_all, prev_out] = self.predict_cond_optimized(X_next, state_below, params, ii, prev_out_next,
                                                                    debug=debug)
                if params['pos_unk']:
                    alphas_all = prev_out[-1][0]  # Shape: (k, n_steps)
                    prev_out = prev_out[:-1]
            else:
                probs_all = self.predict_cond(X_next, state_below, params, ii)

            # SCORE
            state_below = []
            if params['optimized_search']:
                prev_out_new = [[] for _ in prev_out]
            for pos_sample, sample_identifier in list(enumerate(sample_identifier_prediction)):  # process one sample at a time

                # Only continue if not all beam subsamples are dead for the current sample
                if dead_k[pos_sample] < k:
                    # select information only for the current sample
                    probs = probs_all[sample_identifier]
                    if params['pos_unk']:
                        alphas = alphas_all[sample_identifier]

                    # total score for every sample is sum of -log of word prb
                    cand_scores = np.array(hyp_scores[pos_sample])[:, None] - np.log(probs)
                    cand_flat = cand_scores.flatten()
                    # Find the best options by calling argsort of flatten array
                    ranks_flat = cand_flat.argsort()[:(k - dead_k[pos_sample])]
                    # Decypher flatten indices
                    voc_size = probs.shape[1]
                    trans_indices = ranks_flat // voc_size  # index of row
                    word_indices = ranks_flat % voc_size  # index of col
                    costs = cand_flat[ranks_flat]
                    # Form a beam for the next iteration
                    new_hyp_samples = []
                    new_trans_indices = []
                    new_hyp_scores = np.zeros(k - dead_k[pos_sample]).astype('float32')
                    if params['pos_unk']:
                        new_hyp_alphas = []
                    for idx, [ti, wi] in list(enumerate(zip(trans_indices, word_indices))):
                        new_hyp_samples.append(hyp_samples[pos_sample][ti] + [wi])
                        new_trans_indices.append(ti)
                        new_hyp_scores[idx] = copy.copy(costs[idx])
                        if params['pos_unk']:
                            new_hyp_alphas.append(hyp_alphas[pos_sample][ti] + [alphas[ti]])

                    # check the finished samples
                    new_live_k = 0
                    hyp_samples[pos_sample] = []
                    hyp_scores[pos_sample] = []
                    if params['pos_unk']:
                        hyp_alphas[pos_sample] = []
                    indices_alive = []
                    for idx in range(len(new_hyp_samples)):
                        if new_hyp_samples[idx][-1] == 0:  # finished sample
                            samples[pos_sample].append(new_hyp_samples[idx])
                            sample_scores[pos_sample].append(new_hyp_scores[idx])
                            if params['pos_unk']:
                                sample_alphas[pos_sample].append(new_hyp_alphas[idx])
                            dead_k[pos_sample] += 1
                        else:
                            indices_alive.append(new_trans_indices[idx])
                            new_live_k += 1
                            hyp_samples[pos_sample].append(new_hyp_samples[idx])
                            hyp_scores[pos_sample].append(new_hyp_scores[idx])
                            if params['pos_unk']:
                                hyp_alphas[pos_sample].append(new_hyp_alphas[idx])
                    hyp_scores[pos_sample] = np.array(hyp_scores[pos_sample])
                    live_k[pos_sample] = new_live_k

                    if new_live_k > 0 and dead_k[pos_sample] < k:
                        # convert chosen samples
                        state_below.append(np.asarray(hyp_samples[pos_sample], dtype='int64'))

                    # keep every remaining one
                    if live_k[pos_sample] > 0 and params['optimized_search']:
                        for idx_vars in range(len(prev_out)):
                            these_indices = np.asarray(sample_identifier_prediction[pos_sample])[indices_alive]
                            prev_out_new[idx_vars].append(np.asarray(prev_out[idx_vars][these_indices]))

            # Stop when we do not have any more samples alive
            if sum(live_k) == 0:
                break

            # Create 'X_next' for next step
            X_next = dict()
            for model_input in params['model_inputs']:
                X_next[model_input] = []
                for i_sample, live in list(enumerate(live_k)):
                    if debug:
                        print ('repeating X live', live)
                    X_next[model_input].append(
                        np.repeat(np.expand_dims(X[model_input][i_sample], axis=0), live, axis=0))
                X_next[model_input] = np.concatenate(X_next[model_input])

            # Create 'state_below' for next step
            state_below = np.concatenate(state_below)
            # we must include an additional dimension if the input for each timestep are all the generated words so far
            if pad_on_batch:
                state_below = np.hstack((np.zeros((state_below.shape[0], 1), dtype='int64') + null_sym, state_below))
                if params['words_so_far']:
                    state_below = np.expand_dims(state_below, axis=0)
            else:
                state_below = np.hstack((np.zeros((state_below.shape[0], 1), dtype='int64'), state_below,
                                         np.zeros((state_below.shape[0],
                                                   max(params['maxlen'] - state_below.shape[1] - 1, 0)),
                                                  dtype='int64')))

                if params['words_so_far']:
                    state_below = np.expand_dims(state_below, axis=0)
                    state_below = np.hstack((state_below,
                                             np.zeros((state_below.shape[0], params['maxlen'] - state_below.shape[1],
                                                       state_below.shape[2]))))

            # Create 'prev_out_next' for next step
            if params['optimized_search']:
                for idx_vars in range(len(prev_out)):
                    try:
                        prev_out[idx_vars] = np.concatenate(prev_out_new[idx_vars])
                    except Exception as e:
                        print (len(prev_out_new[idx_vars]))
                        print (prev_out_new[idx_vars][0].shape)
                        print (prev_out_new[idx_vars][1].shape)
                        print (prev_out_new[idx_vars][2].shape)
                        print (prev_out_new[idx_vars][-2].shape)
                        print (prev_out_new[idx_vars][-1].shape)
                        print (e)
                        raise Exception()

                prev_out_next = prev_out

            # Update 'sample_identifier_prediction'
            sample_identifier_prediction = []
            for i, live in zip(range(n_samples_batch), live_k):
                num_up_to_here = sum(live_k[:i])
                sample_identifier_prediction += [range(num_up_to_here, num_up_to_here + live)]

        for pos_sample, sample_identifier in list(enumerate(sample_identifier_prediction)):  # process one sample at a time
            if live_k[pos_sample] > 0:
                for idx in range(live_k[pos_sample]):
                    samples[pos_sample].append(hyp_samples[pos_sample][idx])
                    sample_scores[pos_sample].append(hyp_scores[pos_sample][idx])
                    if params['pos_unk']:
                        sample_alphas[pos_sample].append(hyp_alphas[pos_sample][idx])

        if params['pos_unk']:
            return samples, sample_scores, sample_alphas
        else:
            return samples, sample_scores

            #    def beam_search_DEPRECATED(self, X, params, null_sym=2):

    def __getstate__(self):
        """
            Behaviour applied when pickling a Model_Wrapper instance.
        """
        obj_dict = self.__dict__.copy()
        del obj_dict['model']
        # Remove also optimized search models if exist
        if 'model_init' in obj_dict:
            del obj_dict['model_init']
            del obj_dict['model_next']
        return obj_dict


# Backwards compatibility
CNN_Model = Model_Wrapper<|MERGE_RESOLUTION|>--- conflicted
+++ resolved
@@ -1,7 +1,7 @@
+import copy
 # -*- coding: utf-8 -*-
 from __future__ import print_function
 from six import iteritems
-import copy
 import math
 import shutil
 import sys
@@ -672,14 +672,8 @@
             if key not in params:
                 params[key] = default_val
 
-<<<<<<< HEAD
-        if 'n_parallel_loaders' in params and params['n_parallel_loaders'] > 1:
-            logging.info('WARNING: parallel loaders are not implemented')
-            params['n_parallel_loaders'] = 1
-=======
-        # if 'n_parallel_loaders' in params and params['n_parallel_loaders'] > 1:
+        #if 'n_parallel_loaders' in params and params['n_parallel_loaders'] > 1:
         #    logging.info('WARNING: parallel loaders are not implemented')
->>>>>>> 4be22fdb
 
         return params
 
@@ -1007,18 +1001,6 @@
                                                          data_augmentation=params['data_augmentation'],
                                                          mean_substraction=params['mean_substraction']).generator()
         elif params['n_parallel_loaders'] > 1:
-            train_gen = Parallel_Data_Batch_Generator('train',
-                                                      self,
-                                                      ds,
-                                                      state['n_iterations_per_epoch'],
-                                                      batch_size=params['batch_size'],
-                                                      normalization=params['normalize'],
-                                                      normalization_type=params['normalization_type'],
-                                                      data_augmentation=params['data_augmentation'],
-                                                      mean_substraction=params['mean_substraction'],
-                                                      shuffle=params['shuffle'],
-                                                      n_parallel_loaders=params['n_parallel_loaders']).generator()
-        else:
             train_gen = Data_Batch_Generator('train',
                                              self,
                                              ds,
@@ -1028,36 +1010,31 @@
                                              normalization_type=params['normalization_type'],
                                              data_augmentation=params['data_augmentation'],
                                              mean_substraction=params['mean_substraction'],
-<<<<<<< HEAD
+                                             shuffle=params['shuffle'],
+                                             temporally_linked=params['temporally_linked'],
+                                             n_parallel_loaders=params['n_parallel_loaders']).generator()
+        else:
+            train_gen = Data_Batch_Generator('train',
+                                             self,
+                                             ds,
+                                             state['n_iterations_per_epoch'],
+                                             batch_size=params['batch_size'],
+                                             normalization=params['normalize'],
+                                             normalization_type=params['normalization_type'],
+                                             data_augmentation=params['data_augmentation'],
+                                             mean_substraction=params['mean_substraction'],
                                              shuffle=params['shuffle'],
                                              temporally_linked=params['temporally_linked']).generator()
 
         # Are we going to validate on 'val' data?
-        if False:  # TODO: loss calculation on val set is deactivated
+        if False: # TODO: loss calculation on val set is deactivated
         #if 'val' in params['eval_on_sets']:
-=======
-                                             shuffle=params['shuffle']).generator()
-
-        # Are we going to validate on 'val' data?
-        if False:  # TODO: loss calculation on val set is deactivated
-            # if 'val' in params['eval_on_sets']:
->>>>>>> 4be22fdb
             # Calculate how many validation iterations are we going to perform per test
             n_valid_samples = ds.len_val
             if params['num_iterations_val'] is None:
                 params['num_iterations_val'] = int(math.ceil(float(n_valid_samples) / params['batch_size']))
 
             # prepare data generator
-<<<<<<< HEAD
-            val_gen = Data_Batch_Generator('val', self, ds, params['num_iterations_val'],
-                                           batch_size=params['batch_size'],
-                                           normalization=params['normalize'],
-                                           normalization_type=params['normalization_type'],
-                                           data_augmentation=False,
-                                           mean_substraction=params['mean_substraction'],
-                                           shuffle=False,
-                                           temporally_linked=params['temporally_linked']).generator()
-=======
             if params['n_parallel_loaders'] > 1:
                 val_gen = Parallel_Data_Batch_Generator('val', self, ds, params['num_iterations_val'],
                                                         batch_size=params['batch_size'],
@@ -1066,7 +1043,8 @@
                                                         data_augmentation=False,
                                                         mean_substraction=params['mean_substraction'],
                                                         shuffle=False,
-                                                        n_parallel_loaders=params['n_parallel_loaders']).generator()
+                                                        n_parallel_loaders=params['n_parallel_loaders'],
+                                                        temporally_linked=params['temporally_linked']).generator()
             else:
                 val_gen = Data_Batch_Generator('val', self, ds, params['num_iterations_val'],
                                                batch_size=params['batch_size'],
@@ -1074,8 +1052,8 @@
                                                normalization_type=params['normalization_type'],
                                                data_augmentation=False,
                                                mean_substraction=params['mean_substraction'],
-                                               shuffle=False).generator()
->>>>>>> 4be22fdb
+                                               shuffle=False,
+                                               temporally_linked=params['temporally_linked']).generator()
         else:
             val_gen = None
             n_valid_samples = None
